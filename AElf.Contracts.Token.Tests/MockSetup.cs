--- conflicted
+++ resolved
@@ -98,8 +98,6 @@
                 ContractHash = TokenCode.CalculateHash(),
                 Type = (int)SmartContractType.TokenContract
             };
-<<<<<<< HEAD
-            
             var reg0 = new SmartContractRegistration
             {
                 Category = 0,
@@ -111,14 +109,9 @@
             var chain1 =
                 await _chainCreationService.CreateNewChainAsync(ChainId1,
                     new List<SmartContractRegistration> {reg0, reg1});
-            var genesis1 = await _blockManager.GetBlockAsync(chain1.GenesisBlockHash);
             DataProvider1 =
                 await (_worldStateDictator.SetChainId(ChainId1)).GetAccountDataProvider(
                     ResourcePath.CalculatePointerForAccountZero(ChainId1));
-=======
-            var chain1 = await _chainCreationService.CreateNewChainAsync(ChainId1, reg);
-            DataProvider1 = await (_worldStateDictator.SetChainId(ChainId1)).GetAccountDataProvider(ResourcePath.CalculatePointerForAccountZero(ChainId1));
->>>>>>> a27c5aea
         }
         
         public async Task<IExecutive> GetExecutiveAsync(Hash address)
