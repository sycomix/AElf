--- conflicted
+++ resolved
@@ -131,15 +131,10 @@
 
             var executive = await _smartContractService.GetExecutiveAsync(contractAddressZero, ChainId);
             await executive.SetTransactionContext(txnCtxt).Apply(true);
-<<<<<<< HEAD
-
+            
+            Assert.Null(txnCtxt.Trace.StdErr);
+            
             var address = txnCtxt.Trace.RetVal.ToByteArray().DeserializeToBytes();
-=======
-            
-            Assert.Null(txnCtxt.Trace.StdErr);
-            
-            var address = txnCtxt.Trace.RetVal.DeserializeToPbMessage<Hash>();
->>>>>>> 8f227179
 
             var regExample = new SmartContractRegistration
             {
