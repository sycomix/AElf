﻿using System.Threading.Tasks;
using AElf.Kernel.Extensions;
using AElf.Kernel.KernelAccount;
using AElf.Kernel.Services;
using Xunit;
using Xunit.Frameworks.Autofac;

namespace AElf.Kernel.Tests
{
    [UseAutofacTestFramework]
    public class ChainCreationServiceTests
    {
        private IChainCreationService _service;

        public ChainCreationServiceTests(IChainCreationService service)
        {
            _service = service;
        }

        [Fact]
        public async Task Test()
        {
<<<<<<< HEAD
            await _service.CreateNewChainAsync(
                new Hash("Hello".CalculateHash()), typeof(SmartContractZero));
=======
            await _service.CreateNewChainAsync("Hello".CalculateHash(), typeof(SmartContractZero));
>>>>>>> d51c520f
        }
    }
}<|MERGE_RESOLUTION|>--- conflicted
+++ resolved
@@ -20,12 +20,9 @@
         [Fact]
         public async Task Test()
         {
-<<<<<<< HEAD
             await _service.CreateNewChainAsync(
                 new Hash("Hello".CalculateHash()), typeof(SmartContractZero));
-=======
-            await _service.CreateNewChainAsync("Hello".CalculateHash(), typeof(SmartContractZero));
->>>>>>> d51c520f
+
         }
     }
 }