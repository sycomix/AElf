﻿using System;
using System.Linq;
using System.Collections.Generic;
using AElf.Kernel.Concurrency;
<<<<<<< HEAD
=======
using AElf.Types.CSharp;
using Google.Protobuf;
using Google.Protobuf.WellKnownTypes;
>>>>>>> f01e291f
using Xunit;

namespace AElf.Kernel.Tests.Concurrency.Scheduling
{
    public class NewMockResourceUsageDetectionService : IResourceUsageDetectionService
    {
        public IEnumerable<Hash> GetResources(ITransaction transaction)
        {
<<<<<<< HEAD
            var hashes = Parameters.Parser.ParseFrom(transaction.Params).Params.Select(p => p.HashVal);
            var hashList =hashes.Where(y => y != null).ToList(); 
                hashList.Add(transaction.From);
            return hashList;
=======
            //var hashes = Parameters.Parser.ParseFrom(transaction.Params).Params.Select(p => p.HashVal);
            List<Hash> hashes = new List<Hash>();
            foreach (var p in ParamsHolder.Parser.ParseFrom(transaction.Params).Params)
            {
                try
                {
                    var h = p.AnyToPbMessage(typeof(Hash)) as Hash;
                    if (h != null)
                    {
                        hashes.Add(h);
                    }
                }
                catch (Exception)
                {

                }
            }

            hashes.Add(transaction.From);

            return hashes;
>>>>>>> f01e291f
        }
    }
}<|MERGE_RESOLUTION|>--- conflicted
+++ resolved
@@ -2,12 +2,9 @@
 using System.Linq;
 using System.Collections.Generic;
 using AElf.Kernel.Concurrency;
-<<<<<<< HEAD
-=======
 using AElf.Types.CSharp;
 using Google.Protobuf;
 using Google.Protobuf.WellKnownTypes;
->>>>>>> f01e291f
 using Xunit;
 
 namespace AElf.Kernel.Tests.Concurrency.Scheduling
@@ -16,12 +13,6 @@
     {
         public IEnumerable<Hash> GetResources(ITransaction transaction)
         {
-<<<<<<< HEAD
-            var hashes = Parameters.Parser.ParseFrom(transaction.Params).Params.Select(p => p.HashVal);
-            var hashList =hashes.Where(y => y != null).ToList(); 
-                hashList.Add(transaction.From);
-            return hashList;
-=======
             //var hashes = Parameters.Parser.ParseFrom(transaction.Params).Params.Select(p => p.HashVal);
             List<Hash> hashes = new List<Hash>();
             foreach (var p in ParamsHolder.Parser.ParseFrom(transaction.Params).Params)
@@ -43,7 +34,6 @@
             hashes.Add(transaction.From);
 
             return hashes;
->>>>>>> f01e291f
         }
     }
 }