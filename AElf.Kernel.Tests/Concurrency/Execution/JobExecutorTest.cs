﻿using System.Threading.Tasks;
using System.Collections.Generic;
using Xunit;
using Xunit.Frameworks.Autofac;
using Akka.Actor;
using Akka.TestKit;
using Akka.TestKit.Xunit;
using AElf.Kernel.Concurrency.Execution;
using AElf.Kernel.Concurrency.Execution.Messages;

namespace AElf.Kernel.Tests.Concurrency.Execution
{

    [UseAutofacTestFramework]
    public class JobExecutorTest : TestKitBase
    {
        private MockSetup _mock;
        private ActorSystem sys = ActorSystem.Create("test");
        private IActorRef _serviceRouter;

        public JobExecutorTest(MockSetup mock) : base(new XunitAssertions())
        {
            _mock = mock;
            _serviceRouter = sys.ActorOf(LocalServicesProvider.Props(_mock.ServicePack));
        }

        [Fact]
        public async Task ServicePackTest()
        {
            var sp = _mock.ServicePack;
            var chainContext = await _mock.ServicePack.ChainContextService.GetChainContextAsync(_mock.ChainId1);
            Assert.NotNull(chainContext);
        }

        [Fact]
        public void ZeroTransactionExecutionTest()
        {
            var executor1 = sys.ActorOf(JobExecutor.Props(_mock.ChainId1, _serviceRouter, new List<ITransaction>(), TestActor));
            Watch(executor1);
            executor1.Tell(StartExecutionMessage.Instance);
            ExpectTerminated(executor1);
<<<<<<< HEAD
		}

		[Fact]
		public void SingleTransactionExecutionTest()
		{
			ProtobufSerializer serializer = new ProtobufSerializer();
			Hash from = Hash.Generate();
			Hash to = Hash.Generate();

			SmartContractZeroWithTransfer smartContractZero = (_chainContext.SmartContractZero as SmartContractZeroWithTransfer);
			smartContractZero.SetBalance(from, 100);
			smartContractZero.SetBalance(to, 0);

			// Normal transfer
			var tx1 = GetTransaction(from, to, 10);
			var executor1 = sys.ActorOf(JobExecutor.Props(_chainContext, new List<ITransaction>() { tx1 }, TestActor));
			Watch(executor1);
			executor1.Tell(StartExecutionMessage.Instance);
			var result = ExpectMsg<TransactionResultMessage>().TransactionResult;
			Assert.Equal(tx1.GetHash(), result.TransactionId);
			Assert.Equal(Status.Mined, result.Status);
			Assert.Equal((ulong)90, smartContractZero.GetBalance(from));
			Assert.Equal((ulong)10, smartContractZero.GetBalance(to));
			ExpectTerminated(executor1);

			// Insufficient balance
			var tx2 = GetTransaction(from, to, 100);
			var executor2 = ActorOf(JobExecutor.Props(_chainContext, new List<ITransaction>() { tx2 }, TestActor));
			executor2.Tell(StartExecutionMessage.Instance);
			result = ExpectMsg<TransactionResultMessage>().TransactionResult;
			Assert.Equal(Status.Failed, result.Status);
			Assert.Equal((ulong)90, smartContractZero.GetBalance(from));
			Assert.Equal((ulong)10, smartContractZero.GetBalance(to));         
		}

		[Fact]
		public void MultipleTransactionExecutionTest()
		{
			ProtobufSerializer serializer = new ProtobufSerializer();
			Hash address1 = Hash.Generate();
			Hash address2 = Hash.Generate();
			Hash address3 = Hash.Generate();
			Hash address4 = Hash.Generate();


			SmartContractZeroWithTransfer smartContractZero = (_chainContext.SmartContractZero as SmartContractZeroWithTransfer);
			smartContractZero.SetBalance(address1, 100);
			smartContractZero.SetBalance(address2, 0);
			smartContractZero.SetBalance(address3, 200);
			smartContractZero.SetBalance(address4, 0);

			var tx1 = GetTransaction(address1, address2, 10);
			var tx2 = GetTransaction(address3, address4, 10);

			// Normal transfer
			var job1 = new List<ITransaction>{
				tx1,
				tx2
			};

			var executor1 = ActorOf(JobExecutor.Props(_chainContext, job1, TestActor));
			Watch(executor1);
			executor1.Tell(StartExecutionMessage.Instance);
			var result1 = ExpectMsg<TransactionResultMessage>().TransactionResult;
			var result2 = ExpectMsg<TransactionResultMessage>().TransactionResult;
			Assert.Equal(tx1.GetHash(), result1.TransactionId);
			Assert.Equal(tx2.GetHash(), result2.TransactionId);
			Assert.Equal(Status.Mined, result1.Status);
			Assert.Equal((ulong)90, smartContractZero.GetBalance(address1));
			Assert.Equal((ulong)10, smartContractZero.GetBalance(address2));
			Assert.Equal(Status.Mined, result2.Status);
			Assert.Equal((ulong)190, smartContractZero.GetBalance(address3));
			Assert.Equal((ulong)10, smartContractZero.GetBalance(address4));
			ExpectTerminated(executor1);

			// Check sequence
			TransferArgs args1 = (TransferArgs)serializer.Deserialize(tx1.Params.ToByteArray(), typeof(TransferArgs));
			TransferArgs args2 = (TransferArgs)serializer.Deserialize(tx2.Params.ToByteArray(), typeof(TransferArgs));
			var end1 = smartContractZero.TransactionEndTimes[args1];
			var start2 = smartContractZero.TransactionStartTimes[args2];
			Assert.True(end1 < start2);
		}
	}
=======
        }

        [Fact]
        public void SingleTransactionExecutionTest()
        {
            Hash from = Hash.Generate();
            Hash to = Hash.Generate();
            Hash chainId = _mock.ChainId1;

            _mock.Initialize1(from, 100);
            _mock.Initialize1(to, 0);

            // Normal transfer
            var tx1 = _mock.GetTransferTxn1(from, to, 10);
            var executor1 = sys.ActorOf(JobExecutor.Props(chainId, _serviceRouter, new List<ITransaction>() { tx1 }, TestActor));
            Watch(executor1);
            executor1.Tell(StartExecutionMessage.Instance);
            var result = ExpectMsg<TransactionResultMessage>().TransactionResult;

            Assert.Equal(tx1.GetHash(), result.TransactionId);
            Assert.Equal(Status.Mined, result.Status);

            Assert.Equal((ulong)90, _mock.GetBalance1(from));
            Assert.Equal((ulong)10, _mock.GetBalance1(to));
            ExpectTerminated(executor1);
        }

        [Fact]
        public void MultipleTransactionExecutionTest()
        {
            Hash address1 = Hash.Generate();
            Hash address2 = Hash.Generate();
            Hash address3 = Hash.Generate();
            Hash address4 = Hash.Generate();

            Hash chainId = _mock.ChainId1;

            _mock.Initialize1(address1, 100);
            _mock.Initialize1(address2, 0);
            _mock.Initialize1(address3, 200);
            _mock.Initialize1(address4, 0);

            var tx1 = _mock.GetTransferTxn1(address1, address2, 10);
            var tx2 = _mock.GetTransferTxn1(address3, address4, 10);

            // Normal transfer
            var job1 = new List<ITransaction>{
                tx1,
                tx2
            };

            var executor1 = sys.ActorOf(JobExecutor.Props(chainId, _serviceRouter, job1, TestActor));
            Watch(executor1);
            executor1.Tell(StartExecutionMessage.Instance);
            var result1 = ExpectMsg<TransactionResultMessage>().TransactionResult;
            var result2 = ExpectMsg<TransactionResultMessage>().TransactionResult;
            Assert.Equal(tx1.GetHash(), result1.TransactionId);
            Assert.Equal(tx2.GetHash(), result2.TransactionId);
            Assert.Equal(Status.Mined, result1.Status);
            Assert.Equal((ulong)90, _mock.GetBalance1(address1));
            Assert.Equal((ulong)10, _mock.GetBalance1(address2));
            Assert.Equal(Status.Mined, result2.Status);
            Assert.Equal((ulong)190, _mock.GetBalance1(address3));
            Assert.Equal((ulong)10, _mock.GetBalance1(address4));
            ExpectTerminated(executor1);

            // Check sequence
            var end1 = _mock.GetTransactionEndTime1(tx1);
            var start2 = _mock.GetTransactionStartTime1(tx2);
            Assert.True(end1 < start2);
        }
    }
>>>>>>> 38e9d88c
}<|MERGE_RESOLUTION|>--- conflicted
+++ resolved
@@ -39,91 +39,7 @@
             Watch(executor1);
             executor1.Tell(StartExecutionMessage.Instance);
             ExpectTerminated(executor1);
-<<<<<<< HEAD
-		}
 
-		[Fact]
-		public void SingleTransactionExecutionTest()
-		{
-			ProtobufSerializer serializer = new ProtobufSerializer();
-			Hash from = Hash.Generate();
-			Hash to = Hash.Generate();
-
-			SmartContractZeroWithTransfer smartContractZero = (_chainContext.SmartContractZero as SmartContractZeroWithTransfer);
-			smartContractZero.SetBalance(from, 100);
-			smartContractZero.SetBalance(to, 0);
-
-			// Normal transfer
-			var tx1 = GetTransaction(from, to, 10);
-			var executor1 = sys.ActorOf(JobExecutor.Props(_chainContext, new List<ITransaction>() { tx1 }, TestActor));
-			Watch(executor1);
-			executor1.Tell(StartExecutionMessage.Instance);
-			var result = ExpectMsg<TransactionResultMessage>().TransactionResult;
-			Assert.Equal(tx1.GetHash(), result.TransactionId);
-			Assert.Equal(Status.Mined, result.Status);
-			Assert.Equal((ulong)90, smartContractZero.GetBalance(from));
-			Assert.Equal((ulong)10, smartContractZero.GetBalance(to));
-			ExpectTerminated(executor1);
-
-			// Insufficient balance
-			var tx2 = GetTransaction(from, to, 100);
-			var executor2 = ActorOf(JobExecutor.Props(_chainContext, new List<ITransaction>() { tx2 }, TestActor));
-			executor2.Tell(StartExecutionMessage.Instance);
-			result = ExpectMsg<TransactionResultMessage>().TransactionResult;
-			Assert.Equal(Status.Failed, result.Status);
-			Assert.Equal((ulong)90, smartContractZero.GetBalance(from));
-			Assert.Equal((ulong)10, smartContractZero.GetBalance(to));         
-		}
-
-		[Fact]
-		public void MultipleTransactionExecutionTest()
-		{
-			ProtobufSerializer serializer = new ProtobufSerializer();
-			Hash address1 = Hash.Generate();
-			Hash address2 = Hash.Generate();
-			Hash address3 = Hash.Generate();
-			Hash address4 = Hash.Generate();
-
-
-			SmartContractZeroWithTransfer smartContractZero = (_chainContext.SmartContractZero as SmartContractZeroWithTransfer);
-			smartContractZero.SetBalance(address1, 100);
-			smartContractZero.SetBalance(address2, 0);
-			smartContractZero.SetBalance(address3, 200);
-			smartContractZero.SetBalance(address4, 0);
-
-			var tx1 = GetTransaction(address1, address2, 10);
-			var tx2 = GetTransaction(address3, address4, 10);
-
-			// Normal transfer
-			var job1 = new List<ITransaction>{
-				tx1,
-				tx2
-			};
-
-			var executor1 = ActorOf(JobExecutor.Props(_chainContext, job1, TestActor));
-			Watch(executor1);
-			executor1.Tell(StartExecutionMessage.Instance);
-			var result1 = ExpectMsg<TransactionResultMessage>().TransactionResult;
-			var result2 = ExpectMsg<TransactionResultMessage>().TransactionResult;
-			Assert.Equal(tx1.GetHash(), result1.TransactionId);
-			Assert.Equal(tx2.GetHash(), result2.TransactionId);
-			Assert.Equal(Status.Mined, result1.Status);
-			Assert.Equal((ulong)90, smartContractZero.GetBalance(address1));
-			Assert.Equal((ulong)10, smartContractZero.GetBalance(address2));
-			Assert.Equal(Status.Mined, result2.Status);
-			Assert.Equal((ulong)190, smartContractZero.GetBalance(address3));
-			Assert.Equal((ulong)10, smartContractZero.GetBalance(address4));
-			ExpectTerminated(executor1);
-
-			// Check sequence
-			TransferArgs args1 = (TransferArgs)serializer.Deserialize(tx1.Params.ToByteArray(), typeof(TransferArgs));
-			TransferArgs args2 = (TransferArgs)serializer.Deserialize(tx2.Params.ToByteArray(), typeof(TransferArgs));
-			var end1 = smartContractZero.TransactionEndTimes[args1];
-			var start2 = smartContractZero.TransactionStartTimes[args2];
-			Assert.True(end1 < start2);
-		}
-	}
-=======
         }
 
         [Fact]
@@ -196,5 +112,4 @@
             Assert.True(end1 < start2);
         }
     }
->>>>>>> 38e9d88c
 }