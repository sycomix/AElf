﻿using AElf.Database.Config;
using AElf.Kernel.KernelAccount;
using AElf.Kernel.Modules.AutofacModule;
using AElf.Runtime.CSharp;
using Autofac;
using Xunit;
using Xunit.Abstractions;
using Xunit.Frameworks.Autofac;

[assembly: TestFramework("AElf.Kernel.Tests.ConfigureTestFramework", "AElf.Kernel.Tests")]

namespace AElf.Kernel.Tests
{
    public class ConfigureTestFramework : AutofacTestFramework
    {
        public ConfigureTestFramework(IMessageSink diagnosticMessageSink)
            : base(diagnosticMessageSink)
        {
        }

        protected override void ConfigureContainer(ContainerBuilder builder)
        {
            builder.RegisterModule(new MainModule());
            builder.RegisterModule(new LoggerModule());
            builder.RegisterModule(new DatabaseModule(new DatabaseConfig()));
            builder.RegisterModule(new MetadataModule());
<<<<<<< HEAD
=======
            builder.RegisterModule(new WorldStateDictatorModule());
>>>>>>> 36df9643

            var smartContractRunnerFactory = new SmartContractRunnerFactory();
            var runner = new SmartContractRunner(ContractCodes.TestContractFolder);
            smartContractRunnerFactory.AddRunner(0, runner);
            builder.RegisterInstance(smartContractRunnerFactory).As<ISmartContractRunnerFactory>().SingleInstance();
            // configure your container
            // e.g. builder.RegisterModule<TestOverrideModule>();
        }
    }
}<|MERGE_RESOLUTION|>--- conflicted
+++ resolved
@@ -24,10 +24,7 @@
             builder.RegisterModule(new LoggerModule());
             builder.RegisterModule(new DatabaseModule(new DatabaseConfig()));
             builder.RegisterModule(new MetadataModule());
-<<<<<<< HEAD
-=======
             builder.RegisterModule(new WorldStateDictatorModule());
->>>>>>> 36df9643
 
             var smartContractRunnerFactory = new SmartContractRunnerFactory();
             var runner = new SmartContractRunner(ContractCodes.TestContractFolder);
