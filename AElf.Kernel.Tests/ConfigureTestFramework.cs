﻿using Autofac;
using Xunit;
using Xunit.Abstractions;
using Xunit.Frameworks.Autofac;

[assembly: TestFramework("AElf.Kernel.Tests.ConfigureTestFramework", "AElf.Kernel.Tests")]

namespace AElf.Kernel.Tests
{
    public class ConfigureTestFramework : AutofacTestFramework
    {
        public ConfigureTestFramework(IMessageSink diagnosticMessageSink)
            : base(diagnosticMessageSink)
        {
        }

        protected override void ConfigureContainer(ContainerBuilder builder)
        {
<<<<<<< HEAD
            builder.RegisterAssemblyModules(typeof(Modules.AutofacModule.MainModule).Assembly);
=======
            builder.RegisterModule(new MainModule());
            builder.RegisterModule(new DatabaseModule());
>>>>>>> 4b9b4a89

            // configure your container
            // e.g. builder.RegisterModule<TestOverrideModule>();
        }
    }
}<|MERGE_RESOLUTION|>--- conflicted
+++ resolved
@@ -1,4 +1,5 @@
-﻿using Autofac;
+﻿using AElf.Kernel.Modules.AutofacModule;
+using Autofac;
 using Xunit;
 using Xunit.Abstractions;
 using Xunit.Frameworks.Autofac;
@@ -16,12 +17,8 @@
 
         protected override void ConfigureContainer(ContainerBuilder builder)
         {
-<<<<<<< HEAD
-            builder.RegisterAssemblyModules(typeof(Modules.AutofacModule.MainModule).Assembly);
-=======
             builder.RegisterModule(new MainModule());
             builder.RegisterModule(new DatabaseModule());
->>>>>>> 4b9b4a89
 
             // configure your container
             // e.g. builder.RegisterModule<TestOverrideModule>();
