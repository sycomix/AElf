--- conflicted
+++ resolved
@@ -16,11 +16,7 @@
 
         protected override void ConfigureContainer(ContainerBuilder builder)
         {
-<<<<<<< HEAD
-            builder.RegisterAssemblyModules(typeof(AElf.Kernel.Modules.AutofacModule.MainModule).Assembly);
-=======
-            builder.RegisterAssemblyModules(typeof(Modules.AutofacModule.Module).Assembly);
->>>>>>> f4422de8
+            builder.RegisterAssemblyModules(typeof(Modules.AutofacModule.MainModule).Assembly);
 
             // configure your container
             // e.g. builder.RegisterModule<TestOverrideModule>();
