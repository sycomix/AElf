--- conflicted
+++ resolved
@@ -17,11 +17,7 @@
 
         protected override void ConfigureContainer(ContainerBuilder builder)
         {
-<<<<<<< HEAD
-            builder.RegisterAssemblyModules(typeof(AElf.Kernel.Modules.AutofacModule.MainModule).Assembly);
-=======
             builder.RegisterModule(new MainModule());
->>>>>>> cdeedfa7
 
             // configure your container
             // e.g. builder.RegisterModule<TestOverrideModule>();
