--- conflicted
+++ resolved
@@ -23,17 +23,8 @@
 
             var context1 =  await _accountContextService.GetAccountDataContext(accountId, chainId);
             var context2 =  await _accountContextService.GetAccountDataContext(accountId, chainId);
-<<<<<<< HEAD
-            Assert.Equal(context1, context2);
-            
-            context1.IncrementId++;
-            var context3 =  await _accountContextService.GetAccountDataContext(accountId, chainId);
-            Assert.Equal(context1, context3);
-            Assert.Equal(context3.IncrementId, (ulong)1);
-=======
             Assert.Equal(context1.IncrementId, context2.IncrementId);
             
->>>>>>> 744feba7
         }
 
         [Fact]
