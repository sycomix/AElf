﻿using AElf.Kernel.Extensions;
using AElf.Kernel.Merkle;
using System.Collections.Generic;
using System.Linq;
using System.Threading.Tasks;
using Moq;
using Shouldly;
using Xunit;


namespace AElf.Kernel.Tests
{
    public class MinerTest
    {
        [Fact]
        public void MineTest()
        {
<<<<<<< HEAD
            var block = new Block(new Hash<IBlock>("aelf".CalculateHash()));

            CreateLeaves(new[] { "a", "e", "l", "f" }).ForEach(l => block.GetHeader().AddTransaction(l));
=======
            Block block = new Block(new Hash<IBlock>("aelf".CalculateHash()));
            Miner miner = new Miner();

            BinaryMerkleTree<ITransaction> tree = new BinaryMerkleTree<ITransaction>();
            CreateLeaves(new string[] { "a", "e", "l", "f" }).ForEach(l => block.GetHeader().AddTransaction(l));
>>>>>>> b9410d02
        }

        #region Some methods
        private static List<IHash<ITransaction>> CreateLeaves(IEnumerable<string> buffers)
        {
<<<<<<< HEAD
            return buffers.Select(buffer => new Hash<ITransaction>(buffer.CalculateHash())).Cast<IHash<ITransaction>>().ToList();
=======
            List<IHash<ITransaction>> leaves = new List<IHash<ITransaction>>();
            foreach (var buffer in buffers)
            {
                IHash<ITransaction> hash = new Hash<ITransaction>(buffer.CalculateHash());
                leaves.Add(hash);
            }
            return leaves;
>>>>>>> b9410d02
        }
        #endregion
    }
}<|MERGE_RESOLUTION|>--- conflicted
+++ resolved
@@ -1,4 +1,4 @@
-﻿using AElf.Kernel.Extensions;
+using AElf.Kernel.Extensions;
 using AElf.Kernel.Merkle;
 using System.Collections.Generic;
 using System.Linq;
@@ -15,33 +15,15 @@
         [Fact]
         public void MineTest()
         {
-<<<<<<< HEAD
             var block = new Block(new Hash<IBlock>("aelf".CalculateHash()));
 
             CreateLeaves(new[] { "a", "e", "l", "f" }).ForEach(l => block.GetHeader().AddTransaction(l));
-=======
-            Block block = new Block(new Hash<IBlock>("aelf".CalculateHash()));
-            Miner miner = new Miner();
-
-            BinaryMerkleTree<ITransaction> tree = new BinaryMerkleTree<ITransaction>();
-            CreateLeaves(new string[] { "a", "e", "l", "f" }).ForEach(l => block.GetHeader().AddTransaction(l));
->>>>>>> b9410d02
         }
 
         #region Some methods
         private static List<IHash<ITransaction>> CreateLeaves(IEnumerable<string> buffers)
         {
-<<<<<<< HEAD
             return buffers.Select(buffer => new Hash<ITransaction>(buffer.CalculateHash())).Cast<IHash<ITransaction>>().ToList();
-=======
-            List<IHash<ITransaction>> leaves = new List<IHash<ITransaction>>();
-            foreach (var buffer in buffers)
-            {
-                IHash<ITransaction> hash = new Hash<ITransaction>(buffer.CalculateHash());
-                leaves.Add(hash);
-            }
-            return leaves;
->>>>>>> b9410d02
         }
         #endregion
     }
