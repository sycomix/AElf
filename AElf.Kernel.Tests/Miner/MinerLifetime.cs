﻿using System;
using System.IO;
using System.Collections.Generic;
using System.Linq;
using System.Threading;
using System.Threading.Tasks;
using AElf.Cryptography.ECDSA;
using AElf.Kernel.Concurrency;
using AElf.Kernel.Concurrency.Execution;
using AElf.Kernel.Concurrency.Execution.Messages;
using AElf.Kernel.Extensions;
using AElf.Kernel.KernelAccount;
using AElf.Kernel.Miner;
using AElf.Kernel.Managers;
using AElf.Kernel.Services;
using AElf.Kernel.SmartContracts.CSharpSmartContract;
using AElf.Kernel.Storages;
using AElf.Kernel.Tests.Concurrency.Execution;
using AElf.Kernel.Tests.Concurrency.Scheduling;
using AElf.Kernel.TxMemPool;
using Akka.Actor;
using Akka.Dispatch.SysMsg;
using Akka.TestKit;
using Akka.TestKit.Xunit;
using Google.Protobuf;
using Moq;
using Xunit;
using Xunit.Frameworks.Autofac;
using ServiceStack;
using AElf.Runtime.CSharp;
<<<<<<< HEAD
using NLog;
=======
using AElf.Types.CSharp;
>>>>>>> 18b6973b

namespace AElf.Kernel.Tests.Miner
{
    [UseAutofacTestFramework]
    public class MinerLifetime : TestKitBase
    {
        // IncrementId is used to differentiate txn
        // which is identified by From/To/IncrementId
        private static int _incrementId = 0;

        public ulong NewIncrementId()
        {
            var res = _incrementId;
            var n = Interlocked.Increment(ref _incrementId);
            return (ulong) res;
        }

        private ActorSystem sys = ActorSystem.Create("test");
        private readonly IBlockGenerationService _blockGenerationService;
        private IActorRef _generalExecutor;
        private IChainCreationService _chainCreationService;
        private readonly ILogger _logger;
        private IWorldStateManager _worldStateManager;
        private ISmartContractManager _smartContractManager;

        private IActorRef _serviceRouter;
        private ISmartContractRunnerFactory _smartContractRunnerFactory = new SmartContractRunnerFactory();
        private ISmartContractService _smartContractService;
        private IChainContextService _chainContextService;
        private IAccountContextService _accountContextService;
        private ITransactionManager _transactionManager;
        private ITransactionResultManager _transactionResultManager;

        public MinerLifetime(IWorldStateManager worldStateManager, ISmartContractStore smartContractStore,
            IBlockGenerationService blockGenerationService, IChainCreationService chainCreationService, IChainContextService chainContextService, ILogger logger, IAccountContextService accountContextService, ITransactionManager transactionManager, ITransactionResultManager transactionResultManager) : base(new XunitAssertions())
        {
            _blockGenerationService = blockGenerationService;
            _chainCreationService = chainCreationService;
            _chainContextService = chainContextService;
            _logger = logger;
            _accountContextService = accountContextService;
            _transactionManager = transactionManager;
            _transactionResultManager = transactionResultManager;

            _worldStateManager = worldStateManager;
            _smartContractManager = new SmartContractManager(smartContractStore);
        }

        public byte[] SmartContractZeroCode
        {
            get
            {
                return ContractCodes.TestContractZeroCode;
            }
        }

        public byte[] ExampleContractCode
        {
            get
            {
                return ContractCodes.TestContractCode;
            }
        }

        public Mock<ITxPoolService> MockTxPoolService(Hash chainId)
        {
            var contractAddressZero = new Hash(chainId.CalculateHashWith("__SmartContractZero__")).ToAccount();

            var code = ExampleContractCode;

            var regExample = new SmartContractRegistration
            {
                Category = 0,
                ContractBytes = ByteString.CopyFrom(code),
                ContractHash = code.CalculateHash()
            };
            
            
            ECKeyPair keyPair = new KeyPairGenerator().Generate();
            ECSigner signer = new ECSigner();
            var txnDep = new Transaction()
            {
                From = keyPair.GetAddress(),
                To = contractAddressZero,
                IncrementId = NewIncrementId(),
                MethodName = "DeploySmartContract",
                Params = ByteString.CopyFrom(new Parameters()
                {
                    Params = {
                        new Param
                        {
                            RegisterVal = regExample
                        }
                    }
                }.ToByteArray()),
                
                Fee = TxPoolConfig.Default.FeeThreshold + 1
            };
            
            Hash hash = txnDep.GetHash();

            ECSignature signature = signer.Sign(keyPair, hash.GetHashBytes());
            txnDep.P = ByteString.CopyFrom(keyPair.PublicKey.Q.GetEncoded());
            txnDep.R = ByteString.CopyFrom(signature.R); 
            txnDep.S = ByteString.CopyFrom(signature.S);
            
            var txs = new List<ITransaction>(){
                txnDep
            };
            
            var mock = new Mock<ITxPoolService>();
            mock.Setup((s) => s.GetReadyTxsAsync(It.IsAny<ulong>())).Returns(Task.FromResult(txs));
            return mock;
        }
        
        
        public List<ITransaction> CreateTxs(Hash chainId)
        {
            var contractAddressZero = new Hash(chainId.CalculateHashWith("__SmartContractZero__")).ToAccount();

            var code = ExampleContractCode;

            var regExample = new SmartContractRegistration
            {
                Category = 0,
                ContractBytes = ByteString.CopyFrom(code),
                ContractHash = code.CalculateHash()
            };
            
            
            ECKeyPair keyPair = new KeyPairGenerator().Generate();
            ECSigner signer = new ECSigner();
            var txnDep = new Transaction()
            {
                From = keyPair.GetAddress(),
                To = contractAddressZero,
                IncrementId = NewIncrementId(),
                MethodName = "DeploySmartContract",
                Params = ByteString.CopyFrom(new Parameters()
                {
                    Params = {
                        new Param
                        {
                            RegisterVal = regExample
                        }
                    }
                }.ToByteArray()),
                
                Fee = TxPoolConfig.Default.FeeThreshold + 1
            };
            
            Hash hash = txnDep.GetHash();

<<<<<<< HEAD
            ECSignature signature = signer.Sign(keyPair, hash.GetHashBytes());
            txnDep.P = ByteString.CopyFrom(keyPair.PublicKey.Q.GetEncoded());
            txnDep.R = ByteString.CopyFrom(signature.R); 
            txnDep.S = ByteString.CopyFrom(signature.S);
=======
            var executive = await _smartContractService.GetExecutiveAsync(contractAddressZero, chainId);
            await executive.SetTransactionContext(txnCtxt).Apply();

            var address = txnCtxt.Trace.RetVal.DeserializeToPbMessage<Hash>();

            //var chain = await _chainCreationService.CreateNewChainAsync(chainId, reg);
            //var chainContext = _chainContextService.GetChainContext(chainId);
>>>>>>> 18b6973b
            
            var txs = new List<ITransaction>(){
                txnDep
            };

            return txs;
        }
        
        public async Task<IChain> CreateChain()
        {
            var chainId = Hash.Generate();
            var reg = new SmartContractRegistration
            {
                Category = 0,
                ContractBytes = ByteString.CopyFrom(SmartContractZeroCode),
                ContractHash = SmartContractZeroCode.CalculateHash()
            };

            var chain = await _chainCreationService.CreateNewChainAsync(chainId, reg);
            return chain;
        }
        
        public IMiner GetMiner(IMinerConfig config, TxPoolService poolService)
        {
            var parallelTransactionExecutingService = new ParallelTransactionExecutingService(sys);
            return new Kernel.Miner.Miner(_blockGenerationService, config, poolService, 
                parallelTransactionExecutingService);
        }

        public IMinerConfig GetMinerConfig(Hash chainId, ulong txCountLimit, byte[] getAddress)
        {
            return new MinerConfig
            {
                TxCount = txCountLimit,
                ChainId = chainId,
                CoinBase = getAddress
            };
        }
        
       
        
        [Fact]
        public async Task Mine()
        {
            var keypair = new KeyPairGenerator().Generate();
            var chain = await CreateChain();
            var minerconfig = GetMinerConfig(chain.Id, 10, keypair.GetAddress());
            var poolconfig = TxPoolConfig.Default;
            poolconfig.ChainId = chain.Id;
            var pool = new TxPool(poolconfig, _logger);
            
            var poolService = new TxPoolService(pool, _accountContextService, _transactionManager,
                _transactionResultManager);
            
            poolService.Start();

            var txs = CreateTxs(chain.Id);
            foreach (var tx in txs)
            {
                await poolService.AddTxAsync(tx);
            }
            
            var miner = GetMiner(minerconfig, poolService);
            
            var runner = new SmartContractRunner("../../../../AElf.Contracts.Examples/bin/Debug/netstandard2.0/");
            _smartContractRunnerFactory.AddRunner(0, runner);
            _smartContractService = new SmartContractService(_smartContractManager, _smartContractRunnerFactory, await _worldStateManager.OfChain(chain.Id));
            
            _serviceRouter = sys.ActorOf(LocalServicesProvider.Props(new ServicePack
            {
                ChainContextService = _chainContextService,
                SmartContractService = _smartContractService,
                ResourceDetectionService = new NewMockResourceUsageDetectionService()
            }));
            _generalExecutor = sys.ActorOf(GeneralExecutor.Props(sys, _serviceRouter), "exec");
            _generalExecutor.Tell(new RequestAddChainExecutor(chain.Id));
            ExpectMsg<RespondAddChainExecutor>();
            
            
            miner.Start(keypair);
            
            var block = await miner.Mine();
            
            Assert.NotNull(block);
            Assert.Equal((ulong)1, block.Header.Index);
            
            byte[] uncompressedPrivKey = block.Header.P.ToByteArray();
            Hash addr = uncompressedPrivKey.Take(ECKeyPair.AddressLength).ToArray();
            Assert.Equal(minerconfig.CoinBase, addr);
            
            ECKeyPair recipientKeyPair = ECKeyPair.FromPublicKey(uncompressedPrivKey);
            ECVerifier verifier = new ECVerifier(recipientKeyPair);
            Assert.True(verifier.Verify(block.Header.GetSignature(), block.Header.GetHash().GetHashBytes()));

        }
        
    }
}<|MERGE_RESOLUTION|>--- conflicted
+++ resolved
@@ -28,11 +28,8 @@
 using Xunit.Frameworks.Autofac;
 using ServiceStack;
 using AElf.Runtime.CSharp;
-<<<<<<< HEAD
 using NLog;
-=======
 using AElf.Types.CSharp;
->>>>>>> 18b6973b
 
 namespace AElf.Kernel.Tests.Miner
 {
@@ -186,20 +183,10 @@
             
             Hash hash = txnDep.GetHash();
 
-<<<<<<< HEAD
             ECSignature signature = signer.Sign(keyPair, hash.GetHashBytes());
             txnDep.P = ByteString.CopyFrom(keyPair.PublicKey.Q.GetEncoded());
             txnDep.R = ByteString.CopyFrom(signature.R); 
             txnDep.S = ByteString.CopyFrom(signature.S);
-=======
-            var executive = await _smartContractService.GetExecutiveAsync(contractAddressZero, chainId);
-            await executive.SetTransactionContext(txnCtxt).Apply();
-
-            var address = txnCtxt.Trace.RetVal.DeserializeToPbMessage<Hash>();
-
-            //var chain = await _chainCreationService.CreateNewChainAsync(chainId, reg);
-            //var chainContext = _chainContextService.GetChainContext(chainId);
->>>>>>> 18b6973b
             
             var txs = new List<ITransaction>(){
                 txnDep
