--- conflicted
+++ resolved
@@ -270,13 +270,9 @@
         
         public IMiner GetMiner(IMinerConfig config, TxPoolService poolService)
         {
-<<<<<<< HEAD
             var miner = new ChainController.Miner(config, poolService, _chainManager, _blockManager, _worldStateDictator,
-                _smartContractService, _concurrencyExecutingService);
-=======
-            var miner = new Kernel.Miner.Miner(config, poolService, _chainManager, _blockManager, _worldStateDictator,
                 _smartContractService, _concurrencyExecutingService, _transactionManager, _transactionResultManager);
->>>>>>> aa452347
+
             return miner;
         }
 
