--- conflicted
+++ resolved
@@ -28,6 +28,7 @@
 using Xunit.Frameworks.Autofac;
 using ServiceStack;
 using AElf.Runtime.CSharp;
+using NLog;
 
 namespace AElf.Kernel.Tests.Miner
 {
@@ -40,15 +41,16 @@
 
         public ulong NewIncrementId()
         {
+            var res = _incrementId;
             var n = Interlocked.Increment(ref _incrementId);
-            return (ulong)n;
+            return (ulong) res;
         }
 
         private ActorSystem sys = ActorSystem.Create("test");
         private readonly IBlockGenerationService _blockGenerationService;
         private IActorRef _generalExecutor;
         private IChainCreationService _chainCreationService;
-
+        private readonly ILogger _logger;
         private IWorldStateManager _worldStateManager;
         private ISmartContractManager _smartContractManager;
 
@@ -56,27 +58,23 @@
         private ISmartContractRunnerFactory _smartContractRunnerFactory = new SmartContractRunnerFactory();
         private ISmartContractService _smartContractService;
         private IChainContextService _chainContextService;
+        private IAccountContextService _accountContextService;
+        private ITransactionManager _transactionManager;
+        private ITransactionResultManager _transactionResultManager;
 
         public MinerLifetime(IWorldStateManager worldStateManager, ISmartContractStore smartContractStore,
-            IBlockGenerationService blockGenerationService, IChainCreationService chainCreationService, IChainContextService chainContextService) : base(new XunitAssertions())
+            IBlockGenerationService blockGenerationService, IChainCreationService chainCreationService, IChainContextService chainContextService, ILogger logger, IAccountContextService accountContextService, ITransactionManager transactionManager, ITransactionResultManager transactionResultManager) : base(new XunitAssertions())
         {
             _blockGenerationService = blockGenerationService;
             _chainCreationService = chainCreationService;
             _chainContextService = chainContextService;
+            _logger = logger;
+            _accountContextService = accountContextService;
+            _transactionManager = transactionManager;
+            _transactionResultManager = transactionResultManager;
 
             _worldStateManager = worldStateManager;
             _smartContractManager = new SmartContractManager(smartContractStore);
-
-<<<<<<< HEAD
-           
-=======
-            _serviceRouter = sys.ActorOf(LocalServicesProvider.Props(_mock.ServicePack));
-            _generalExecutor = sys.ActorOf(GeneralExecutor.Props(sys, _serviceRouter), "exec");
-            //_generalExecutor = sys.ActorOf(GeneralExecutor.Props(sys, _chainContextService, _accountContextService), "exec");
-            var runner = new SmartContractRunner(ContractCodes.TestContractFolder);
-            _smartContractRunnerFactory.AddRunner(0, runner);
-            _smartContractService = new SmartContractService(_smartContractManager, _smartContractRunnerFactory, _worldStateManager);
->>>>>>> f01e291f
         }
 
         public byte[] SmartContractZeroCode
@@ -108,9 +106,12 @@
                 ContractHash = code.CalculateHash()
             };
             
+            
+            ECKeyPair keyPair = new KeyPairGenerator().Generate();
+            ECSigner signer = new ECSigner();
             var txnDep = new Transaction()
             {
-                From = Hash.Zero,
+                From = keyPair.GetAddress(),
                 To = contractAddressZero,
                 IncrementId = NewIncrementId(),
                 MethodName = "DeploySmartContract",
@@ -122,8 +123,17 @@
                             RegisterVal = regExample
                         }
                     }
-                }.ToByteArray())
-            };
+                }.ToByteArray()),
+                
+                Fee = TxPoolConfig.Default.FeeThreshold + 1
+            };
+            
+            Hash hash = txnDep.GetHash();
+
+            ECSignature signature = signer.Sign(keyPair, hash.GetHashBytes());
+            txnDep.P = ByteString.CopyFrom(keyPair.PublicKey.Q.GetEncoded());
+            txnDep.R = ByteString.CopyFrom(signature.R); 
+            txnDep.S = ByteString.CopyFrom(signature.S);
             
             var txs = new List<ITransaction>(){
                 txnDep
@@ -135,6 +145,55 @@
         }
         
         
+        public List<ITransaction> CreateTxs(Hash chainId)
+        {
+            var contractAddressZero = new Hash(chainId.CalculateHashWith("__SmartContractZero__")).ToAccount();
+
+            var code = ExampleContractCode;
+
+            var regExample = new SmartContractRegistration
+            {
+                Category = 0,
+                ContractBytes = ByteString.CopyFrom(code),
+                ContractHash = code.CalculateHash()
+            };
+            
+            
+            ECKeyPair keyPair = new KeyPairGenerator().Generate();
+            ECSigner signer = new ECSigner();
+            var txnDep = new Transaction()
+            {
+                From = keyPair.GetAddress(),
+                To = contractAddressZero,
+                IncrementId = NewIncrementId(),
+                MethodName = "DeploySmartContract",
+                Params = ByteString.CopyFrom(new Parameters()
+                {
+                    Params = {
+                        new Param
+                        {
+                            RegisterVal = regExample
+                        }
+                    }
+                }.ToByteArray()),
+                
+                Fee = TxPoolConfig.Default.FeeThreshold + 1
+            };
+            
+            Hash hash = txnDep.GetHash();
+
+            ECSignature signature = signer.Sign(keyPair, hash.GetHashBytes());
+            txnDep.P = ByteString.CopyFrom(keyPair.PublicKey.Q.GetEncoded());
+            txnDep.R = ByteString.CopyFrom(signature.R); 
+            txnDep.S = ByteString.CopyFrom(signature.S);
+            
+            var txs = new List<ITransaction>(){
+                txnDep
+            };
+
+            return txs;
+        }
+        
         public async Task<IChain> CreateChain()
         {
             var chainId = Hash.Generate();
@@ -149,10 +208,10 @@
             return chain;
         }
         
-        public IMiner GetMiner(IMinerConfig config)
+        public IMiner GetMiner(IMinerConfig config, TxPoolService poolService)
         {
             var parallelTransactionExecutingService = new ParallelTransactionExecutingService(sys);
-            return new Kernel.Miner.Miner(_blockGenerationService, config, MockTxPoolService(config.ChainId).Object, 
+            return new Kernel.Miner.Miner(_blockGenerationService, config, poolService, 
                 parallelTransactionExecutingService);
         }
 
@@ -167,26 +226,29 @@
         }
         
        
-        public async Task MineWithoutStarting()
-        {
-            var keypair = new KeyPairGenerator().Generate();
-
-            Hash chainId = Hash.Generate();
-            var config = GetMinerConfig(chainId, 10, keypair.GetAddress());
-            var miner = GetMiner(config);
-            
-            var block = await miner.Mine();
-            Assert.Null(block);
-        }
-
+        
         [Fact]
         public async Task Mine()
         {
             var keypair = new KeyPairGenerator().Generate();
             var chain = await CreateChain();
-            
-            var config = GetMinerConfig(chain.Id, 10, keypair.GetAddress());
-            var miner = GetMiner(config);
+            var minerconfig = GetMinerConfig(chain.Id, 10, keypair.GetAddress());
+            var poolconfig = TxPoolConfig.Default;
+            poolconfig.ChainId = chain.Id;
+            var pool = new TxPool(poolconfig, _logger);
+            
+            var poolService = new TxPoolService(pool, _accountContextService, _transactionManager,
+                _transactionResultManager);
+            
+            poolService.Start();
+
+            var txs = CreateTxs(chain.Id);
+            foreach (var tx in txs)
+            {
+                await poolService.AddTxAsync(tx);
+            }
+            
+            var miner = GetMiner(minerconfig, poolService);
             
             var runner = new SmartContractRunner("../../../../AElf.Contracts.Examples/bin/Debug/netstandard2.0/");
             _smartContractRunnerFactory.AddRunner(0, runner);
@@ -199,8 +261,6 @@
                 ResourceDetectionService = new NewMockResourceUsageDetectionService()
             }));
             _generalExecutor = sys.ActorOf(GeneralExecutor.Props(sys, _serviceRouter), "exec");
-            
-            //_chainContextService.AddChainContext(_mock.ChainId1, _chainContext);
             _generalExecutor.Tell(new RequestAddChainExecutor(chain.Id));
             ExpectMsg<RespondAddChainExecutor>();
             
@@ -209,13 +269,12 @@
             
             var block = await miner.Mine();
             
-            
             Assert.NotNull(block);
             Assert.Equal((ulong)1, block.Header.Index);
             
             byte[] uncompressedPrivKey = block.Header.P.ToByteArray();
             Hash addr = uncompressedPrivKey.Take(ECKeyPair.AddressLength).ToArray();
-            Assert.Equal(config.CoinBase, addr);
+            Assert.Equal(minerconfig.CoinBase, addr);
             
             ECKeyPair recipientKeyPair = ECKeyPair.FromPublicKey(uncompressedPrivKey);
             ECVerifier verifier = new ECVerifier(recipientKeyPair);
