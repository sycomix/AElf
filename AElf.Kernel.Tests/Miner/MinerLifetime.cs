﻿using System;
using System.IO;
using System.Collections.Generic;
using System.Linq;
using System.Threading;
using System.Threading.Tasks;
using AElf.Cryptography.ECDSA;
using AElf.Kernel.Concurrency;
using AElf.Kernel.Concurrency.Execution;
using AElf.Kernel.Concurrency.Execution.Messages;
using AElf.Kernel.Extensions;
using AElf.Kernel.KernelAccount;
using AElf.Kernel.Miner;
using AElf.Kernel.Managers;
using AElf.Kernel.Services;
using AElf.Kernel.SmartContracts.CSharpSmartContract;
using AElf.Kernel.Storages;
using AElf.Kernel.Tests.Concurrency.Execution;
using AElf.Kernel.Tests.Concurrency.Scheduling;
using AElf.Kernel.TxMemPool;
using Akka.Actor;
using Akka.Dispatch.SysMsg;
using Akka.TestKit;
using Akka.TestKit.Xunit;
using Google.Protobuf;
using Moq;
using Xunit;
using Xunit.Frameworks.Autofac;
using ServiceStack;
using AElf.Runtime.CSharp;
<<<<<<< HEAD
using NLog;
=======
using AElf.Types.CSharp;
>>>>>>> 18b6973b

namespace AElf.Kernel.Tests.Miner
{
    [UseAutofacTestFramework]
    public class MinerLifetime : TestKitBase
    {
        // IncrementId is used to differentiate txn
        // which is identified by From/To/IncrementId
        private static int _incrementId = 0;

        public ulong NewIncrementId()
        {
            var res = _incrementId;
            var n = Interlocked.Increment(ref _incrementId);
            return (ulong) res;
        }

        private ActorSystem sys = ActorSystem.Create("test");
        private readonly IBlockGenerationService _blockGenerationService;
        private IActorRef _generalExecutor;
        private IChainCreationService _chainCreationService;
        private readonly ILogger _logger;
        private IWorldStateManager _worldStateManager;
        private ISmartContractManager _smartContractManager;

        private IActorRef _serviceRouter;
        private ISmartContractRunnerFactory _smartContractRunnerFactory = new SmartContractRunnerFactory();
        private ISmartContractService _smartContractService;
        private IChainContextService _chainContextService;
        private IAccountContextService _accountContextService;
        private ITransactionManager _transactionManager;
        private ITransactionResultManager _transactionResultManager;

        public MinerLifetime(IWorldStateManager worldStateManager, ISmartContractStore smartContractStore,
            IBlockGenerationService blockGenerationService, IChainCreationService chainCreationService, IChainContextService chainContextService, ILogger logger, IAccountContextService accountContextService, ITransactionManager transactionManager, ITransactionResultManager transactionResultManager) : base(new XunitAssertions())
        {
            _blockGenerationService = blockGenerationService;
            _chainCreationService = chainCreationService;
            _chainContextService = chainContextService;
            _logger = logger;
            _accountContextService = accountContextService;
            _transactionManager = transactionManager;
            _transactionResultManager = transactionResultManager;

            _worldStateManager = worldStateManager;
            _smartContractManager = new SmartContractManager(smartContractStore);
        }

        public byte[] SmartContractZeroCode
        {
            get
            {
                return ContractCodes.TestContractZeroCode;
            }
        }

        public byte[] ExampleContractCode
        {
            get
            {
                return ContractCodes.TestContractCode;
            }
        }

        public Mock<ITxPoolService> MockTxPoolService(Hash chainId)
        {
            var contractAddressZero = new Hash(chainId.CalculateHashWith("__SmartContractZero__")).ToAccount();

            var code = ExampleContractCode;

            var regExample = new SmartContractRegistration
            {
                Category = 0,
                ContractBytes = ByteString.CopyFrom(code),
                ContractHash = code.CalculateHash()
            };
            
            
            ECKeyPair keyPair = new KeyPairGenerator().Generate();
            ECSigner signer = new ECSigner();
            var txnDep = new Transaction()
            {
                From = keyPair.GetAddress(),
                To = contractAddressZero,
                IncrementId = NewIncrementId(),
                MethodName = "DeploySmartContract",
                Params = ByteString.CopyFrom(new Parameters()
                {
                    Params = {
                        new Param
                        {
                            RegisterVal = regExample
                        }
                    }
                }.ToByteArray()),
                
                Fee = TxPoolConfig.Default.FeeThreshold + 1
            };
            
            Hash hash = txnDep.GetHash();

            ECSignature signature = signer.Sign(keyPair, hash.GetHashBytes());
            txnDep.P = ByteString.CopyFrom(keyPair.PublicKey.Q.GetEncoded());
            txnDep.R = ByteString.CopyFrom(signature.R); 
            txnDep.S = ByteString.CopyFrom(signature.S);
            
            var txs = new List<ITransaction>(){
                txnDep
            };
            
            var mock = new Mock<ITxPoolService>();
            mock.Setup((s) => s.GetReadyTxsAsync(It.IsAny<ulong>())).Returns(Task.FromResult(txs));
            return mock;
        }
        
        
        public List<ITransaction> CreateTxs(Hash chainId)
        {
            var contractAddressZero = new Hash(chainId.CalculateHashWith("__SmartContractZero__")).ToAccount();

            var code = ExampleContractCode;

            var regExample = new SmartContractRegistration
            {
                Category = 0,
                ContractBytes = ByteString.CopyFrom(code),
                ContractHash = code.CalculateHash()
            };
            
            
            ECKeyPair keyPair = new KeyPairGenerator().Generate();
            ECSigner signer = new ECSigner();
            var txnDep = new Transaction()
            {
                From = keyPair.GetAddress(),
                To = contractAddressZero,
                IncrementId = NewIncrementId(),
                MethodName = "DeploySmartContract",
                Params = ByteString.CopyFrom(new Parameters()
                {
                    Params = {
                        new Param
                        {
                            RegisterVal = regExample
                        }
                    }
                }.ToByteArray()),
                
                Fee = TxPoolConfig.Default.FeeThreshold + 1
            };
            
            Hash hash = txnDep.GetHash();

<<<<<<< HEAD
            ECSignature signature = signer.Sign(keyPair, hash.GetHashBytes());
            txnDep.P = ByteString.CopyFrom(keyPair.PublicKey.Q.GetEncoded());
            txnDep.R = ByteString.CopyFrom(signature.R); 
            txnDep.S = ByteString.CopyFrom(signature.S);
=======
            var executive = await _smartContractService.GetExecutiveAsync(contractAddressZero, chainId);
            await executive.SetTransactionContext(txnCtxt).Apply();

            var address = txnCtxt.Trace.RetVal.DeserializeToPbMessage<Hash>();

            //var chain = await _chainCreationService.CreateNewChainAsync(chainId, reg);
            //var chainContext = _chainContextService.GetChainContext(chainId);
>>>>>>> 18b6973b
            
            var txs = new List<ITransaction>(){
                txnDep
            };

            return txs;
        }
        
        public async Task<IChain> CreateChain()
        {
            var chainId = Hash.Generate();
            var reg = new SmartContractRegistration
            {
                Category = 0,
                ContractBytes = ByteString.CopyFrom(SmartContractZeroCode),
                ContractHash = SmartContractZeroCode.CalculateHash()
            };

            var chain = await _chainCreationService.CreateNewChainAsync(chainId, reg);
            return chain;
        }
        
        public IMiner GetMiner(IMinerConfig config, TxPoolService poolService)
        {
            var parallelTransactionExecutingService = new ParallelTransactionExecutingService(sys);
            return new Kernel.Miner.Miner(_blockGenerationService, config, poolService, 
                parallelTransactionExecutingService);
        }

        public IMinerConfig GetMinerConfig(Hash chainId, ulong txCountLimit, byte[] getAddress)
        {
            return new MinerConfig
            {
                TxCount = txCountLimit,
                ChainId = chainId,
                CoinBase = getAddress
            };
        }
        
       
        
        [Fact]
        public async Task Mine()
        {
            var keypair = new KeyPairGenerator().Generate();
            var chain = await CreateChain();
            var minerconfig = GetMinerConfig(chain.Id, 10, keypair.GetAddress());
            var poolconfig = TxPoolConfig.Default;
            poolconfig.ChainId = chain.Id;
            var pool = new TxPool(poolconfig, _logger);
            
            var poolService = new TxPoolService(pool, _accountContextService, _transactionManager,
                _transactionResultManager);
            
            poolService.Start();

            var txs = CreateTxs(chain.Id);
            foreach (var tx in txs)
            {
                await poolService.AddTxAsync(tx);
            }
            
            var miner = GetMiner(minerconfig, poolService);
            
            var runner = new SmartContractRunner("../../../../AElf.Contracts.Examples/bin/Debug/netstandard2.0/");
            _smartContractRunnerFactory.AddRunner(0, runner);
            _smartContractService = new SmartContractService(_smartContractManager, _smartContractRunnerFactory, await _worldStateManager.OfChain(chain.Id));
            
            _serviceRouter = sys.ActorOf(LocalServicesProvider.Props(new ServicePack
            {
                ChainContextService = _chainContextService,
                SmartContractService = _smartContractService,
                ResourceDetectionService = new NewMockResourceUsageDetectionService()
            }));
            _generalExecutor = sys.ActorOf(GeneralExecutor.Props(sys, _serviceRouter), "exec");
            _generalExecutor.Tell(new RequestAddChainExecutor(chain.Id));
            ExpectMsg<RespondAddChainExecutor>();
            
            
            miner.Start(keypair);
            
            var block = await miner.Mine();
            
            Assert.NotNull(block);
            Assert.Equal((ulong)1, block.Header.Index);
            
            byte[] uncompressedPrivKey = block.Header.P.ToByteArray();
            Hash addr = uncompressedPrivKey.Take(ECKeyPair.AddressLength).ToArray();
            Assert.Equal(minerconfig.CoinBase, addr);
            
            ECKeyPair recipientKeyPair = ECKeyPair.FromPublicKey(uncompressedPrivKey);
            ECVerifier verifier = new ECVerifier(recipientKeyPair);
            Assert.True(verifier.Verify(block.Header.GetSignature(), block.Header.GetHash().GetHashBytes()));

        }
        
    }
}<|MERGE_RESOLUTION|>--- conflicted
+++ resolved
@@ -4,7 +4,6 @@
 using System.Linq;
 using System.Threading;
 using System.Threading.Tasks;
-using AElf.Cryptography.ECDSA;
 using AElf.Kernel.Concurrency;
 using AElf.Kernel.Concurrency.Execution;
 using AElf.Kernel.Concurrency.Execution.Messages;
@@ -14,9 +13,7 @@
 using AElf.Kernel.Managers;
 using AElf.Kernel.Services;
 using AElf.Kernel.SmartContracts.CSharpSmartContract;
-using AElf.Kernel.Storages;
 using AElf.Kernel.Tests.Concurrency.Execution;
-using AElf.Kernel.Tests.Concurrency.Scheduling;
 using AElf.Kernel.TxMemPool;
 using Akka.Actor;
 using Akka.Dispatch.SysMsg;
@@ -28,11 +25,7 @@
 using Xunit.Frameworks.Autofac;
 using ServiceStack;
 using AElf.Runtime.CSharp;
-<<<<<<< HEAD
-using NLog;
-=======
 using AElf.Types.CSharp;
->>>>>>> 18b6973b
 
 namespace AElf.Kernel.Tests.Miner
 {
@@ -45,40 +38,50 @@
 
         public ulong NewIncrementId()
         {
-            var res = _incrementId;
             var n = Interlocked.Increment(ref _incrementId);
-            return (ulong) res;
+            return (ulong)n;
         }
 
         private ActorSystem sys = ActorSystem.Create("test");
+        private readonly IChainContextService _chainContextService;
         private readonly IBlockGenerationService _blockGenerationService;
+        //private ChainContextWithSmartContractZeroWithTransfer _chainContext;
+        //private SmartContractZeroWithTransfer SmartContractZero { get { return (_chainContext.SmartContractZero as SmartContractZeroWithTransfer); } }
+        private AccountContextService _accountContextService;
         private IActorRef _generalExecutor;
         private IChainCreationService _chainCreationService;
-        private readonly ILogger _logger;
+
         private IWorldStateManager _worldStateManager;
         private ISmartContractManager _smartContractManager;
 
+        private MockSetup _mock;
         private IActorRef _serviceRouter;
         private ISmartContractRunnerFactory _smartContractRunnerFactory = new SmartContractRunnerFactory();
         private ISmartContractService _smartContractService;
-        private IChainContextService _chainContextService;
-        private IAccountContextService _accountContextService;
-        private ITransactionManager _transactionManager;
-        private ITransactionResultManager _transactionResultManager;
-
-        public MinerLifetime(IWorldStateManager worldStateManager, ISmartContractStore smartContractStore,
-            IBlockGenerationService blockGenerationService, IChainCreationService chainCreationService, IChainContextService chainContextService, ILogger logger, IAccountContextService accountContextService, ITransactionManager transactionManager, ITransactionResultManager transactionResultManager) : base(new XunitAssertions())
-        {
+        private readonly IBlockVaildationService blockVaildationService;
+
+        public MinerLifetime(MockSetup mock, IWorldStateManager worldStateManager,
+            AccountContextService accountContextService, ISmartContractManager smartContractManager,
+            IBlockGenerationService blockGenerationService, IChainCreationService chainCreationService, IChainContextService chainContextService, IBlockVaildationService blockVaildationService) : base(new XunitAssertions())
+        {
+            //_chainContextService = chainContextService;
+            //_chainContext = chainContext;
+            _accountContextService = accountContextService;
             _blockGenerationService = blockGenerationService;
             _chainCreationService = chainCreationService;
             _chainContextService = chainContextService;
-            _logger = logger;
-            _accountContextService = accountContextService;
-            _transactionManager = transactionManager;
-            _transactionResultManager = transactionResultManager;
+            this.blockVaildationService = blockVaildationService;
+            _mock = mock;
 
             _worldStateManager = worldStateManager;
-            _smartContractManager = new SmartContractManager(smartContractStore);
+            _smartContractManager = smartContractManager;
+
+            _serviceRouter = sys.ActorOf(LocalServicesProvider.Props(_mock.ServicePack));
+            _generalExecutor = sys.ActorOf(GeneralExecutor.Props(sys, _serviceRouter), "exec");
+            //_generalExecutor = sys.ActorOf(GeneralExecutor.Props(sys, _chainContextService, _accountContextService), "exec");
+            var runner = new SmartContractRunner(ContractCodes.TestContractFolder);
+            _smartContractRunnerFactory.AddRunner(0, runner);
+            _smartContractService = new SmartContractService(_smartContractManager, _smartContractRunnerFactory, _worldStateManager);
         }
 
         public byte[] SmartContractZeroCode
@@ -97,9 +100,41 @@
             }
         }
 
-        public Mock<ITxPoolService> MockTxPoolService(Hash chainId)
-        {
-            var contractAddressZero = new Hash(chainId.CalculateHashWith("__SmartContractZero__")).ToAccount();
+        public Mock<ITxPoolService> MockTxPoolService()
+        {
+            
+            var balances = new List<int>()
+            {
+                100, 0
+            };
+            var addresses = Enumerable.Range(0, balances.Count).Select(x => Hash.Generate()).ToList();
+
+            foreach (var addbal in addresses.Zip(balances, Tuple.Create))
+            {
+                _mock.Initialize1(addbal.Item1, (ulong)addbal.Item2);
+            }
+
+            var txs = new List<ITransaction>(){
+                GetTransaction(addresses[0], addresses[1], 10),
+            };
+            
+            var mock = new Mock<ITxPoolService>();
+            mock.Setup((s) => s.GetReadyTxsAsync(It.IsAny<ulong>())).Returns(Task.FromResult(txs));
+            return mock;
+        }
+        
+        public async Task<IChain> CreateChain()
+        {
+            var chainId = Hash.Generate();
+            var reg = new SmartContractRegistration
+            {
+                Category = 0,
+                ContractBytes = ByteString.CopyFrom(SmartContractZeroCode),
+                ContractHash = SmartContractZeroCode.CalculateHash()
+            };
+
+            var chain = await _chainCreationService.CreateNewChainAsync(chainId, reg);
+            //var genesis = await _blockManager.GetBlockAsync(chain.GenesisBlockHash);
 
             var code = ExampleContractCode;
 
@@ -109,89 +144,31 @@
                 ContractBytes = ByteString.CopyFrom(code),
                 ContractHash = code.CalculateHash()
             };
-            
-            
-            ECKeyPair keyPair = new KeyPairGenerator().Generate();
-            ECSigner signer = new ECSigner();
+
+            var contractAddressZero = chainId.CalculateHashWith("__SmartContractZero__");
+
             var txnDep = new Transaction()
             {
-                From = keyPair.GetAddress(),
+                From = Hash.Zero,
                 To = contractAddressZero,
                 IncrementId = NewIncrementId(),
                 MethodName = "DeploySmartContract",
                 Params = ByteString.CopyFrom(new Parameters()
                 {
                     Params = {
-                        new Param
-                        {
-                            RegisterVal = regExample
-                        }
-                    }
-                }.ToByteArray()),
-                
-                Fee = TxPoolConfig.Default.FeeThreshold + 1
-            };
-            
-            Hash hash = txnDep.GetHash();
-
-            ECSignature signature = signer.Sign(keyPair, hash.GetHashBytes());
-            txnDep.P = ByteString.CopyFrom(keyPair.PublicKey.Q.GetEncoded());
-            txnDep.R = ByteString.CopyFrom(signature.R); 
-            txnDep.S = ByteString.CopyFrom(signature.S);
-            
-            var txs = new List<ITransaction>(){
-                txnDep
-            };
-            
-            var mock = new Mock<ITxPoolService>();
-            mock.Setup((s) => s.GetReadyTxsAsync(It.IsAny<ulong>())).Returns(Task.FromResult(txs));
-            return mock;
-        }
-        
-        
-        public List<ITransaction> CreateTxs(Hash chainId)
-        {
-            var contractAddressZero = new Hash(chainId.CalculateHashWith("__SmartContractZero__")).ToAccount();
-
-            var code = ExampleContractCode;
-
-            var regExample = new SmartContractRegistration
-            {
-                Category = 0,
-                ContractBytes = ByteString.CopyFrom(code),
-                ContractHash = code.CalculateHash()
-            };
-            
-            
-            ECKeyPair keyPair = new KeyPairGenerator().Generate();
-            ECSigner signer = new ECSigner();
-            var txnDep = new Transaction()
-            {
-                From = keyPair.GetAddress(),
-                To = contractAddressZero,
-                IncrementId = NewIncrementId(),
-                MethodName = "DeploySmartContract",
-                Params = ByteString.CopyFrom(new Parameters()
-                {
-                    Params = {
-                        new Param
-                        {
-                            RegisterVal = regExample
-                        }
-                    }
-                }.ToByteArray()),
-                
-                Fee = TxPoolConfig.Default.FeeThreshold + 1
-            };
-            
-            Hash hash = txnDep.GetHash();
-
-<<<<<<< HEAD
-            ECSignature signature = signer.Sign(keyPair, hash.GetHashBytes());
-            txnDep.P = ByteString.CopyFrom(keyPair.PublicKey.Q.GetEncoded());
-            txnDep.R = ByteString.CopyFrom(signature.R); 
-            txnDep.S = ByteString.CopyFrom(signature.S);
-=======
+                                new Param
+                                {
+                                    RegisterVal = regExample
+                                }
+                            }
+                }.ToByteArray())
+            };
+
+            var txnCtxt = new TransactionContext()
+            {
+                Transaction = txnDep
+            };
+
             var executive = await _smartContractService.GetExecutiveAsync(contractAddressZero, chainId);
             await executive.SetTransactionContext(txnCtxt).Apply();
 
@@ -199,101 +176,86 @@
 
             //var chain = await _chainCreationService.CreateNewChainAsync(chainId, reg);
             //var chainContext = _chainContextService.GetChainContext(chainId);
->>>>>>> 18b6973b
-            
-            var txs = new List<ITransaction>(){
-                txnDep
-            };
-
-            return txs;
-        }
-        
-        public async Task<IChain> CreateChain()
-        {
-            var chainId = Hash.Generate();
-            var reg = new SmartContractRegistration
-            {
-                Category = 0,
-                ContractBytes = ByteString.CopyFrom(SmartContractZeroCode),
-                ContractHash = SmartContractZeroCode.CalculateHash()
-            };
-
-            var chain = await _chainCreationService.CreateNewChainAsync(chainId, reg);
+            
+            //var reg = new SmartContractRegistration
+            //{
+            //    Category = 1,
+            //    ContractBytes = ByteString.CopyFromUtf8(smartContract.AssemblyQualifiedName),
+            //    ContractHash = Hash.Zero
+            //};
+
+            //var deplotment = new SmartContractDeployment
+            //{
+            //    ContractHash = Hash.Zero
+            //};
+            //await chainContext.SmartContractZero.RegisterSmartContract(reg);
+            //await chainContext.SmartContractZero.DeploySmartContract(deplotment);
+
             return chain;
         }
         
-        public IMiner GetMiner(IMinerConfig config, TxPoolService poolService)
+        public IMiner GetMiner(IMinerConfig config)
         {
             var parallelTransactionExecutingService = new ParallelTransactionExecutingService(sys);
-            return new Kernel.Miner.Miner(_blockGenerationService, config, poolService, 
+            return new Kernel.Miner.Miner(_blockGenerationService, config, MockTxPoolService().Object, 
                 parallelTransactionExecutingService);
         }
 
-        public IMinerConfig GetMinerConfig(Hash chainId, ulong txCountLimit, byte[] getAddress)
+        public IMinerConfig GetMinerConfig(Hash chainId, ulong txCountLimit)
         {
             return new MinerConfig
             {
-                TxCount = txCountLimit,
-                ChainId = chainId,
-                CoinBase = getAddress
-            };
-        }
-        
-       
-        
+                TxCount = txCountLimit
+            };
+        }
+        
+        private Transaction GetTransaction(Hash from, Hash to, ulong qty)
+        {
+            // TODO: Test with IncrementId
+            TransferArgs args = new TransferArgs()
+            {
+                From = from,
+                To = to,
+                Quantity = qty
+            };
+
+            ByteString argsBS = args.ToByteString();
+
+            Transaction tx = new Transaction()
+            {
+                IncrementId = 0,
+                From = from,
+                To = to,
+                MethodName = "Transfer",
+                Params = argsBS
+            };
+
+            return tx;
+        }
+        
+
         [Fact]
+        public async Task MineWithoutStarting()
+        {
+            var config = GetMinerConfig(_mock.ChainId1, 10);
+            var miner = GetMiner(config);
+            
+            var block = await miner.Mine();
+            Assert.Null(block);
+        }
+
+        [Fact(Skip = "TODO")]
         public async Task Mine()
         {
-            var keypair = new KeyPairGenerator().Generate();
-            var chain = await CreateChain();
-            var minerconfig = GetMinerConfig(chain.Id, 10, keypair.GetAddress());
-            var poolconfig = TxPoolConfig.Default;
-            poolconfig.ChainId = chain.Id;
-            var pool = new TxPool(poolconfig, _logger);
-            
-            var poolService = new TxPoolService(pool, _accountContextService, _transactionManager,
-                _transactionResultManager);
-            
-            poolService.Start();
-
-            var txs = CreateTxs(chain.Id);
-            foreach (var tx in txs)
-            {
-                await poolService.AddTxAsync(tx);
-            }
-            
-            var miner = GetMiner(minerconfig, poolService);
-            
-            var runner = new SmartContractRunner("../../../../AElf.Contracts.Examples/bin/Debug/netstandard2.0/");
-            _smartContractRunnerFactory.AddRunner(0, runner);
-            _smartContractService = new SmartContractService(_smartContractManager, _smartContractRunnerFactory, await _worldStateManager.OfChain(chain.Id));
-            
-            _serviceRouter = sys.ActorOf(LocalServicesProvider.Props(new ServicePack
-            {
-                ChainContextService = _chainContextService,
-                SmartContractService = _smartContractService,
-                ResourceDetectionService = new NewMockResourceUsageDetectionService()
-            }));
-            _generalExecutor = sys.ActorOf(GeneralExecutor.Props(sys, _serviceRouter), "exec");
-            _generalExecutor.Tell(new RequestAddChainExecutor(chain.Id));
+            var config = GetMinerConfig(_mock.ChainId1, 10);
+            var miner = GetMiner(config);
+
+            //_chainContextService.AddChainContext(_mock.ChainId1, _chainContext);
+            _generalExecutor.Tell(new RequestAddChainExecutor(_mock.ChainId1));
             ExpectMsg<RespondAddChainExecutor>();
-            
-            
-            miner.Start(keypair);
-            
+            miner.Start();
             var block = await miner.Mine();
-            
             Assert.NotNull(block);
-            Assert.Equal((ulong)1, block.Header.Index);
-            
-            byte[] uncompressedPrivKey = block.Header.P.ToByteArray();
-            Hash addr = uncompressedPrivKey.Take(ECKeyPair.AddressLength).ToArray();
-            Assert.Equal(minerconfig.CoinBase, addr);
-            
-            ECKeyPair recipientKeyPair = ECKeyPair.FromPublicKey(uncompressedPrivKey);
-            ECVerifier verifier = new ECVerifier(recipientKeyPair);
-            Assert.True(verifier.Verify(block.Header.GetSignature(), block.Header.GetHash().GetHashBytes()));
-
         }
         
     }
