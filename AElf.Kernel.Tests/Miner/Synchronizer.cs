<<<<<<< HEAD
﻿using System;
using System.Collections.Generic;
using System.IO;
using System.Threading;
using System.Threading.Tasks;
using AElf.Cryptography.ECDSA;
using AElf.ChainController;
using AElf.ChainController.EventMessages;
using AElf.SmartContract.Metadata;
using AElf.Execution;
using AElf.Execution.Scheduling;
using AElf.Kernel.Managers;
using AElf.Kernel.Storages;
using AElf.Kernel.Tests.Concurrency.Scheduling;
using AElf.Kernel.TxMemPool;
using AElf.Runtime.CSharp;
using AElf.Types.CSharp;
using AElf.SmartContract;
using Akka.Actor;
using Google.Protobuf;
using ServiceStack;
using Xunit;
using Xunit.Frameworks.Autofac;
using Akka.TestKit;
using Akka.TestKit.Xunit;
using Google.Protobuf.WellKnownTypes;
using NLog;
using ByteString = Google.Protobuf.ByteString;

namespace AElf.Kernel.Tests.Miner
{
    [UseAutofacTestFramework]
    public class Synchronizer : TestKitBase
    {
        private IChainCreationService _chainCreationService;
        private IChainContextService _chainContextService;
        private IStateDictator _stateDictator;
        private ISmartContractManager _smartContractManager;
        private IFunctionMetadataService _functionMetadataService;
        private IConcurrencyExecutingService _concurrencyExecutingService;
        private IDataStore _dataStore;
        private ServicePack _servicePack;
        private readonly HashManager _hashManager;

        public Synchronizer(
            IChainCreationService chainCreationService, IChainContextService chainContextService,
            IChainService chainService, ILogger logger,
            ITransactionResultManager transactionResultManager, TransactionManager transactionManager,
            FunctionMetadataService functionMetadataService, IConcurrencyExecutingService concurrencyExecutingService, IDataStore dataStore,
            ISmartContractManager smartContractManager, IAccountContextService accountContextService,
            ITxPoolService txPoolService) : base(new XunitAssertions())
        {

            _chainCreationService = chainCreationService;
            _chainContextService = chainContextService;
            _chainService = chainService;
            _logger = logger;
            _transactionResultManager = transactionResultManager;
            _transactionManager = transactionManager;
            _functionMetadataService = functionMetadataService;
            _concurrencyExecutingService = concurrencyExecutingService;
            _dataStore = dataStore;
            _stateDictator = new StateDictator(_hashManager, transactionManager, dataStore, _logger);
            _smartContractManager = smartContractManager;
            _accountContextService = accountContextService;

            Initialize();
        }

        private void Initialize()
        {
            _smartContractRunnerFactory = new SmartContractRunnerFactory();
            var runner = new SmartContractRunner("../../../../AElf.SDK.CSharp/bin/Debug/netstandard2.0/");
            _smartContractRunnerFactory.AddRunner(0, runner);
            _smartContractService = new SmartContractService(_smartContractManager, _smartContractRunnerFactory, _stateDictator, _functionMetadataService);

            _servicePack = new ServicePack
            {
                ChainContextService = _chainContextService,
                SmartContractService = _smartContractService,
                ResourceDetectionService = new NewMockResourceUsageDetectionService(),
                StateDictator = _stateDictator
            };
            
            var workers = new[] {"/user/worker1", "/user/worker2"};
            var worker1 = Sys.ActorOf(Props.Create<Worker>(), "worker1");
            var worker2 = Sys.ActorOf(Props.Create<Worker>(), "worker2");
            var router = Sys.ActorOf(Props.Empty.WithRouter(new TrackedGroup(workers)), "router");
            worker1.Tell(new LocalSerivcePack(_servicePack));
            worker2.Tell(new LocalSerivcePack(_servicePack));
            _requestor = Sys.ActorOf(Requestor.Props(router));

        }
        
        public byte[] OldSmartContractZeroCode
        {
            get
            {
                const string TestContractZeroName = "AElf.Kernel.Tests.TestContractZero";
                byte[] code = null;
                using (FileStream file = File.OpenRead(System.IO.Path.GetFullPath($"../../../../{TestContractZeroName}/bin/Debug/netstandard2.0/{TestContractZeroName}.dll")))
                {
                    code = file.ReadFully();
                }
                return code;
            }
        }
        
        
        public byte[] NewSmartContractZeroCode
        {
            get
            {
                return ContractCodes.TestContractZeroCode;
            }
        }
        
        
        public byte[] ExampleContractCode
        {
            get
            {
                return ContractCodes.TestContractCode;
            }
        }
        

        private static int _incrementId;
        private IChainService _chainService;

        
        public ulong NewIncrementId()
        {
            var res = _incrementId;
            var n = Interlocked.Increment(ref _incrementId);
            return (ulong) res;
        }
        
        public Block GenerateBlock(Hash chainId, Hash previousHash, ulong index)
        {
            var block = new Block(previousHash)
            {
                Header = new BlockHeader
                {
                    ChainId = chainId,
                    Index = index,
                    PreviousBlockHash = previousHash,
                    Time = Timestamp.FromDateTime(DateTime.UtcNow),
                    MerkleTreeRootOfWorldState = Hash.Default
                }
            };
            block.FillTxsMerkleTreeRootInHeader();
            return block;
        }
        
        public async Task<IChain> CreateChain(byte[] SmartContractZeroCode)
        {
            var chainId = Hash.Generate();
            var reg = new SmartContractRegistration
            {
                Category = 0,
                ContractBytes = ByteString.CopyFrom(SmartContractZeroCode),
                ContractHash = SmartContractZeroCode.CalculateHash()
            };

            var chain = await _chainCreationService.CreateNewChainAsync(chainId, new List<SmartContractRegistration>{reg});
            _stateDictator.ChainId = chainId;
            return chain;
        }


        public List<Transaction> CreateTxs(Hash chainId)
        {
            var contractAddressZero = new Hash(chainId.CalculateHashWith(Globals.GenesisBasicContract)).ToAccount();

            var code = ExampleContractCode;
            
            ECKeyPair keyPair = new KeyPairGenerator().Generate();
            ECSigner signer = new ECSigner();
            var txnDep = new Transaction()
            {
                From = keyPair.GetAddress(),
                To = contractAddressZero,
                IncrementId = 0,
                MethodName = "DeploySmartContract",
                Params = ByteString.CopyFrom(ParamsPacker.Pack((int)0, code)),
                
                Fee = TxPoolConfig.Default.FeeThreshold + 1,
                Type = TransactionType.ContractTransaction
            };
            
            Hash hash = txnDep.GetHash();

            ECSignature signature1 = signer.Sign(keyPair, hash.GetHashBytes());
            txnDep.P = ByteString.CopyFrom(keyPair.PublicKey.Q.GetEncoded());
            txnDep.R = ByteString.CopyFrom(signature1.R); 
            txnDep.S = ByteString.CopyFrom(signature1.S);
            
            var txInv_1 = new Transaction
            {
                From = keyPair.GetAddress(),
                To = contractAddressZero,
                IncrementId = 1,
                MethodName = "Print",
                Params = ByteString.CopyFrom(ParamsPacker.Pack("AElf")),
                
                Fee = TxPoolConfig.Default.FeeThreshold + 1,
                Type = TransactionType.ContractTransaction
            };
            ECSignature signature2 = signer.Sign(keyPair, txInv_1.GetHash().GetHashBytes());
            txInv_1.P = ByteString.CopyFrom(keyPair.PublicKey.Q.GetEncoded());
            txInv_1.R = ByteString.CopyFrom(signature2.R); 
            txInv_1.S = ByteString.CopyFrom(signature2.S);
            
            var txInv_2 = new Transaction
            {
                From = keyPair.GetAddress(),
                To = contractAddressZero,
                IncrementId =txInv_1.IncrementId,
                MethodName = "Print",
                Params = ByteString.CopyFrom(ParamsPacker.Pack("Hoopox")),
                
                Fee = TxPoolConfig.Default.FeeThreshold + 1,
                Type = TransactionType.ContractTransaction
            };
            
            ECSignature signature3 = signer.Sign(keyPair, txInv_2.GetHash().GetHashBytes());
            txInv_2.P = ByteString.CopyFrom(keyPair.PublicKey.Q.GetEncoded());
            txInv_2.R = ByteString.CopyFrom(signature3.R); 
            txInv_2.S = ByteString.CopyFrom(signature3.S);
            
            var txs = new List<Transaction>(){
                txnDep, txInv_1, txInv_2
            };

            return txs;
        }
        
        private IAccountContextService _accountContextService;
        private readonly ILogger _logger;
        private readonly ITransactionManager _transactionManager;
        private readonly ITransactionResultManager _transactionResultManager;
        private ISmartContractRunnerFactory _smartContractRunnerFactory;
        private ISmartContractService _smartContractService;
        private IActorRef _requestor;

        
        [Fact]
        public async Task SyncGenesisBlock_False_Rollback()
        {
            var poolconfig = TxPoolConfig.Default;
            var chain = await CreateChain(NewSmartContractZeroCode);
            poolconfig.ChainId = chain.Id;
            
            var contractTxPool = new ContractTxPool(poolconfig, _logger);
            var dPoSTxPool = new DPoSTxPool(poolconfig, _logger);
            
            var poolService = new TxPoolService(contractTxPool, _accountContextService, _logger, dPoSTxPool);
            
            poolService.Start();
            var block = GenerateBlock(chain.Id, chain.GenesisBlockHash, 1);
            
            var txs = CreateTxs(chain.Id);
            foreach (var transaction in txs)
            {
                await poolService.AddTxAsync(transaction);
            }
            
            Assert.Equal((ulong)0, await poolService.GetWaitingSizeAsync());
            Assert.Equal((ulong)2, await poolService.GetExecutableSizeAsync());
            Assert.True(poolService.TryGetTx(txs[2].GetHash(), out var tx));
            
            block.Body.Transactions.Add(txs[0].GetHash());
            block.Body.Transactions.Add(txs[2].GetHash());

            block.FillTxsMerkleTreeRootInHeader();
            block.Body.BlockHeader = block.Header.GetHash();

            var synchronizer = new BlockExecutor(poolService, _chainService, _stateDictator, _hashManager,
                _concurrencyExecutingService, null, _transactionManager, _transactionResultManager);

            synchronizer.Start(new Grouper(_servicePack.ResourceDetectionService));
            var res = await synchronizer.ExecuteBlock(block);
            Assert.False(res);

            Assert.Equal((ulong)0, await poolService.GetWaitingSizeAsync());
            Assert.Equal((ulong)2, await poolService.GetExecutableSizeAsync());
            //Assert.False(poolService.TryGetTx(txs[2].GetHash(), out tx));
            Assert.True(poolService.TryGetTx(txs[1].GetHash(), out tx));
            Assert.Equal((ulong)0, contractTxPool.GetNonce(tx.From));

            var blockchain = _chainService.GetBlockChain(chain.Id); 
            var curHash = await blockchain.GetCurrentBlockHashAsync();
            var index = ((BlockHeader) await blockchain.GetHeaderByHashAsync(curHash)).Index;
            Assert.Equal((ulong)0, index);
            Assert.Equal(chain.GenesisBlockHash, curHash);
        }
    }
=======
﻿using System;
using System.Collections.Generic;
using System.IO;
using System.Threading;
using System.Threading.Tasks;
using AElf.Cryptography.ECDSA;
using AElf.ChainController;
using AElf.ChainController.EventMessages;
using AElf.SmartContract.Metadata;
using AElf.Execution;
using AElf.Execution.Scheduling;
using AElf.Kernel.Managers;
using AElf.Kernel.Storages;
using AElf.Kernel.Tests.Concurrency.Scheduling;
using AElf.Kernel.TxMemPool;
using AElf.Runtime.CSharp;
using AElf.Types.CSharp;
using AElf.SmartContract;
using Akka.Actor;
using Akka.IO;
using ServiceStack;
using Xunit;
using Xunit.Frameworks.Autofac;
using Akka.TestKit;
using Akka.TestKit.Xunit;
using Google.Protobuf.WellKnownTypes;
using NLog;
using ByteString = Google.Protobuf.ByteString;

namespace AElf.Kernel.Tests.Miner
{
    [UseAutofacTestFramework]
    public class Synchronizer : TestKitBase
    {
        private IChainCreationService _chainCreationService;
        private IChainContextService _chainContextService;
        private IWorldStateDictator _worldStateDictator;
        private ISmartContractManager _smartContractManager;
        private IFunctionMetadataService _functionMetadataService;
        private IExecutingService _executingService;
        private IDataStore _dataStore;
        private IWorldStateStore _worldStateStore;
        private IChangesStore _changesStore;

        public Synchronizer(
            IChainCreationService chainCreationService, IChainContextService chainContextService,
            IChainService chainService, ILogger logger,
            ITransactionResultManager transactionResultManager, ITransactionManager transactionManager,
            FunctionMetadataService functionMetadataService, IExecutingService executingService,
            IChangesStore changesStore, IWorldStateStore worldStateStore, IDataStore dataStore,
            ISmartContractManager smartContractManager, IAccountContextService accountContextService,
            ITxPoolService txPoolService, IBlockHeaderStore blockHeaderStore, IBlockBodyStore blockBodyStore,
            ITransactionStore transactionStore) : base(new XunitAssertions())
        {

            _chainCreationService = chainCreationService;
            _chainContextService = chainContextService;
            _chainService = chainService;
            _logger = logger;
            _transactionResultManager = transactionResultManager;
            _transactionManager = transactionManager;
            _functionMetadataService = functionMetadataService;
            _executingService = executingService;
            _changesStore = changesStore;
            _worldStateStore = worldStateStore;
            _dataStore = dataStore;
            _worldStateDictator = new WorldStateDictator(worldStateStore, changesStore, dataStore,
                blockHeaderStore, blockBodyStore, transactionStore, _logger);
            _smartContractManager = smartContractManager;
            _accountContextService = accountContextService;

            Initialize();
        }

        private void Initialize()
        {
            _smartContractRunnerFactory = new SmartContractRunnerFactory();
            var runner = new SmartContractRunner("../../../../AElf.SDK.CSharp/bin/Debug/netstandard2.0/");
            _smartContractRunnerFactory.AddRunner(0, runner);
            _smartContractService = new SmartContractService(_smartContractManager, _smartContractRunnerFactory, _worldStateDictator, _functionMetadataService);
        }
        
        public byte[] OldSmartContractZeroCode
        {
            get
            {
                const string TestContractZeroName = "AElf.Kernel.Tests.TestContractZero";
                byte[] code = null;
                using (FileStream file = File.OpenRead(System.IO.Path.GetFullPath($"../../../../{TestContractZeroName}/bin/Debug/netstandard2.0/{TestContractZeroName}.dll")))
                {
                    code = file.ReadFully();
                }
                return code;
            }
        }
        
        
        public byte[] NewSmartContractZeroCode
        {
            get
            {
                return ContractCodes.TestContractZeroCode;
            }
        }
        
        
        public byte[] ExampleContractCode
        {
            get
            {
                return ContractCodes.TestContractCode;
            }
        }
        

        private static int _incrementId;
        private IChainService _chainService;

        
        public ulong NewIncrementId()
        {
            var res = _incrementId;
            var n = Interlocked.Increment(ref _incrementId);
            return (ulong) res;
        }
        
        public Block GenerateBlock(Hash chainId, Hash previousHash, ulong index)
        {
            var block = new Block(previousHash)
            {
                Header = new BlockHeader
                {
                    ChainId = chainId,
                    Index = index,
                    PreviousBlockHash = previousHash,
                    Time = Timestamp.FromDateTime(DateTime.UtcNow),
                    MerkleTreeRootOfWorldState = Hash.Default
                }
            };
            block.FillTxsMerkleTreeRootInHeader();
            return block;
        }
        
        public async Task<IChain> CreateChain(byte[] SmartContractZeroCode)
        {
            var chainId = Hash.Generate();
            var reg = new SmartContractRegistration
            {
                Category = 0,
                ContractBytes = ByteString.CopyFrom(SmartContractZeroCode),
                ContractHash = SmartContractZeroCode.CalculateHash()
            };

            var chain = await _chainCreationService.CreateNewChainAsync(chainId, new List<SmartContractRegistration>{reg});
            _worldStateDictator.SetChainId(chainId);
            return chain;
        }


        public List<ITransaction> CreateTxs(Hash chainId)
        {
            var contractAddressZero = new Hash(chainId.CalculateHashWith(Globals.GenesisBasicContract)).ToAccount();

            var code = ExampleContractCode;
            
            ECKeyPair keyPair = new KeyPairGenerator().Generate();
            ECSigner signer = new ECSigner();
            var txnDep = new Transaction()
            {
                From = keyPair.GetAddress(),
                To = contractAddressZero,
                IncrementId = 0,
                MethodName = "DeploySmartContract",
                Params = ByteString.CopyFrom(ParamsPacker.Pack((int)0, code)),
                
                Fee = TxPoolConfig.Default.FeeThreshold + 1,
                Type = TransactionType.ContractTransaction
            };
            
            Hash hash = txnDep.GetHash();

            ECSignature signature1 = signer.Sign(keyPair, hash.GetHashBytes());
            txnDep.P = ByteString.CopyFrom(keyPair.PublicKey.Q.GetEncoded());
            txnDep.R = ByteString.CopyFrom(signature1.R); 
            txnDep.S = ByteString.CopyFrom(signature1.S);
            
            var txInv_1 = new Transaction
            {
                From = keyPair.GetAddress(),
                To = contractAddressZero,
                IncrementId = 1,
                MethodName = "Print",
                Params = ByteString.CopyFrom(ParamsPacker.Pack("AElf")),
                
                Fee = TxPoolConfig.Default.FeeThreshold + 1,
                Type = TransactionType.ContractTransaction
            };
            ECSignature signature2 = signer.Sign(keyPair, txInv_1.GetHash().GetHashBytes());
            txInv_1.P = ByteString.CopyFrom(keyPair.PublicKey.Q.GetEncoded());
            txInv_1.R = ByteString.CopyFrom(signature2.R); 
            txInv_1.S = ByteString.CopyFrom(signature2.S);
            
            var txInv_2 = new Transaction
            {
                From = keyPair.GetAddress(),
                To = contractAddressZero,
                IncrementId =txInv_1.IncrementId,
                MethodName = "Print",
                Params = ByteString.CopyFrom(ParamsPacker.Pack("Hoopox")),
                
                Fee = TxPoolConfig.Default.FeeThreshold + 1,
                Type = TransactionType.ContractTransaction
            };
            
            ECSignature signature3 = signer.Sign(keyPair, txInv_2.GetHash().GetHashBytes());
            txInv_2.P = ByteString.CopyFrom(keyPair.PublicKey.Q.GetEncoded());
            txInv_2.R = ByteString.CopyFrom(signature3.R); 
            txInv_2.S = ByteString.CopyFrom(signature3.S);
            
            var txs = new List<ITransaction>(){
                txnDep, txInv_1, txInv_2
            };

            return txs;
        }
        
        private IAccountContextService _accountContextService;
        private readonly ILogger _logger;
        private readonly ITransactionManager _transactionManager;
        private readonly ITransactionResultManager _transactionResultManager;
        private ISmartContractRunnerFactory _smartContractRunnerFactory;
        private ISmartContractService _smartContractService;
        private IActorRef _requestor;

        
        [Fact]
        public async Task SyncGenesisBlock_False_Rollback()
        {
            var poolconfig = TxPoolConfig.Default;
            var chain = await CreateChain(NewSmartContractZeroCode);
            poolconfig.ChainId = chain.Id;
            
            var contractTxPool = new ContractTxPool(poolconfig, _logger);
            var dPoSTxPool = new DPoSTxPool(poolconfig, _logger);
            
            var poolService = new TxPoolService(contractTxPool, _accountContextService, _logger, dPoSTxPool);
            
            poolService.Start();
            var block = GenerateBlock(chain.Id, chain.GenesisBlockHash, 1);
            
            var txs = CreateTxs(chain.Id);
            foreach (var transaction in txs)
            {
                await poolService.AddTxAsync(transaction);
            }
            
            Assert.Equal((ulong)0, await poolService.GetWaitingSizeAsync());
            Assert.Equal((ulong)2, await poolService.GetExecutableSizeAsync());
            Assert.True(poolService.TryGetTx(txs[2].GetHash(), out var tx));
            
            block.Body.Transactions.Add(txs[0].GetHash());
            block.Body.Transactions.Add(txs[2].GetHash());

            block.FillTxsMerkleTreeRootInHeader();
            block.Body.BlockHeader = block.Header.GetHash();

            var synchronizer = new BlockExecutor(poolService,
                _chainService, _worldStateDictator, _executingService, null, _transactionManager, _transactionResultManager);

            synchronizer.Start();
            var res = await synchronizer.ExecuteBlock(block);
            Assert.False(res);

            Assert.Equal((ulong)0, await poolService.GetWaitingSizeAsync());
            Assert.Equal((ulong)2, await poolService.GetExecutableSizeAsync());
            //Assert.False(poolService.TryGetTx(txs[2].GetHash(), out tx));
            Assert.True(poolService.TryGetTx(txs[1].GetHash(), out tx));
            Assert.Equal((ulong)0, contractTxPool.GetNonce(tx.From));

            var blockchain = _chainService.GetBlockChain(chain.Id); 
            var curHash = await blockchain.GetCurrentBlockHashAsync();
            var index = ((BlockHeader) await blockchain.GetHeaderByHashAsync(curHash)).Index;
            Assert.Equal((ulong)0, index);
            Assert.Equal(chain.GenesisBlockHash, curHash);
        }
    }
>>>>>>> 5d29b67a
}<|MERGE_RESOLUTION|>--- conflicted
+++ resolved
@@ -1,303 +1,3 @@
-<<<<<<< HEAD
-﻿using System;
-using System.Collections.Generic;
-using System.IO;
-using System.Threading;
-using System.Threading.Tasks;
-using AElf.Cryptography.ECDSA;
-using AElf.ChainController;
-using AElf.ChainController.EventMessages;
-using AElf.SmartContract.Metadata;
-using AElf.Execution;
-using AElf.Execution.Scheduling;
-using AElf.Kernel.Managers;
-using AElf.Kernel.Storages;
-using AElf.Kernel.Tests.Concurrency.Scheduling;
-using AElf.Kernel.TxMemPool;
-using AElf.Runtime.CSharp;
-using AElf.Types.CSharp;
-using AElf.SmartContract;
-using Akka.Actor;
-using Google.Protobuf;
-using ServiceStack;
-using Xunit;
-using Xunit.Frameworks.Autofac;
-using Akka.TestKit;
-using Akka.TestKit.Xunit;
-using Google.Protobuf.WellKnownTypes;
-using NLog;
-using ByteString = Google.Protobuf.ByteString;
-
-namespace AElf.Kernel.Tests.Miner
-{
-    [UseAutofacTestFramework]
-    public class Synchronizer : TestKitBase
-    {
-        private IChainCreationService _chainCreationService;
-        private IChainContextService _chainContextService;
-        private IStateDictator _stateDictator;
-        private ISmartContractManager _smartContractManager;
-        private IFunctionMetadataService _functionMetadataService;
-        private IConcurrencyExecutingService _concurrencyExecutingService;
-        private IDataStore _dataStore;
-        private ServicePack _servicePack;
-        private readonly HashManager _hashManager;
-
-        public Synchronizer(
-            IChainCreationService chainCreationService, IChainContextService chainContextService,
-            IChainService chainService, ILogger logger,
-            ITransactionResultManager transactionResultManager, TransactionManager transactionManager,
-            FunctionMetadataService functionMetadataService, IConcurrencyExecutingService concurrencyExecutingService, IDataStore dataStore,
-            ISmartContractManager smartContractManager, IAccountContextService accountContextService,
-            ITxPoolService txPoolService) : base(new XunitAssertions())
-        {
-
-            _chainCreationService = chainCreationService;
-            _chainContextService = chainContextService;
-            _chainService = chainService;
-            _logger = logger;
-            _transactionResultManager = transactionResultManager;
-            _transactionManager = transactionManager;
-            _functionMetadataService = functionMetadataService;
-            _concurrencyExecutingService = concurrencyExecutingService;
-            _dataStore = dataStore;
-            _stateDictator = new StateDictator(_hashManager, transactionManager, dataStore, _logger);
-            _smartContractManager = smartContractManager;
-            _accountContextService = accountContextService;
-
-            Initialize();
-        }
-
-        private void Initialize()
-        {
-            _smartContractRunnerFactory = new SmartContractRunnerFactory();
-            var runner = new SmartContractRunner("../../../../AElf.SDK.CSharp/bin/Debug/netstandard2.0/");
-            _smartContractRunnerFactory.AddRunner(0, runner);
-            _smartContractService = new SmartContractService(_smartContractManager, _smartContractRunnerFactory, _stateDictator, _functionMetadataService);
-
-            _servicePack = new ServicePack
-            {
-                ChainContextService = _chainContextService,
-                SmartContractService = _smartContractService,
-                ResourceDetectionService = new NewMockResourceUsageDetectionService(),
-                StateDictator = _stateDictator
-            };
-            
-            var workers = new[] {"/user/worker1", "/user/worker2"};
-            var worker1 = Sys.ActorOf(Props.Create<Worker>(), "worker1");
-            var worker2 = Sys.ActorOf(Props.Create<Worker>(), "worker2");
-            var router = Sys.ActorOf(Props.Empty.WithRouter(new TrackedGroup(workers)), "router");
-            worker1.Tell(new LocalSerivcePack(_servicePack));
-            worker2.Tell(new LocalSerivcePack(_servicePack));
-            _requestor = Sys.ActorOf(Requestor.Props(router));
-
-        }
-        
-        public byte[] OldSmartContractZeroCode
-        {
-            get
-            {
-                const string TestContractZeroName = "AElf.Kernel.Tests.TestContractZero";
-                byte[] code = null;
-                using (FileStream file = File.OpenRead(System.IO.Path.GetFullPath($"../../../../{TestContractZeroName}/bin/Debug/netstandard2.0/{TestContractZeroName}.dll")))
-                {
-                    code = file.ReadFully();
-                }
-                return code;
-            }
-        }
-        
-        
-        public byte[] NewSmartContractZeroCode
-        {
-            get
-            {
-                return ContractCodes.TestContractZeroCode;
-            }
-        }
-        
-        
-        public byte[] ExampleContractCode
-        {
-            get
-            {
-                return ContractCodes.TestContractCode;
-            }
-        }
-        
-
-        private static int _incrementId;
-        private IChainService _chainService;
-
-        
-        public ulong NewIncrementId()
-        {
-            var res = _incrementId;
-            var n = Interlocked.Increment(ref _incrementId);
-            return (ulong) res;
-        }
-        
-        public Block GenerateBlock(Hash chainId, Hash previousHash, ulong index)
-        {
-            var block = new Block(previousHash)
-            {
-                Header = new BlockHeader
-                {
-                    ChainId = chainId,
-                    Index = index,
-                    PreviousBlockHash = previousHash,
-                    Time = Timestamp.FromDateTime(DateTime.UtcNow),
-                    MerkleTreeRootOfWorldState = Hash.Default
-                }
-            };
-            block.FillTxsMerkleTreeRootInHeader();
-            return block;
-        }
-        
-        public async Task<IChain> CreateChain(byte[] SmartContractZeroCode)
-        {
-            var chainId = Hash.Generate();
-            var reg = new SmartContractRegistration
-            {
-                Category = 0,
-                ContractBytes = ByteString.CopyFrom(SmartContractZeroCode),
-                ContractHash = SmartContractZeroCode.CalculateHash()
-            };
-
-            var chain = await _chainCreationService.CreateNewChainAsync(chainId, new List<SmartContractRegistration>{reg});
-            _stateDictator.ChainId = chainId;
-            return chain;
-        }
-
-
-        public List<Transaction> CreateTxs(Hash chainId)
-        {
-            var contractAddressZero = new Hash(chainId.CalculateHashWith(Globals.GenesisBasicContract)).ToAccount();
-
-            var code = ExampleContractCode;
-            
-            ECKeyPair keyPair = new KeyPairGenerator().Generate();
-            ECSigner signer = new ECSigner();
-            var txnDep = new Transaction()
-            {
-                From = keyPair.GetAddress(),
-                To = contractAddressZero,
-                IncrementId = 0,
-                MethodName = "DeploySmartContract",
-                Params = ByteString.CopyFrom(ParamsPacker.Pack((int)0, code)),
-                
-                Fee = TxPoolConfig.Default.FeeThreshold + 1,
-                Type = TransactionType.ContractTransaction
-            };
-            
-            Hash hash = txnDep.GetHash();
-
-            ECSignature signature1 = signer.Sign(keyPair, hash.GetHashBytes());
-            txnDep.P = ByteString.CopyFrom(keyPair.PublicKey.Q.GetEncoded());
-            txnDep.R = ByteString.CopyFrom(signature1.R); 
-            txnDep.S = ByteString.CopyFrom(signature1.S);
-            
-            var txInv_1 = new Transaction
-            {
-                From = keyPair.GetAddress(),
-                To = contractAddressZero,
-                IncrementId = 1,
-                MethodName = "Print",
-                Params = ByteString.CopyFrom(ParamsPacker.Pack("AElf")),
-                
-                Fee = TxPoolConfig.Default.FeeThreshold + 1,
-                Type = TransactionType.ContractTransaction
-            };
-            ECSignature signature2 = signer.Sign(keyPair, txInv_1.GetHash().GetHashBytes());
-            txInv_1.P = ByteString.CopyFrom(keyPair.PublicKey.Q.GetEncoded());
-            txInv_1.R = ByteString.CopyFrom(signature2.R); 
-            txInv_1.S = ByteString.CopyFrom(signature2.S);
-            
-            var txInv_2 = new Transaction
-            {
-                From = keyPair.GetAddress(),
-                To = contractAddressZero,
-                IncrementId =txInv_1.IncrementId,
-                MethodName = "Print",
-                Params = ByteString.CopyFrom(ParamsPacker.Pack("Hoopox")),
-                
-                Fee = TxPoolConfig.Default.FeeThreshold + 1,
-                Type = TransactionType.ContractTransaction
-            };
-            
-            ECSignature signature3 = signer.Sign(keyPair, txInv_2.GetHash().GetHashBytes());
-            txInv_2.P = ByteString.CopyFrom(keyPair.PublicKey.Q.GetEncoded());
-            txInv_2.R = ByteString.CopyFrom(signature3.R); 
-            txInv_2.S = ByteString.CopyFrom(signature3.S);
-            
-            var txs = new List<Transaction>(){
-                txnDep, txInv_1, txInv_2
-            };
-
-            return txs;
-        }
-        
-        private IAccountContextService _accountContextService;
-        private readonly ILogger _logger;
-        private readonly ITransactionManager _transactionManager;
-        private readonly ITransactionResultManager _transactionResultManager;
-        private ISmartContractRunnerFactory _smartContractRunnerFactory;
-        private ISmartContractService _smartContractService;
-        private IActorRef _requestor;
-
-        
-        [Fact]
-        public async Task SyncGenesisBlock_False_Rollback()
-        {
-            var poolconfig = TxPoolConfig.Default;
-            var chain = await CreateChain(NewSmartContractZeroCode);
-            poolconfig.ChainId = chain.Id;
-            
-            var contractTxPool = new ContractTxPool(poolconfig, _logger);
-            var dPoSTxPool = new DPoSTxPool(poolconfig, _logger);
-            
-            var poolService = new TxPoolService(contractTxPool, _accountContextService, _logger, dPoSTxPool);
-            
-            poolService.Start();
-            var block = GenerateBlock(chain.Id, chain.GenesisBlockHash, 1);
-            
-            var txs = CreateTxs(chain.Id);
-            foreach (var transaction in txs)
-            {
-                await poolService.AddTxAsync(transaction);
-            }
-            
-            Assert.Equal((ulong)0, await poolService.GetWaitingSizeAsync());
-            Assert.Equal((ulong)2, await poolService.GetExecutableSizeAsync());
-            Assert.True(poolService.TryGetTx(txs[2].GetHash(), out var tx));
-            
-            block.Body.Transactions.Add(txs[0].GetHash());
-            block.Body.Transactions.Add(txs[2].GetHash());
-
-            block.FillTxsMerkleTreeRootInHeader();
-            block.Body.BlockHeader = block.Header.GetHash();
-
-            var synchronizer = new BlockExecutor(poolService, _chainService, _stateDictator, _hashManager,
-                _concurrencyExecutingService, null, _transactionManager, _transactionResultManager);
-
-            synchronizer.Start(new Grouper(_servicePack.ResourceDetectionService));
-            var res = await synchronizer.ExecuteBlock(block);
-            Assert.False(res);
-
-            Assert.Equal((ulong)0, await poolService.GetWaitingSizeAsync());
-            Assert.Equal((ulong)2, await poolService.GetExecutableSizeAsync());
-            //Assert.False(poolService.TryGetTx(txs[2].GetHash(), out tx));
-            Assert.True(poolService.TryGetTx(txs[1].GetHash(), out tx));
-            Assert.Equal((ulong)0, contractTxPool.GetNonce(tx.From));
-
-            var blockchain = _chainService.GetBlockChain(chain.Id); 
-            var curHash = await blockchain.GetCurrentBlockHashAsync();
-            var index = ((BlockHeader) await blockchain.GetHeaderByHashAsync(curHash)).Index;
-            Assert.Equal((ulong)0, index);
-            Assert.Equal(chain.GenesisBlockHash, curHash);
-        }
-    }
-=======
 ﻿using System;
 using System.Collections.Generic;
 using System.IO;
@@ -584,5 +284,4 @@
             Assert.Equal(chain.GenesisBlockHash, curHash);
         }
     }
->>>>>>> 5d29b67a
 }