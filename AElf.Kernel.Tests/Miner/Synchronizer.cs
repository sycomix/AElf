﻿using System;
using System.Collections.Generic;
using System.IO;
using System.Threading;
using System.Threading.Tasks;
using AElf.Cryptography.ECDSA;
using AElf.ChainController;
using AElf.SmartContract.Metadata;
using AElf.Execution;
using AElf.Execution.Scheduling;
using AElf.Kernel.Managers;
using AElf.Kernel.Storages;
using AElf.Kernel.Tests.Concurrency.Scheduling;
using AElf.Kernel.TxMemPool;
using AElf.Runtime.CSharp;
using AElf.Types.CSharp;
using AElf.SmartContract;
using Akka.Actor;
using Google.Protobuf;
using ServiceStack;
using Xunit;
using Xunit.Frameworks.Autofac;
using Akka.TestKit;
using Akka.TestKit.Xunit;
using Google.Protobuf.WellKnownTypes;
using NLog;

namespace AElf.Kernel.Tests.Miner
{
    [UseAutofacTestFramework]
    public class Synchronizer : TestKitBase
    {
        private readonly IChainCreationService _chainCreationService;
        private readonly IChainContextService _chainContextService;
        private readonly IWorldStateDictator _worldStateDictator;
        private readonly ISmartContractManager _smartContractManager;
        private readonly IFunctionMetadataService _functionMetadataService;
        private readonly IConcurrencyExecutingService _concurrencyExecutingService;
        private ServicePack _servicePack;

<<<<<<< HEAD
        public Synchronizer(
            IChainCreationService chainCreationService, IChainContextService chainContextService,
            IChainService chainService, ILogger logger,
=======
        public Synchronizer(IChainCreationService chainCreationService, IChainContextService chainContextService,
            IChainManager chainManager, IBlockManager blockManager, ILogger logger,
>>>>>>> d74815cc
            ITransactionResultManager transactionResultManager, ITransactionManager transactionManager,
            FunctionMetadataService functionMetadataService, IConcurrencyExecutingService concurrencyExecutingService,
            IChangesStore changesStore, IWorldStateStore worldStateStore, IDataStore dataStore,
            ISmartContractManager smartContractManager, IAccountContextService accountContextService,
            IPointerManager pointerManager) : base(new XunitAssertions())
        {

            _chainCreationService = chainCreationService;
            _chainContextService = chainContextService;
            _chainService = chainService;
            _logger = logger;
            _transactionResultManager = transactionResultManager;
            _transactionManager = transactionManager;
            _functionMetadataService = functionMetadataService;
            _concurrencyExecutingService = concurrencyExecutingService;
            _worldStateDictator =
                new WorldStateDictator(worldStateStore, changesStore, dataStore, _logger, _transactionManager, _blockManager, pointerManager);
            _smartContractManager = smartContractManager;
            _accountContextService = accountContextService;

            Initialize();
        }

        private void Initialize()
        {
            _smartContractRunnerFactory = new SmartContractRunnerFactory();
            var runner = new SmartContractRunner("../../../../AElf.SDK.CSharp/bin/Debug/netstandard2.0/");
            _smartContractRunnerFactory.AddRunner(0, runner);
            _smartContractService = new SmartContractService(_smartContractManager, _smartContractRunnerFactory, _worldStateDictator, _functionMetadataService);

            _servicePack = new ServicePack
            {
                ChainContextService = _chainContextService,
                SmartContractService = _smartContractService,
                ResourceDetectionService = new NewMockResourceUsageDetectionService(),
                WorldStateDictator = _worldStateDictator
            };
            
            var workers = new[] {"/user/worker1", "/user/worker2"};
            var worker1 = Sys.ActorOf(Props.Create<Worker>(), "worker1");
            var worker2 = Sys.ActorOf(Props.Create<Worker>(), "worker2");
            var router = Sys.ActorOf(Props.Empty.WithRouter(new TrackedGroup(workers)), "router");
            worker1.Tell(new LocalSerivcePack(_servicePack));
            worker2.Tell(new LocalSerivcePack(_servicePack));
            _requestor = Sys.ActorOf(Requestor.Props(router));

        }
        
        public byte[] OldSmartContractZeroCode
        {
            get
            {
                const string TestContractZeroName = "AElf.Kernel.Tests.TestContractZero";
                byte[] code = null;
                using (FileStream file = File.OpenRead(System.IO.Path.GetFullPath($"../../../../{TestContractZeroName}/bin/Debug/netstandard2.0/{TestContractZeroName}.dll")))
                {
                    code = file.ReadFully();
                }
                return code;
            }
        }
        
        
        public byte[] NewSmartContractZeroCode
        {
            get
            {
                return ContractCodes.TestContractZeroCode;
            }
        }
        
        
        public byte[] ExampleContractCode
        {
            get
            {
                return ContractCodes.TestContractCode;
            }
        }
        

        private static int _incrementId;
        private IChainService _chainService;

        
        public ulong NewIncrementId()
        {
            var res = _incrementId;
            var n = Interlocked.Increment(ref _incrementId);
            return (ulong) res;
        }
        
        public Block GenerateBlock(Hash chainId, Hash previousHash, ulong index)
        {
            var block = new Block(previousHash)
            {
                Header = new BlockHeader
                {
                    ChainId = chainId,
                    Index = index,
                    PreviousBlockHash = previousHash,
                    Time = Timestamp.FromDateTime(DateTime.UtcNow),
                    MerkleTreeRootOfWorldState = Hash.Default
                }
            };
            block.FillTxsMerkleTreeRootInHeader();
            return block;
        }
        
        public async Task<IChain> CreateChain(byte[] SmartContractZeroCode)
        {
            var chainId = Hash.Generate();
            var reg = new SmartContractRegistration
            {
                Category = 0,
                ContractBytes = ByteString.CopyFrom(SmartContractZeroCode),
                ContractHash = SmartContractZeroCode.CalculateHash()
            };

            var chain = await _chainCreationService.CreateNewChainAsync(chainId, new List<SmartContractRegistration>{reg});
            _worldStateDictator.SetChainId(chainId);
            return chain;
        }


        public List<Transaction> CreateTxs(Hash chainId)
        {
            var contractAddressZero = new Hash(chainId.CalculateHashWith(Globals.GenesisBasicContract)).ToAccount();

            var code = ExampleContractCode;
            
            ECKeyPair keyPair = new KeyPairGenerator().Generate();
            ECSigner signer = new ECSigner();
            var txnDep = new Transaction()
            {
                From = keyPair.GetAddress(),
                To = contractAddressZero,
                IncrementId = 0,
                MethodName = "DeploySmartContract",
                Params = ByteString.CopyFrom(ParamsPacker.Pack((int)0, code)),
                
                Fee = TxPoolConfig.Default.FeeThreshold + 1,
                Type = TransactionType.ContractTransaction
            };
            
            Hash hash = txnDep.GetHash();

            ECSignature signature1 = signer.Sign(keyPair, hash.GetHashBytes());
            txnDep.P = ByteString.CopyFrom(keyPair.PublicKey.Q.GetEncoded());
            txnDep.R = ByteString.CopyFrom(signature1.R); 
            txnDep.S = ByteString.CopyFrom(signature1.S);
            
            var txInv_1 = new Transaction
            {
                From = keyPair.GetAddress(),
                To = contractAddressZero,
                IncrementId = 1,
                MethodName = "Print",
                Params = ByteString.CopyFrom(ParamsPacker.Pack("AElf")),
                
                Fee = TxPoolConfig.Default.FeeThreshold + 1,
                Type = TransactionType.ContractTransaction
            };
            ECSignature signature2 = signer.Sign(keyPair, txInv_1.GetHash().GetHashBytes());
            txInv_1.P = ByteString.CopyFrom(keyPair.PublicKey.Q.GetEncoded());
            txInv_1.R = ByteString.CopyFrom(signature2.R); 
            txInv_1.S = ByteString.CopyFrom(signature2.S);
            
            var txInv_2 = new Transaction
            {
                From = keyPair.GetAddress(),
                To = contractAddressZero,
                IncrementId =txInv_1.IncrementId,
                MethodName = "Print",
                Params = ByteString.CopyFrom(ParamsPacker.Pack("Hoopox")),
                
                Fee = TxPoolConfig.Default.FeeThreshold + 1,
                Type = TransactionType.ContractTransaction
            };
            
            ECSignature signature3 = signer.Sign(keyPair, txInv_2.GetHash().GetHashBytes());
            txInv_2.P = ByteString.CopyFrom(keyPair.PublicKey.Q.GetEncoded());
            txInv_2.R = ByteString.CopyFrom(signature3.R); 
            txInv_2.S = ByteString.CopyFrom(signature3.S);
            
            var txs = new List<Transaction>(){
                txnDep, txInv_1, txInv_2
            };

            return txs;
        }
        
        private IAccountContextService _accountContextService;
        private readonly ILogger _logger;
        private readonly ITransactionManager _transactionManager;
        private readonly ITransactionResultManager _transactionResultManager;
        private ISmartContractRunnerFactory _smartContractRunnerFactory;
        private ISmartContractService _smartContractService;
        private IActorRef _requestor;

        
        [Fact]
        public async Task SyncGenesisBlock_False_Rollback()
        {
            var poolconfig = TxPoolConfig.Default;
            var chain = await CreateChain(NewSmartContractZeroCode);
            poolconfig.ChainId = chain.Id;
            
            var contractTxPool = new ContractTxPool(poolconfig, _logger);
            var dPoSTxPool = new DPoSTxPool(poolconfig, _logger);
            
<<<<<<< HEAD
            var poolService = new TxPoolService(contractTxPool, _accountContextService, _logger, dPoSTxPool);
=======
            var poolService = new TxPoolService(pool, _accountContextService, _logger);
>>>>>>> d74815cc
            
            poolService.Start();
            var block = GenerateBlock(chain.Id, chain.GenesisBlockHash, 1);
            
            var txs = CreateTxs(chain.Id);
            foreach (var transaction in txs)
            {
                await poolService.AddTxAsync(transaction);
            }
            
            Assert.Equal((ulong)0, await poolService.GetWaitingSizeAsync());
            Assert.Equal((ulong)2, await poolService.GetExecutableSizeAsync());
            Assert.True(poolService.TryGetTx(txs[2].GetHash(), out var tx));
            
            block.Body.Transactions.Add(txs[0].GetHash());
            block.Body.Transactions.Add(txs[2].GetHash());

            block.FillTxsMerkleTreeRootInHeader();
            block.Body.BlockHeader = block.Header.GetHash();

            var synchronizer = new BlockExecutor(poolService,
                _chainService, _worldStateDictator, _concurrencyExecutingService, null, _transactionManager, _transactionResultManager);

            synchronizer.Start(new Grouper(_servicePack.ResourceDetectionService));
            var res = await synchronizer.ExecuteBlock(block);
            Assert.False(res);

            Assert.Equal((ulong)0, await poolService.GetWaitingSizeAsync());
            Assert.Equal((ulong)2, await poolService.GetExecutableSizeAsync());
            //Assert.False(poolService.TryGetTx(txs[2].GetHash(), out tx));
            Assert.True(poolService.TryGetTx(txs[1].GetHash(), out tx));
            Assert.Equal((ulong)0, contractTxPool.GetNonce(tx.From));

            var blockchain = _chainService.GetBlockChain(chain.Id); 
            var curHash = await blockchain.GetCurrentBlockHashAsync();
            var index = ((BlockHeader) await blockchain.GetHeaderByHashAsync(curHash)).Index;
            Assert.Equal((ulong)0, index);
            Assert.Equal(chain.GenesisBlockHash, curHash);
        }
    }
}<|MERGE_RESOLUTION|>--- conflicted
+++ resolved
@@ -30,27 +30,26 @@
     [UseAutofacTestFramework]
     public class Synchronizer : TestKitBase
     {
-        private readonly IChainCreationService _chainCreationService;
-        private readonly IChainContextService _chainContextService;
-        private readonly IWorldStateDictator _worldStateDictator;
-        private readonly ISmartContractManager _smartContractManager;
-        private readonly IFunctionMetadataService _functionMetadataService;
-        private readonly IConcurrencyExecutingService _concurrencyExecutingService;
+        private IChainCreationService _chainCreationService;
+        private IChainContextService _chainContextService;
+        private IWorldStateDictator _worldStateDictator;
+        private ISmartContractManager _smartContractManager;
+        private IFunctionMetadataService _functionMetadataService;
+        private IConcurrencyExecutingService _concurrencyExecutingService;
+        private IDataStore _dataStore;
+        private IWorldStateStore _worldStateStore;
+        private IChangesStore _changesStore;
         private ServicePack _servicePack;
 
-<<<<<<< HEAD
         public Synchronizer(
             IChainCreationService chainCreationService, IChainContextService chainContextService,
             IChainService chainService, ILogger logger,
-=======
-        public Synchronizer(IChainCreationService chainCreationService, IChainContextService chainContextService,
-            IChainManager chainManager, IBlockManager blockManager, ILogger logger,
->>>>>>> d74815cc
             ITransactionResultManager transactionResultManager, ITransactionManager transactionManager,
             FunctionMetadataService functionMetadataService, IConcurrencyExecutingService concurrencyExecutingService,
             IChangesStore changesStore, IWorldStateStore worldStateStore, IDataStore dataStore,
             ISmartContractManager smartContractManager, IAccountContextService accountContextService,
-            IPointerManager pointerManager) : base(new XunitAssertions())
+            ITxPoolService txPoolService, IBlockHeaderStore blockHeaderStore, IBlockBodyStore blockBodyStore,
+            ITransactionStore transactionStore) : base(new XunitAssertions())
         {
 
             _chainCreationService = chainCreationService;
@@ -61,8 +60,11 @@
             _transactionManager = transactionManager;
             _functionMetadataService = functionMetadataService;
             _concurrencyExecutingService = concurrencyExecutingService;
-            _worldStateDictator =
-                new WorldStateDictator(worldStateStore, changesStore, dataStore, _logger, _transactionManager, _blockManager, pointerManager);
+            _changesStore = changesStore;
+            _worldStateStore = worldStateStore;
+            _dataStore = dataStore;
+            _worldStateDictator = new WorldStateDictator(worldStateStore, changesStore, dataStore,
+                blockHeaderStore, blockBodyStore, transactionStore, _logger);
             _smartContractManager = smartContractManager;
             _accountContextService = accountContextService;
 
@@ -171,7 +173,7 @@
         }
 
 
-        public List<Transaction> CreateTxs(Hash chainId)
+        public List<ITransaction> CreateTxs(Hash chainId)
         {
             var contractAddressZero = new Hash(chainId.CalculateHashWith(Globals.GenesisBasicContract)).ToAccount();
 
@@ -231,7 +233,7 @@
             txInv_2.R = ByteString.CopyFrom(signature3.R); 
             txInv_2.S = ByteString.CopyFrom(signature3.S);
             
-            var txs = new List<Transaction>(){
+            var txs = new List<ITransaction>(){
                 txnDep, txInv_1, txInv_2
             };
 
@@ -257,11 +259,7 @@
             var contractTxPool = new ContractTxPool(poolconfig, _logger);
             var dPoSTxPool = new DPoSTxPool(poolconfig, _logger);
             
-<<<<<<< HEAD
             var poolService = new TxPoolService(contractTxPool, _accountContextService, _logger, dPoSTxPool);
-=======
-            var poolService = new TxPoolService(pool, _accountContextService, _logger);
->>>>>>> d74815cc
             
             poolService.Start();
             var block = GenerateBlock(chain.Id, chain.GenesisBlockHash, 1);
