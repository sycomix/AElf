--- conflicted
+++ resolved
@@ -1,4 +1,4 @@
-﻿using System.Collections.Generic;
+using System.Collections.Generic;
 using System.Linq;
 using System.Runtime.InteropServices.ComTypes;
 using System.Threading.Tasks;
@@ -89,12 +89,7 @@
             
             Assert.True(Equals(block.Body, getBlockBody));
         }
-<<<<<<< HEAD
         
-=======
-
-        /*
->>>>>>> b7607dd4
         [Fact]
         public async Task OneBlockDataProviderTest()
         {
@@ -127,7 +122,6 @@
             
             Assert.True(data.SequenceEqual(getData));
 
-<<<<<<< HEAD
             //Get a sub-DataProvider from aforementioned DataProvider.
             var subDataProvider = dataProvider.GetDataProvider("test");
 
@@ -208,12 +202,5 @@
             
             Assert.True(getDataFromHeight1.SequenceEqual(getDataFromHeight1ByBlockHash));
         }
-=======
-            var blockHash = block.GetHash();
-            var getBlockHash = await _chainBlockRelationStore.GetAsync(chain.Id, chain.CurrentBlockHeight);
-            
-            Assert.True(getBlockHash == blockHash);
-        }*/
->>>>>>> b7607dd4
     }
 }