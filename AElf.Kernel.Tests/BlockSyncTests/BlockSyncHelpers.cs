﻿using System;
using AElf.Common.ByteArrayHelpers;
using Google.Protobuf.WellKnownTypes;

namespace AElf.Kernel.Tests.BlockSyncTests
{
    public static class BlockSyncHelpers
    {
        public static Block GenerateValidBlockToSync(ulong index = 0)
        {
            var block = new Block(ByteArrayHelpers.RandomFill(10));

            block.Header.ChainId = ByteArrayHelpers.RandomFill(10);
            block.Header.Time = Timestamp.FromDateTime(DateTime.UtcNow);
            block.Header.PreviousBlockHash = ByteArrayHelpers.RandomFill(256);
<<<<<<< HEAD
            block.Header.MerkleTreeRootOfWorldState = Hash.Default;
            block.FillTxsMerkleTreeRootInHeader();
=======
            block.Header.Index = index;
>>>>>>> 26319caf
            
            return block;
        }
    }
}<|MERGE_RESOLUTION|>--- conflicted
+++ resolved
@@ -13,13 +13,10 @@
             block.Header.ChainId = ByteArrayHelpers.RandomFill(10);
             block.Header.Time = Timestamp.FromDateTime(DateTime.UtcNow);
             block.Header.PreviousBlockHash = ByteArrayHelpers.RandomFill(256);
-<<<<<<< HEAD
             block.Header.MerkleTreeRootOfWorldState = Hash.Default;
             block.FillTxsMerkleTreeRootInHeader();
-=======
             block.Header.Index = index;
->>>>>>> 26319caf
-            
+            block.Body.BlockHeader = block.Header.GetHash();
             return block;
         }
     }
