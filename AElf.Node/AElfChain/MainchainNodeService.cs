--- conflicted
+++ resolved
@@ -1,5 +1,4 @@
-<<<<<<< HEAD
-﻿using System;
+using System;
 using System.Collections.Generic;
 using System.IO;
 using System.Threading;
@@ -10,398 +9,19 @@
 using AElf.Common.ByteArrayHelpers;
 using AElf.Configuration;
 using AElf.Cryptography.ECDSA;
+using AElf.Kernel;
+using AElf.Kernel.Node;
 using AElf.Kernel.Node.Protocol;
 using AElf.Kernel.Types;
 using AElf.Miner.Miner;
-using AElf.Node;
-using AElf.Node.AElfChain;
 using AElf.SmartContract;
 using Google.Protobuf;
 using NLog;
 using ServiceStack;
 
-namespace AElf.Kernel.Node
+namespace AElf.Node.AElfChain
 {
     [LoggerName("Node")]
-    public class MainchainNodeService : INodeService
-    {
-        private readonly ILogger _logger;
-        
-        private readonly ITxPoolService _txPoolService;
-        private readonly IMiner _miner;
-        private readonly IP2P _p2p;
-        private readonly IAccountContextService _accountContextService;
-        private readonly IBlockVaildationService _blockVaildationService;
-        private readonly IChainContextService _chainContextService;
-        private readonly IChainService _chainService;
-        private readonly IChainCreationService _chainCreationService;
-        private readonly IWorldStateDictator _worldStateDictator;
-        private readonly IBlockSynchronizer _synchronizer;
-        private readonly IBlockExecutor _blockExecutor;
-        
-        private IBlockChain _blockChain;
-        private IConsensus _consensus;
-        
-        private ECKeyPair _nodeKeyPair;
-
-        // todo temp solution because to get the dlls we need the launchers directory (?)
-        private string _assemblyDir;
-
-        public MainchainNodeService(ITxPoolService poolService, 
-            IAccountContextService accountContextService,
-            IBlockVaildationService blockVaildationService,
-            IChainContextService chainContextService,
-            IChainCreationService chainCreationService, 
-            IWorldStateDictator worldStateDictator,
-            IChainService chainService,
-            IBlockExecutor blockExecutor,
-            IBlockSynchronizer synchronizer,            
-            IMiner miner,
-            IP2P p2p,
-            ILogger logger)
-        {
-            _chainCreationService = chainCreationService;
-            _chainService = chainService;
-            _worldStateDictator = worldStateDictator;
-            _txPoolService = poolService;
-            _logger = logger;
-            _miner = miner;
-            _p2p = p2p;
-            _accountContextService = accountContextService;
-            _blockVaildationService = blockVaildationService;
-            _chainContextService = chainContextService;
-            _worldStateDictator = worldStateDictator;
-            _blockExecutor = blockExecutor;
-            _synchronizer = synchronizer;
-        }
-
-        #region Genesis Contracts
-
-        private byte[] TokenGenesisContractCode
-        {
-            get
-            {
-                var contractZeroDllPath 
-                    = Path.Combine(_assemblyDir, $"{Globals.GenesisTokenContractAssemblyName}.dll");
-
-                byte[] code;
-                using (var file = File.OpenRead(Path.GetFullPath(contractZeroDllPath)))
-                {
-                    code = file.ReadFully();
-                }
-
-                return code;
-            }
-        }
-
-        private byte[] ConsensusGenesisContractCode
-        {
-            get
-            {
-                var contractZeroDllPath 
-                    = Path.Combine(_assemblyDir, $"{Globals.GenesisConsensusContractAssemblyName}.dll");
-
-                byte[] code;
-                using (var file = File.OpenRead(Path.GetFullPath(contractZeroDllPath)))
-                {
-                    code = file.ReadFully();
-                }
-
-                return code;
-            }
-        }
-
-        private byte[] BasicContractZero
-        {
-            get
-            {
-                var contractZeroDllPath =
-                    Path.Combine(_assemblyDir, $"{Globals.GenesisSmartContractZeroAssemblyName}.dll");
-
-                byte[] code;
-                using (var file = File.OpenRead(Path.GetFullPath(contractZeroDllPath)))
-                {
-                    code = file.ReadFully();
-                }
-
-                return code;
-            }
-        }
-
-        #endregion
-        
-        public void Initialize(NodeConfiguration conf)
-        {
-            _nodeKeyPair = conf.KeyPair;
-            _assemblyDir = conf.LauncherAssemblyLocation;
-            _blockChain = _chainService.GetBlockChain(ByteArrayHelpers.FromHexString(NodeConfig.Instance.ChainId));
-            
-            SetupConsensus();
-        }
-
-        public bool Start()
-        {
-            if (string.IsNullOrWhiteSpace(NodeConfig.Instance.ChainId))
-            {
-                _logger?.Log(LogLevel.Error, "No chain id.");
-                return false;
-            }
-            
-            _logger?.Log(LogLevel.Debug, $"Chain Id = {NodeConfig.Instance.ChainId}");
-            
-            #region setup
-
-            try
-            {
-                LogGenesisContractInfo();
-
-                var curHash = _blockChain.GetCurrentBlockHashAsync().Result;
-                
-                var chainExists = curHash != null && !curHash.Equals(Hash.Genesis);
-                
-                if (!chainExists)
-                {
-                    // Creation of the chain if it doesn't already exist
-                    CreateNewChain(TokenGenesisContractCode, ConsensusGenesisContractCode, BasicContractZero);
-                }
-                else
-                {
-                    var preBlockHash = _blockChain.GetCurrentBlockHashAsync().Result;
-                    
-                    _worldStateDictator.SetWorldStateAsync(preBlockHash);
-                    _worldStateDictator.PreBlockHash = preBlockHash;
-                    _worldStateDictator.RollbackCurrentChangesAsync();
-                }
-            }
-            catch (Exception e)
-            {
-                _logger?.Log(LogLevel.Error, "Could not create the chain : " + NodeConfig.Instance.ChainId);
-            }
-
-            // set world state
-            _worldStateDictator.SetChainId(ByteArrayHelpers.FromHexString(NodeConfig.Instance.ChainId));
-
-            #endregion setup
-
-            #region start
-
-            _txPoolService.Start();
-            Task.Run(() => _synchronizer.Start(this, !NodeConfig.Instance.ConsensusInfoGenerater));
-            
-            _blockExecutor.Start();
-            
-            if (NodeConfig.Instance.IsMiner)
-            {
-                _miner.Start(_nodeKeyPair);
-
-                _logger?.Log(LogLevel.Debug, "Coinbase = \"{0}\"", _miner.Coinbase.ToHex());
-            }
-            
-            // todo maybe move
-            Task.Run(async () => await _p2p.ProcessLoop()).ConfigureAwait(false);
-            
-            Thread.Sleep(1000);
-            
-            if (!NodeConfig.Instance.ConsensusInfoGenerater)
-            {
-                _synchronizer.SyncFinished += (s, e) => { StartMining(); };
-            }
-            else
-            {
-                StartMining();
-            }
-            
-            #endregion start
-
-            return true;
-        }
-
-        public void Stop()
-        {
-         //todo   
-        }
-        
-        #region private methods
-
-        private Hash GetGenesisContractHash(SmartContractType contractType)
-        {
-            return _chainCreationService.GenesisContractHash(ByteArrayHelpers.FromHexString(NodeConfig.Instance.ChainId), contractType);
-        }
-
-        private void LogGenesisContractInfo()
-        {
-            var genesis = GetGenesisContractHash(SmartContractType.BasicContractZero);
-            _logger?.Log(LogLevel.Debug, "Genesis contract address = \"{0}\"", genesis.ToHex());
-
-            var tokenContractAddress = GetGenesisContractHash(SmartContractType.TokenContract);
-            _logger?.Log(LogLevel.Debug, "Token contract address = \"{0}\"", tokenContractAddress.ToHex());
-
-            var consensusAddress = GetGenesisContractHash(SmartContractType.AElfDPoS);
-            _logger?.Log(LogLevel.Debug, "DPoS contract address = \"{0}\"", consensusAddress.ToHex());
-        }
-
-        private void CreateNewChain(byte[] tokenContractCode, byte[] consensusContractCode, byte[] basicContractZero)
-        {
-            var tokenCReg = new SmartContractRegistration
-            {
-                Category = 0,
-                ContractBytes = ByteString.CopyFrom(tokenContractCode),
-                ContractHash = tokenContractCode.CalculateHash(),
-                Type = (int) SmartContractType.TokenContract
-            };
-
-            var consensusCReg = new SmartContractRegistration
-            {
-                Category = 0,
-                ContractBytes = ByteString.CopyFrom(consensusContractCode),
-                ContractHash = consensusContractCode.CalculateHash(),
-                Type = (int) SmartContractType.AElfDPoS
-            };
-
-            var basicReg = new SmartContractRegistration
-            {
-                Category = 0,
-                ContractBytes = ByteString.CopyFrom(basicContractZero),
-                ContractHash = basicContractZero.CalculateHash(),
-                Type = (int) SmartContractType.BasicContractZero
-            };
-            
-            var res = _chainCreationService.CreateNewChainAsync(ByteArrayHelpers.FromHexString(NodeConfig.Instance.ChainId),
-                new List<SmartContractRegistration> {basicReg, tokenCReg, consensusCReg}).Result;
-
-            _logger?.Log(LogLevel.Debug, "Genesis block hash = \"{0}\"", res.GenesisBlockHash.ToHex());
-        }
-
-        private void SetupConsensus()
-        {
-            if (_consensus != null)
-                return;
-
-            switch (Globals.ConsensusType)
-            {
-                case ConsensusType.AElfDPoS:
-                {
-                    var dpos = new DPoS(_logger, _worldStateDictator, _accountContextService, _txPoolService, _p2p, _miner, _blockChain, _synchronizer);
-                    var genesisContractHash = _chainCreationService.GenesisContractHash(ByteArrayHelpers.FromHexString(NodeConfig.Instance.ChainId), SmartContractType.AElfDPoS);
-                    dpos.Initialize(genesisContractHash, _nodeKeyPair);
-                    _consensus = dpos;
-                }
-                break;
-
-                case ConsensusType.PoTC:
-                    _consensus = new PoTC(_logger, _miner, _accountContextService, _txPoolService, _p2p);
-                    break;
-
-                case ConsensusType.SingleNode:
-                    _consensus = new StandaloneNodeConsensusPlaceHolder(_logger, _p2p);
-                    break;
-            }
-        }
-
-        private void StartMining()
-        {
-            if (NodeConfig.Instance.IsMiner)
-            {
-                SetupConsensus();
-                _consensus?.Start();
-            }
-        }
-
-        #endregion private methods
-
-        #region Legacy Methods
-        
-        /// <summary>
-        /// Add a new block received from network by first validating it and then
-        /// executing it.
-        /// </summary>
-        /// <param name="block"></param>
-        /// <returns></returns>
-        public async Task<BlockExecutionResult> ExecuteAndAddBlock(IBlock block)
-        {
-            try
-            {
-                var context = await _chainContextService.GetChainContextAsync(ByteArrayHelpers.FromHexString(NodeConfig.Instance.ChainId));
-                var error = await _blockVaildationService.ValidateBlockAsync(block, context, _nodeKeyPair);
-
-                if (error != ValidationError.Success)
-                {
-                    var blockchain = _chainService.GetBlockChain(ByteArrayHelpers.FromHexString(NodeConfig.Instance.ChainId));
-                    var localCorrespondingBlock = await blockchain.GetBlockByHeightAsync(block.Header.Index);
-                    if (error == ValidationError.OrphanBlock)
-                    {
-                        //TODO: limit the count of blocks to rollback
-                        if (block.Header.Time.ToDateTime() < localCorrespondingBlock.Header.Time.ToDateTime())
-                        {
-                            var txs = await _blockChain.RollbackToHeight(block.Header.Index - 1);
-                            await _worldStateDictator.RollbackToBlockHash(block.Header.PreviousBlockHash);
-
-                            await _txPoolService.RollBack(txs);
-                            _worldStateDictator.PreBlockHash = block.Header.PreviousBlockHash;
-                            await _worldStateDictator.RollbackCurrentChangesAsync();
-
-                            var ws = await _worldStateDictator.GetWorldStateAsync(block.GetHash());
-                            _logger?.Trace(
-                                $"Current world state {(await ws.GetWorldStateMerkleTreeRootAsync()).ToHex()}");
-
-                            error = ValidationError.Success;
-                        }
-                        else
-                        {
-                            return new BlockExecutionResult(false, ValidationError.OrphanBlock);
-                        }
-                    }
-                    else
-                    {
-                        _logger?.Trace("Invalid block received from network: " + error);
-                        return new BlockExecutionResult(false, error);
-                    }
-                }
-
-                var executed = await _blockExecutor.ExecuteBlock(block);
-
-                Task.WaitAll();
-                await _consensus.Update();
-
-                return new BlockExecutionResult(executed, error);
-            }
-            catch (Exception e)
-            {
-                _logger?.Error(e, "Block synchronzing failed");
-                return new BlockExecutionResult(e);
-            }
-        }
-
-        #endregion Legacy Methods
-    }
-=======
-﻿using System;
-using System.Collections.Generic;
-using System.IO;
-using System.Threading;
-using System.Threading.Tasks;
-using AElf.ChainController;
-using AElf.ChainController.TxMemPool;
-using AElf.Common.Attributes;
-using AElf.Common.ByteArrayHelpers;
-using AElf.Configuration;
-using AElf.Cryptography.ECDSA;
-using AElf.Kernel.Node.Protocol;
-using AElf.Kernel.Types;
-using AElf.Miner.Miner;
-using AElf.Node;
-using AElf.Node.AElfChain;
-using AElf.SmartContract;
-using Google.Protobuf;
-using NLog;
-using ServiceStack;
-
-// ReSharper disable once CheckNamespace
-namespace AElf.Kernel.Node
-{
-    [LoggerName("Node")]
-    // ReSharper disable once ClassNeverInstantiated.Global
-    // ReSharper disable InconsistentNaming
     public class MainchainNodeService : INodeService
     {
         private readonly ILogger _logger;
@@ -509,7 +129,7 @@
 
         #endregion
         
-        public void Initialize(NodeConfiguation conf)
+        public void Initialize(NodeConfiguration conf)
         {
             _nodeKeyPair = conf.KeyPair;
             _assemblyDir = conf.LauncherAssemblyLocation;
@@ -752,5 +372,4 @@
 
         #endregion Legacy Methods
     }
->>>>>>> cd8a29d9
 }