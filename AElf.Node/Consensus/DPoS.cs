--- conflicted
+++ resolved
@@ -17,15 +17,10 @@
 using Google.Protobuf;
 using Google.Protobuf.WellKnownTypes;
 using NLog;
-<<<<<<< HEAD
-using AElf.Common;
 using AElf.Miner.EventMessages;
 using AElf.Miner.TxMemPool;
-using AElf.Node.EventMessages;
 using AElf.Synchronization.EventMessages;
-=======
 using AElf.Kernel.Storages;
->>>>>>> d26fd150
 
 // ReSharper disable once CheckNamespace
 namespace AElf.Kernel.Node
@@ -42,13 +37,7 @@
 
         private bool isMining;
 
-<<<<<<< HEAD
-        private readonly IStateDictator _stateDictator;
         private readonly ITxPool _txPool;
-=======
-        private readonly IStateStore _stateStore;
-        private readonly ITxPoolService _txPoolService;
->>>>>>> d26fd150
         private readonly IMiner _miner;
         private readonly IChainService _chainService;
         
@@ -77,26 +66,17 @@
         private AElfDPoSObserver AElfDPoSObserver => new AElfDPoSObserver(MiningWithInitializingAElfDPoSInformation,
             MiningWithPublishingOutValueAndSignature, PublishInValue, MiningWithUpdatingAElfDPoSInformation);
 
-<<<<<<< HEAD
-        public DPoS(IStateDictator stateDictator, ITxPool txPool, IMiner miner,
+        public DPoS(IStateStore stateStore, ITxPool txPool, IMiner miner,
             IChainService chainService)
         {
-            _stateDictator = stateDictator;
             _txPool = txPool;
-=======
-        public DPoS(IStateStore stateStore, ITxPoolService txPoolService, IMiner miner,
-            IChainService chainService)
-        {
-            _stateStore = stateStore;
-            _txPoolService = txPoolService;
->>>>>>> d26fd150
             _miner = miner;
             _chainService = chainService;
 
             _logger = LogManager.GetLogger(nameof(DPoS));
 
             Helper = new AElfDPoSHelper(Hash.LoadHex(NodeConfig.Instance.ChainId), Miners,
-                ContractAddress, _stateStore);
+                ContractAddress, stateStore);
 
             var count = MinersConfig.Instance.Producers.Count;
 
