﻿using System;
using System.Collections.Generic;
using System.IO;
using System.Linq;
using System.Text;
using System.Threading.Tasks;
using AElf.ChainController;
using AElf.Common.Attributes;
using AElf.Common.ByteArrayHelpers;
using AElf.Kernel.Node.RPC.DTO;
using Google.Protobuf;
using Microsoft.AspNetCore.Builder;
using Microsoft.AspNetCore.Hosting;
using Microsoft.AspNetCore.Http;
using Newtonsoft.Json;
using Newtonsoft.Json.Linq;
using NLog;

namespace AElf.Kernel.Node.RPC
{
    [LoggerName("RPC")]
    public class RpcServer : IRpcServer
    {
        //private const string GetTxMethodName = "get_tx";
        //private const string InsertTxMethodName = "insert_tx";
        private const string BroadcastTxMethodName = "broadcast_tx";

        //private const string GetPeersMethodName = "get_peers";
        private const string GetIncrementIdMethodName = "get_increment";

        //private const string BroadcastBlockMethodName = "broadcast_block";
        private const string GetTxResultMethodName = "get_tx_result";
        private const string GetCommandsMethodName = "get_commands";
        private const string GetContractAbi = "get_contract_abi";
        private const string GetGenesisiAddress = "connect_chain";
        private const string GetDeserializedData = "get_deserialized_result";
        private const string GetBlockHeight = "get_block_height";
        private const string GetBlockInfo = "get_block_info";
        private const string GetDeserializedInfo = "get_deserialized_info";

        private const string CallReadOnly = "call";

        /// <summary>
        /// The names of the exposed RPC methods and also the
        /// names used in the JSON to perform a call.
        /// </summary>
        private readonly List<string> _rpcCommands = new List<string>
        {
            BroadcastTxMethodName,
            GetCommandsMethodName,
            GetIncrementIdMethodName,
            GetContractAbi,
            GetTxResultMethodName,
            GetGenesisiAddress,
            GetDeserializedData,
            GetBlockHeight,
            GetBlockInfo,
            GetDeserializedInfo,
            CallReadOnly
        };

        /// <summary>
        /// Represents the node itself.
        /// </summary>
        private MainChainNode _node;

        private readonly ILogger _logger;

        public RpcServer(ILogger logger)
        {
            _logger = logger;
        }

        /// <summary>
        /// Temporary solution, this is used for injecting a
        /// reference to the node.
        /// todo : remove dependency on the node
        /// </summary>
        /// <param name="node"></param>
        public void SetCommandContext(MainChainNode node)
        {
            _node = node;
        }

        /// <summary>
        /// Starts the Kestrel server.
        /// </summary>
        /// <param name="rpcPort"></param>
        /// <returns></returns>
        public bool Start(string rpcHost, int rpcPort)
        {
            try
            {
                var url = "http://" + rpcHost + ":" + rpcPort;
                var host = new WebHostBuilder()
                    .UseKestrel()
                    .UseLibuv(opts =>
                    {
                        opts.ThreadCount = 24;
                    })
                    .UseUrls(url)
                    .ConfigureLogging((hostingContext, logging) => { })
                    .Configure(a => a.Run(ProcessAsync))
                    .Build();

                host.RunAsync();
            }
            catch (Exception e)
            {
                _logger.LogException(LogLevel.Error, "Error while starting the RPC server.", e);
                return false;
            }

            return true;
        }

        private JObject ParseRequest(HttpContext context)
        {
            if (context?.Request?.Body == null)
                return null;

            try
            {
                string bodyAsString;
                using (var streamReader = new StreamReader(context.Request.Body, Encoding.UTF8))
                {
                    bodyAsString = streamReader.ReadToEnd();
                }

                return JObject.Parse(bodyAsString);
            }
            catch (Exception e)
            {
                _logger.LogException(LogLevel.Error, "Error while parsing the RPC request.", e);
                return null;
            }
        }

        /// <summary>
        /// Verifies the request, it especially checks to see if the command is
        /// registered.
        /// </summary>
        /// <param name="request">The request to verify</param>
        /// <returns>Null if the request is valid, the response if verification fails</returns>
        private JObject ValidateRequest(JObject request)
        {
            if (request == null)
                return null;

            var method = JToken.FromObject(request["method"]);
            if (method != null)
            {
                var methodName = method.ToObject<string>();
                if (string.IsNullOrEmpty(methodName) || !_rpcCommands.Contains(methodName))
                {
                    return ErrorResponseFactory.GetMethodNotFound(request["id"].ToObject<int>());
                }
            }

            return null;
        }

        /// <summary>
        /// Callback that setup to process the requests : parse, validate and dispatch
        /// </summary>
        /// <param name="context"></param>
        /// <returns></returns>
        private async Task ProcessAsync(HttpContext context)
        {
            if (context?.Request?.Body == null)
                return;

            var request = ParseRequest(context);
            if (request == null)
            {
                var err = ErrorResponseFactory.GetParseError(0);
                await WriteResponse(context, err);
                return;
            }

            var validErr = ValidateRequest(request);
            if (validErr != null)
            {
                await WriteResponse(context, validErr);
                return;
            }

            try
            {
                var reqId = request["id"].ToObject<int>();
                var methodName = JToken.FromObject(request["method"]).ToObject<string>();
                var reqParams = JObject.FromObject(request["params"]);

                JObject responseData = null;
                switch (methodName)
                {
                    /*case GetTxMethodName:
                        responseData = await ProcessGetTx(reqParams);
                        break;*/
                    /*case InsertTxMethodName:
                        responseData = await ProcessInsertTx(reqParams);
                        break;*/
                    case BroadcastTxMethodName:
                        responseData = await ProcessBroadcastTx(reqParams);
                        break;
                    /*case GetPeersMethodName:
                        responseData = await ProcessGetPeers(reqParams);
                        break;*/
                    case GetCommandsMethodName:
                        responseData = ProcessGetCommands();
                        break;
                    case GetIncrementIdMethodName:
                        responseData = await ProcessGetIncrementId(reqParams);
                        break;
                    /*case BroadcastBlockMethodName:
                        responseData = await ProcessBroadcastBlock(reqParams);
                        break;*/
                    case GetContractAbi:
                        responseData = await ProcessGetContractAbi(reqParams);
                        break;
                    case GetTxResultMethodName:
                        responseData = await ProcGetTxResult(reqParams);
                        break;
                    case GetGenesisiAddress:
                        responseData = await ProGetGenesisAddress(reqParams);
                        break;
                    case GetBlockHeight:
                        responseData = await ProGetBlockHeight(reqParams);
                        break;
                    case GetBlockInfo:
                        responseData = await ProGetBlockInfo(reqParams);
                        break;
                    case GetDeserializedInfo:
                        responseData = ProGetDeserializedInfo(reqParams);
                        break;
                    case CallReadOnly:
                        responseData = await ProcessCallReadOnly(reqParams);
                        break;
                    default:
                        Console.WriteLine("Method name not found"); // todo log
                        break;
                }

                if (responseData == null)
                {
                    // todo write error 
                }

                var resp = JsonRpcHelpers.CreateResponse(responseData, reqId);

                await WriteResponse(context, resp);
            }
            catch (Exception e)
            {
                Console.WriteLine(e);
            }
        }

        private JObject ProGetDeserializedInfo(JObject reqParams)
        {
            try
            {
                var sKey = reqParams["key"].ToString();
                var byteKey = ByteArrayHelpers.FromHexString(sKey);
                var key = Key.Parser.ParseFrom(byteKey);
                var keyType = key.Type;

                return new JObject
                {
                    ["type"] = keyType
                };
            }
            catch (Exception e)
            {
                Console.WriteLine(e);
                return new JObject
                {
                    ["error"] = "Unknown key"
                };
            }
        }

        private async Task<JObject> ProGetBlockInfo(JObject reqParams)
        {
            var error = JObject.FromObject(new JObject
            {
                ["error"] = "Invalid Block Height"
            });

            var height = int.Parse(reqParams["block_height"].ToString());
            if (height < 0)
                return error;

            var blockinfo = await _node.GetBlockAtHeight(height);
            if (blockinfo == null)
                return error;

<<<<<<< HEAD
            var txPoolSize = await _node.GetTransactionPoolSize();
            JObject j = new JObject
=======
            var transactionPoolSize = await _node.GetTransactionPoolSize();
            var response = new JObject
>>>>>>> 97f44704
            {
                ["result"] = new JObject
                {
                    ["TxPoolSize"] = txPoolSize,
                    ["Blockhash"] = blockinfo.GetHash().ToHex(),
                    ["Header"] = new JObject
                    {
                        ["PreviousBlockHash"] = blockinfo.Header.PreviousBlockHash.ToHex(),
                        ["MerkleTreeRootOfTransactions"] = blockinfo.Header.MerkleTreeRootOfTransactions.ToHex(),
                        ["MerkleTreeRootOfWorldState"] = blockinfo.Header.MerkleTreeRootOfWorldState.ToHex(),
                        ["Index"] = blockinfo.Header.Index.ToString(),
                        ["Time"] = blockinfo.Header.Time.ToDateTime(),
                        ["ChainId"] = blockinfo.Header.ChainId.ToHex()
                    },
                    ["Body"] = new JObject
                    {
                        ["TransactionsCount"] = blockinfo.Body.TransactionsCount
                    },
                    ["CurrentTransactionPoolSize"] = transactionPoolSize
                }
            };

            return JObject.FromObject(response);
        }

        private async Task<JObject> ProGetBlockHeight(JObject reqParams)
        {
            var height = await _node.GetCurrentChainHeight();
            var response = new JObject
            {
                ["result"] = new JObject
                {
                    ["block_height"] = height.ToString()
                }
            };
            return JObject.FromObject(response);
        }


        private Task<JObject> ProGetGenesisAddress(JObject reqParams)
        {
            var genesisHash = _node.GetGenesisContractHash();
            var chainId = _node.ChainId;
            var response = new JObject
            {
                ["result"] = new JObject
                {
                    ["genesis_contract"] = genesisHash.ToHex(),
                    ["chain_id"] = chainId.ToHex()
                }
            };

            return Task.FromResult(JObject.FromObject(response));
        }

        private async Task<JObject> ProcGetTxResult(JObject reqParams)
        {
            Hash txHash;
            try
            {
                txHash = ByteArrayHelpers.FromHexString(reqParams["txhash"].ToString());
            }
            catch (Exception e)
            {
                return JObject.FromObject(new JObject
                {
                    ["error"] = "Invalid Address Format"
                });
            }

            var txResult = await _node.GetTransactionResult(txHash);
            var response = new JObject
            {
                ["tx_id"] = txResult.TransactionId.ToHex(),
                ["tx_status"] = txResult.Status.ToString()
            };

            if (txResult.Status == Status.Failed)
            {
                response["tx_error"] = txResult.RetVal.ToStringUtf8();
            }

            if (txResult.Status == Status.Mined)
            {
                response["return"] = txResult.RetVal.ToByteArray().ToHex();
            }
            // Todo: it should be deserialized to obj ion cli, 

            return JObject.FromObject(new JObject {["result"] = response});
        }

        private async Task<JObject> ProcessGetIncrementId(JObject reqParams)
        {
            Hash addr;
            try
            {
                addr = new Hash(ByteArrayHelpers.FromHexString(reqParams["address"].ToString()));
            }
            catch (Exception e)
            {
                return JObject.FromObject(new JObject
                {
                    ["error"] = "Invalid Address Format"
                });
            }

            var current = await _node.GetIncrementId(addr);
            var response = new JObject
            {
                ["result"] = new JObject
                {
                    ["increment"] = current
                }
            };

            return JObject.FromObject(response);
        }

        private async Task<JObject> ProcessGetContractAbi(JObject reqParams)
        {
            var addr = reqParams["address"] == null
                ? _node.GetGenesisContractHash().ToHex()
                : reqParams["address"].ToString();

            JObject response;
            try
            {
                var addrHash = new Hash
                {
                    Value = ByteString.CopyFrom(ByteArrayHelpers.FromHexString(addr))
                };

                var abi = await _node.GetContractAbi(addrHash);
                response = new JObject
                {
                    ["address"] = addr,
                    ["abi"] = abi.ToByteArray().ToHex(),
                    ["error"] = ""
                };
            }
            catch (Exception e)
            {
                response = new JObject
                {
                    ["address"] = addr,
                    ["abi"] = "",
                    ["error"] = "Not Found"
                };
            }

            return response;
        }

        private async Task<JObject> ProcessBroadcastTx(JObject reqParams)
        {
            var raw64 = reqParams["rawtx"].ToString();
            var hexString = ByteArrayHelpers.FromHexString(raw64);
            var transaction = Transaction.Parser.ParseFrom(hexString);
            var res = await _node.BroadcastTransaction(transaction);

            JObject response;
            if (res != TxValidation.TxInsertionAndBroadcastingError.Success)
            {
                response = new JObject
                {
                    ["error"] = res.ToString()
                };
                return JObject.FromObject(response);
            }

            response = new JObject {["hash"] = transaction.GetHash().ToHex()};
            return JObject.FromObject(response);
        }

        private async Task<JObject> ProcessCallReadOnly(JObject reqParams)
        {
            var raw64 = reqParams["rawtx"].ToString();
            var hexString = ByteArrayHelpers.FromHexString(raw64);
            var transaction = Transaction.Parser.ParseFrom(hexString);

            JObject response;
            try
            {
                var res = await _node.CallReadOnly(transaction);
                response = new JObject
                {
                    ["return"] = res.ToHex()
                };
            }
            catch (Exception e)
            {
                response = new JObject
                {
                    ["error"] = e.ToString()
                };
            }

            return JObject.FromObject(response);
        }

        /// <summary>
        /// This method processes the request for a specified
        /// number of transactions
        /// </summary>
        /// <param name="reqParams"></param>
        /// <returns></returns>
        private async Task<JObject> ProcessGetTx(JObject reqParams)
        {
            var txid = reqParams["txid"].ToObject<byte[]>();
            var transaction = await _node.GetTransaction(txid);

            var txInfo = transaction == null ? new JObject {["tx"] = "Not Found"} : transaction.GetTransactionInfo();

            return txInfo;
        }

        /// <summary>
        /// This method returns the list of all RPC commands
        /// except "get_commands"
        /// </summary>
        /// <returns></returns>
        private JObject ProcessGetCommands()
        {
            var commands = _rpcCommands.Where(x => x != GetCommandsMethodName).ToList();
            var json = JsonConvert.SerializeObject(commands);
            var arrCommands = JArray.Parse(json);

            var response = new JObject
            {
                ["result"] = new JObject
                {
                    ["commands"] = arrCommands
                }
            };

            return JObject.FromObject(response);
        }

        private async Task<JObject> ProcessBroadcastBlock(JObject reqParams)
        {
            throw new NotImplementedException();
        }

        private async Task WriteResponse(HttpContext context, JObject response)
        {
            if (context?.Response == null)
                return;

            await context.Response.WriteAsync(response.ToString(), Encoding.UTF8);
        }
    }
}<|MERGE_RESOLUTION|>--- conflicted
+++ resolved
@@ -1,5 +1,6 @@
 ﻿using System;
 using System.Collections.Generic;
+using System.Diagnostics;
 using System.IO;
 using System.Linq;
 using System.Text;
@@ -295,17 +296,11 @@
             if (blockinfo == null)
                 return error;
 
-<<<<<<< HEAD
-            var txPoolSize = await _node.GetTransactionPoolSize();
-            JObject j = new JObject
-=======
             var transactionPoolSize = await _node.GetTransactionPoolSize();
             var response = new JObject
->>>>>>> 97f44704
             {
                 ["result"] = new JObject
                 {
-                    ["TxPoolSize"] = txPoolSize,
                     ["Blockhash"] = blockinfo.GetHash().ToHex(),
                     ["Header"] = new JObject
                     {
@@ -460,7 +455,12 @@
             var raw64 = reqParams["rawtx"].ToString();
             var hexString = ByteArrayHelpers.FromHexString(raw64);
             var transaction = Transaction.Parser.ParseFrom(hexString);
+
+            var stopWatch = new Stopwatch();
+            stopWatch.Start();
             var res = await _node.BroadcastTransaction(transaction);
+            stopWatch.Stop();
+            _logger?.Info($"### Debug ProcessBroadcastTx Time: {stopWatch.ElapsedMilliseconds}");
 
             JObject response;
             if (res != TxValidation.TxInsertionAndBroadcastingError.Success)
