using System;
using System.Collections.Concurrent;
using System.Collections.Generic;
using System.IO;
using System.Threading;
using System.Threading.Tasks;
using AElf.ChainController;
using AElf.Common.Attributes;
using AElf.Common.ByteArrayHelpers;
using AElf.Configuration;
using AElf.Cryptography.ECDSA;
using AElf.Execution;
using AElf.Execution.Scheduling;
using AElf.Kernel.Consensus;
using AElf.Kernel.Managers;
using AElf.Kernel.Node.Config;
using AElf.Kernel.Node.Protocol;
using AElf.Kernel.Node.RPC;
using AElf.Kernel.Node.RPC.DTO;
using AElf.Network;
using AElf.Network.Connection;
using AElf.Network.Data;
using AElf.Network.Peers;
using AElf.SmartContract;
using AElf.Types.CSharp;
using Google.Protobuf;
using Google.Protobuf.WellKnownTypes;
using Newtonsoft.Json;
using Newtonsoft.Json.Linq;
using NLog;


// ReSharper disable once CheckNamespace
namespace AElf.Kernel.Node
{
    [LoggerName("Node")]
    public class MainChainNode : IAElfNode
    { 
        private ECKeyPair _nodeKeyPair;
        private readonly IBlockManager _blockManager;
        private readonly ITxPoolService _txPoolService;
        private readonly ITransactionManager _transactionManager;
        private readonly IRpcServer _rpcServer;
        private readonly ILogger _logger;
        private readonly INodeConfig _nodeConfig;
        private readonly IMiner _miner;
        private readonly IAccountContextService _accountContextService;
        private readonly IBlockVaildationService _blockVaildationService;
        private readonly IChainContextService _chainContextService;
        private readonly IChainManager _chainManager;
        private readonly IChainCreationService _chainCreationService;
        private readonly IWorldStateDictator _worldStateDictator;
        private readonly ISmartContractService _smartContractService;
        private readonly ITransactionResultService _transactionResultService;
        private readonly IFunctionMetadataService _functionMetadataService;
        private readonly INetworkManager _netManager;
        private readonly IBlockSynchronizer _synchronizer;
        private readonly IBlockExecutor _blockExecutor;
        private readonly AElfDPoSHelper _dPoSHelper;

        public Hash ContractAccountHash => _chainCreationService.GenesisContractHash(_nodeConfig.ChainId);

        public IDisposable ConsensusDisposable { get; set; }

        public ulong CurrentRoundNumber { get; set; }

        private int _flag;

        private bool _incrementIdNeedToAddOne;

        public bool IsMining { get; private set; }

        private readonly Stack<Hash> _consensusData = new Stack<Hash>();

        public int IsMiningInProcess => _flag;

        public BlockProducer BlockProducers
        {
            get
            {
                var dict = MinersConfig.Instance.Producers;
                var blockProducers = new BlockProducer();

                foreach (var bp in dict.Values)
                {
                    var b = bp["address"].RemoveHexPrefix();
                    blockProducers.Nodes.Add(b);
                }
                Globals.BlockProducerNumber = blockProducers.Nodes.Count;
                return blockProducers;
            }
        }

        public AElfDPoSObservable ConsensusSequence => new AElfDPoSObservable(_logger,
            MiningWithInitializingAElfDPoSInformation,
            MiningWithPublishingOutValueAndSignature, PublishInValue, MiningWithUpdatingAElfDPoSInformation);

        public Hash ChainId => _nodeConfig.ChainId;

        public MainChainNode(ITxPoolService poolService, ITransactionManager txManager, IRpcServer rpcServer,
            ILogger logger,
            INodeConfig nodeConfig, IMiner miner, IAccountContextService accountContextService,
            IBlockVaildationService blockVaildationService,
            IChainContextService chainContextService, IBlockExecutor blockExecutor,
            IChainCreationService chainCreationService, IWorldStateDictator worldStateDictator,
            IChainManager chainManager, ISmartContractService smartContractService,
            ITransactionResultService transactionResultService, IBlockManager blockManager,
            IFunctionMetadataService functionMetadataService, INetworkManager netManager,
            IBlockSynchronizer synchronizer)
        {
            _chainCreationService = chainCreationService;
            _chainManager = chainManager;
            _worldStateDictator = worldStateDictator;
            _smartContractService = smartContractService;
            _transactionResultService = transactionResultService;
            _blockManager = blockManager;
            _functionMetadataService = functionMetadataService;
            _txPoolService = poolService;
            _transactionManager = txManager;
            _rpcServer = rpcServer;
            _logger = logger;
            _nodeConfig = nodeConfig;
            _miner = miner;
            _accountContextService = accountContextService;
            _blockVaildationService = blockVaildationService;
            _chainContextService = chainContextService;
            _worldStateDictator = worldStateDictator;
            _blockExecutor = blockExecutor;
            _netManager = netManager;
            _synchronizer = synchronizer;

            _dPoSHelper = new AElfDPoSHelper(_worldStateDictator, _nodeKeyPair, ChainId, BlockProducers,
                ContractAccountHash, _chainManager, _logger);
        }

        public bool Start(ECKeyPair nodeKeyPair, bool startRpc, int rpcPort, string rpcHost, string initData,
            byte[] code)
        {
            if (_nodeConfig == null)
            {
                _logger?.Log(LogLevel.Error, "No node configuration.");
                return false;
            }

            if (_nodeConfig.ChainId?.Value == null || _nodeConfig.ChainId.Value.Length <= 0)
            {
                _logger?.Log(LogLevel.Error, "No chain id.");
                return false;
            }

            try
            {
                var chainExists = _chainManager.Exists(_nodeConfig.ChainId).Result;
                if (!chainExists)
                {
                    // Creation of the chain if it doesn't already exist
                    var smartContractZeroReg = new SmartContractRegistration
                    {
                        Category = 0,
                        ContractBytes = ByteString.CopyFrom(code),
                        ContractHash = code.CalculateHash()
                    };
                    var res = _chainCreationService.CreateNewChainAsync(_nodeConfig.ChainId, smartContractZeroReg).Result;

                    _logger?.Log(LogLevel.Debug, "Chain Id = \"{0}\"", _nodeConfig.ChainId.ToHex());
                    _logger?.Log(LogLevel.Debug, "Genesis block hash = \"{0}\"", res.GenesisBlockHash.ToHex());
                    var contractAddress = GetGenesisContractHash();
                    _logger?.Log(LogLevel.Debug, "HEX Genesis contract address = \"{0}\"",
                        contractAddress.ToAccount().ToHex());
                }
                else
                {
                    var preBlockHash = GetLastValidBlockHash().Result;
                    _worldStateDictator.SetWorldStateAsync(preBlockHash);

                    _worldStateDictator.PreBlockHash = preBlockHash;
                    _worldStateDictator.RollbackCurrentChangesAsync();
                }
            }
            catch (Exception e)
            {
                _logger?.Log(LogLevel.Error,
                    "Could not create the chain : " + _nodeConfig.ChainId.ToHex());
            }

            if (!string.IsNullOrWhiteSpace(initData))
            {
            }

            // set world state
            _worldStateDictator.SetChainId(_nodeConfig.ChainId);

            _nodeKeyPair = nodeKeyPair;

            if (startRpc)
                _rpcServer.Start(rpcHost, rpcPort);

            _txPoolService.Start();
            // todo : avoid circular dependency
            _rpcServer.SetCommandContext(this);

            Task.Run(() => _netManager.Start());

            _netManager.MessageReceived += ProcessPeerMessage;

            //_protocolDirector.SetCommandContext(this, _nodeConfig.ConsensusInfoGenerater); // If not miner do sync
            if (!_nodeConfig.ConsensusInfoGenerater)
            {
                _synchronizer.SyncFinished += BlockSynchronizerOnSyncFinished;
            }
            else
            {
                StartMining();
            }

            Task.Run(() => _synchronizer.Start(this, !_nodeConfig.ConsensusInfoGenerater));

            // akka env 
            var servicePack = new ServicePack
            {
                ChainContextService = _chainContextService,
                SmartContractService = _smartContractService,
                ResourceDetectionService = new ResourceUsageDetectionService(_functionMetadataService),
                WorldStateDictator = _worldStateDictator
            };

            var grouper = new Grouper(servicePack.ResourceDetectionService, _logger);
            _blockExecutor.Start(grouper);

            if (_nodeConfig.IsMiner)
            {
                _miner.Start(nodeKeyPair, grouper);

                //DoDPos();
                _logger?.Log(LogLevel.Debug, "Coinbase = \"{0}\"", _miner.Coinbase.ToHex());
            }

            _logger?.Log(LogLevel.Debug, "AElf node started.");

            Task.Run(async () => await ProcessLoop()).ConfigureAwait(false);

            return true;
        }

        private BlockingCollection<NetMessageReceivedArgs> _messageQueue = new BlockingCollection<NetMessageReceivedArgs>();

        private async Task ProcessLoop()
        {
            try
            {
                while (true)
                {
                    var args = _messageQueue.Take();
                    _logger?.Trace("Message dequeued !");

                    var message = args.Message;
                    var msgType = (MessageType) message.Type;

                    if (msgType == MessageType.RequestBlock)
                    {
                        await HandleBlockRequest(message, args.PeerMessage);
                    }
                    else if (msgType == MessageType.TxRequest)
                    {
                        await HandleTxRequest(message, args.PeerMessage);
                    }
                }
            }
            catch (Exception e)
            {
                _logger?.Trace(e, "Error while dequeuing.");
            }
        }

        private async void ProcessPeerMessage(object sender, EventArgs e)
        {
            if (sender != null && e is NetMessageReceivedArgs args && args.Message != null)
            {
                _messageQueue.Add(args);
            }
        }

        internal async Task HandleBlockRequest(Message message, PeerMessageReceivedArgs args)
        {
            try
            {
                var breq = BlockRequest.Parser.ParseFrom(message.Payload);
                var block = await GetBlockAtHeight(breq.Height);
                var req = NetRequestFactory.CreateMessage(MessageType.Block, block.ToByteArray());
                
                args.Peer.EnqueueOutgoing(req);

                _logger?.Trace("Send block " + block.GetHash().ToHex() + " to " + args.Peer);
            }
            catch (Exception e)
            {
                _logger?.Trace(e, "Error while during HandleBlockRequest.");
            }
        }

        private async Task HandleTxRequest(Message message, PeerMessageReceivedArgs args)
        {
            string hash = null;

            try
            {
                var breq = TxRequest.Parser.ParseFrom(message.Payload);
                hash = breq.TxHash.ToByteArray().ToHex();
                var tx = await GetTransaction(breq.TxHash);
                if (!(tx is Transaction t))
                {
                    _logger?.Trace("Could not find transaction: ", hash);
                    return;
                }

                var req = NetRequestFactory.CreateMessage(MessageType.Tx, t.ToByteArray());
                args.Peer.EnqueueOutgoing(req);

                _logger?.Trace("Send tx " + t.GetHash().ToHex() + " to " + args.Peer + "(" + t.ToByteArray().Length + " bytes)");
            }
            catch (Exception e)
            {
                _logger?.Trace(e, $"Transaction request failed. Hash : {hash}");
            }
        }

        private void BlockSynchronizerOnSyncFinished(object sender, EventArgs eventArgs)
        {
            StartMining();
        }

        private void StartMining()
        {
            if (IsMiner() && !IsMining)
            {
                StartConsensusProcess();
            }
        }

        public bool IsMiner()
        {
            return _nodeConfig.IsMiner;
        }

        private async Task<bool> InitialDebugSync(string initFileName)
        {
            try
            {
                var fullPath = Path.Combine(_nodeConfig.DataDir, "tests", initFileName);

                using (var file = File.OpenText(fullPath))
                using (var reader = new JsonTextReader(file))
                {
                    var balances = (JObject) JToken.ReadFrom(reader);
                    foreach (var kv in balances)
                    {
                        var address = ByteArrayHelpers.FromHexString(kv.Key);
                        var balance = kv.Value.ToObject<ulong>();

                        var accountDataProvider = await _worldStateDictator.GetAccountDataProvider(address);
                        var dataProvider = accountDataProvider.GetDataProvider();

                        // set balance
                        await dataProvider.SetAsync("Balance".CalculateHash(),
                            new UInt64Value {Value = balance}.ToByteArray());
                        _logger?.Log(LogLevel.Debug, "Initial balance {0} in Address \"{1}\"", balance, kv.Key);
                    }
                }
            }
            catch (Exception e)
            {
                return false;
            }

            return true;
        }

        /// <summary>
        /// get the tx from tx pool or database
        /// </summary>
        /// <param name="txId"></param>
        /// <returns></returns>
        public async Task<ITransaction> GetTransaction(Hash txId)
        {
            if (_txPoolService.TryGetTx(txId, out var tx))
            {
                return tx;
            }

            return await _transactionManager.GetTransaction(txId);
        }

        /// <summary>
        /// This inserts a transaction into the node. Note that it does
        /// not broadcast it to the network and doesn't add it to the
        /// transaction pool. Essentially it just inserts the transaction
        /// in the database.
        /// </summary>
        /// <param name="tx">The transaction to insert</param>
        /// <returns>The hash of the transaction that was inserted</returns>
        public async Task<IHash> InsertTransaction(Transaction tx)
        {
            return await _transactionManager.AddTransactionAsync(tx);
        }

        /// <summary>
        /// This method processes a transaction received from one of the
        /// connected peers.
        /// </summary>
        /// <param name="messagePayload"></param>
        /// <param name="isFromSend"></param>
        /// <returns></returns>
        public async Task ReceiveTransaction(byte[] messagePayload, bool isFromSend)
        {
            try
            {
                var tx = Transaction.Parser.ParseFrom(messagePayload);
                var success = await _txPoolService.AddTxAsync(tx);

                if (isFromSend)
                {
                    _logger?.Trace("Received Transaction: " + "FROM, " + tx.GetHash().ToHex() + ", INCR : " +
                                   tx.IncrementId);
                    //_protocolDirector.AddTransaction(tx);
                }

                if (success != TxValidation.TxInsertionAndBroadcastingError.Success)
                {
                    _logger?.Trace("DID NOT add Transaction to pool: FROM {0} , INCR : {1}, with error {2} ",
                        tx.GetTransactionInfo(),
                        tx.IncrementId, success);
                    return;
                }

                _logger?.Trace("Successfully added tx : " + tx.GetHash().Value.ToByteArray().ToHex());
            }
            catch (Exception e)
            {
                _logger?.Error(e, "Invalid tx - Could not receive transaction from the network", null);
            }
        }

        /// <summary>
        /// This method requests a specified number of peers from
        /// the node's peer list.
        /// </summary>
        /// <param name="numPeers"></param>
        /// <returns></returns>
        public async Task<List<NodeData>> GetPeers(ushort? numPeers)
        {
            return new List<NodeData>();
            //return _protocolDirector.GetPeers(numPeers);
        }

        /// <summary>
        /// return default incrementId for one address
        /// </summary>
        /// <param name="addr"></param>
        /// <returns></returns>
        public async Task<ulong> GetIncrementId(Hash addr)
        {
            try
            {
                // ReSharper disable once InconsistentNaming
                var idInDB = (await _accountContextService.GetAccountDataContext(addr, _nodeConfig.ChainId)).IncrementId;
                var idInPool = await _txPoolService.GetIncrementId(addr);

                return Math.Max(idInDB, idInPool);
            }
            catch (Exception e)
            {
                return 0;
            }
        }

        public async Task<Hash> GetLastValidBlockHash()
        {
            var pointer = ResourcePath.CalculatePointerForLastBlockHash(_nodeConfig.ChainId);
            return await _worldStateDictator.GetDataAsync(pointer);
        }

        /// <summary>
        /// Add a new block received from network by first validating it and then
        /// executing it.
        /// </summary>
        /// <param name="block"></param>
        /// <returns></returns>
        public async Task<BlockExecutionResult> ExecuteAndAddBlock(IBlock block)
        {
            try
            {
                var res = Interlocked.CompareExchange(ref _flag, 1, 0);
                if (res == 1)
                    return new BlockExecutionResult(false, ValidationError.Mining);

                var context = await _chainContextService.GetChainContextAsync(_nodeConfig.ChainId);
                var error = await _blockVaildationService.ValidateBlockAsync(block, context, _nodeKeyPair);

                if (error != ValidationError.Success)
                {
                    var localCorrespondingBlock =
                        await _blockManager.GetBlockByHeight(_nodeConfig.ChainId, block.Header.Index);
                    if (error == ValidationError.OrphanBlock)
                    {
                        //TODO: limit the count of blocks to rollback
                        if (block.Header.Time.ToDateTime() < localCorrespondingBlock.Header.Time.ToDateTime())
                        {
                            _logger?.Trace("Ready to rollback");
                            //Rollback world state
                            var txs = await _worldStateDictator.RollbackToSpecificHeight(block.Header.Index);

                            await _txPoolService.RollBack(txs);
                            _worldStateDictator.PreBlockHash = block.Header.PreviousBlockHash;
                            await _worldStateDictator.RollbackCurrentChangesAsync();

                            var ws = await _worldStateDictator.GetWorldStateAsync(block.GetHash());
                            _logger?.Trace($"Current world state {(await ws.GetWorldStateMerkleTreeRootAsync()).ToHex()}");

                            error = ValidationError.Success;
                        }
                        else
                        {
                            // insert to database 
                            Interlocked.CompareExchange(ref _flag, 0, 1);
                            return new BlockExecutionResult(false, ValidationError.OrphanBlock);
                        }
                    }
                    else
                    {
                        Interlocked.CompareExchange(ref _flag, 0, 1);
                        _logger?.Trace("Invalid block received from network: " + error);
                        return new BlockExecutionResult(false, error);
                    }
                }

                var executed = await _blockExecutor.ExecuteBlock(block);
                Interlocked.CompareExchange(ref _flag, 0, 1);

                await CheckUpdatingDPoSProcess();

                return new BlockExecutionResult(executed, error);
                //return new BlockExecutionResult(true, error);
            }
            catch (Exception e)
            {
                _logger?.Error(e, "Block synchronzing failed");
                Interlocked.CompareExchange(ref _flag, 0, 1);
                return new BlockExecutionResult(e);
            }
        }

        public async Task<ulong> GetCurrentChainHeight()
        {
            var chainContext = await _chainContextService.GetChainContextAsync(_nodeConfig.ChainId);
            return chainContext.BlockHeight;
        }

        public Hash GetGenesisContractHash()
        {
            return _chainCreationService.GenesisContractHash(_nodeConfig.ChainId);
        }

        /// <summary>
        /// temple mine to generate fake block data with loop
        /// </summary>
        public void StartConsensusProcess()
        {
            if (IsMining)
                return;

            IsMining = true;

            if (_dPoSHelper.CurrentRoundNumber.Value == 0 &&
                BlockProducers.Nodes.Contains(_nodeKeyPair.GetAddress().ToHex().RemoveHexPrefix()))
            {
                ConsensusSequence.Initialization();
            }

            _dPoSHelper.DPoSLog();
        }

        // ReSharper disable once InconsistentNaming
        private async Task<BPInfo> GetBPInfoOfCurrentRound()
        {
            return await _dPoSHelper.GetBPInfoOfCurrentRound(_nodeKeyPair.GetAddress().ToHex().RemoveHexPrefix());
        }

        private async Task<Timestamp> GetExtraBlockTimeslot()
        {
            return await _dPoSHelper.GetExtraBlockTimeslotOfCurrentRound();
        }

        // ReSharper disable once InconsistentNaming
        public async Task CheckUpdatingDPoSProcess()
        {
            if (CurrentRoundNumber != _dPoSHelper.CurrentRoundNumber.Value)
            {
                ConsensusDisposable?.Dispose();
                ConsensusDisposable = ConsensusSequence.NormalMiningProcess(await GetBPInfoOfCurrentRound(),
                    await GetExtraBlockTimeslot());
                CurrentRoundNumber = _dPoSHelper.CurrentRoundNumber.Value;
            }
        }

        public async Task<IBlock> Mine()
        {
            var res = Interlocked.CompareExchange(ref _flag, 1, 0);
            if (res == 1)
                return null;
            try
            {
                _logger?.Trace($"Mine - Entered mining {res}");

                _worldStateDictator.BlockProducerAccountAddress = _nodeKeyPair.GetAddress();

                var block = await _miner.Mine();

                var b = Interlocked.CompareExchange(ref _flag, 0, 1);

                _synchronizer.IncrementChainHeight();

                _logger?.Trace($"Mine - Leaving mining {b}");

                //Update DPoS observables.
                await CheckUpdatingDPoSProcess();

                return block;
            }
            catch (Exception e)
            {
                Console.WriteLine(e);
                Interlocked.CompareExchange(ref _flag, 0, 1);
                return null;
            }
        }

        public async Task<bool> BroadcastBlock(IBlock block)
        {
            if (!(block is Block b))
            {
                return false;
            }

            var serializedBlock = b.ToByteArray();
            await _netManager.BroadcastMessage(MessageType.BroadcastBlock, serializedBlock);

            var bh = block.GetHash().ToHex();
            _logger?.Trace($"Broadcasted block \"{bh}\" to peers. Block height: [{block.Header.Index}]");

            return true;
        }

        public async Task<IMessage> GetContractAbi(Hash address)
        {
            return await _smartContractService.GetAbiAsync(address);
        }

        /// <summary>
        /// Broadcasts a transaction to the network. This method
        /// also places it in the transaction pool.
        /// </summary>
        /// <param name="tx">The tx to broadcast</param>
        public async Task<TxValidation.TxInsertionAndBroadcastingError> BroadcastTransaction(ITransaction tx)
        {
            TxValidation.TxInsertionAndBroadcastingError res;

            try
            {
                res = await _txPoolService.AddTxAsync(tx);
            }
            catch (Exception e)
            {
                _logger?.Trace("Transaction insertion failed: {0},\n{1}", e.Message, tx.GetTransactionInfo());
                return TxValidation.TxInsertionAndBroadcastingError.Failed;
            }

            if (res == TxValidation.TxInsertionAndBroadcastingError.Success)
            {
                try
                {
                    var transaction = tx.Serialize();
                    await _netManager.BroadcastMessage(MessageType.BroadcastTx, transaction);
                }
                catch (Exception e)
                {
                    _logger?.Trace("Broadcasting transaction failed: {0},\n{1}", e.Message, tx.GetTransactionInfo());
                    return TxValidation.TxInsertionAndBroadcastingError.BroadCastFailed;
                }

                //_logger?.Trace("Broadcasted transaction to peers: " + tx.GetTransactionInfo());
                return TxValidation.TxInsertionAndBroadcastingError.Success;
            }

<<<<<<< HEAD
            //_logger?.Trace("Transaction insertion failed:{0}, [{1}]", res, tx.GetTransactionInfo());
            //await _poolService.RemoveAsync(tx.GetHash());
=======
            _logger?.Trace("Transaction insertion failed:{0}, [{1}]", res, tx.GetTransactionInfo());
            // await _poolService.RemoveAsync(tx.GetHash());
>>>>>>> 97f44704
            return res;
        }

        public async Task<byte[]> CallReadOnly(ITransaction tx)
        {
            var trace = new TransactionTrace
            {
                TransactionId = tx.GetHash()
            };

            var chainContext = await _chainContextService.GetChainContextAsync(_nodeConfig.ChainId);
            var txCtxt = new TransactionContext
            {
                PreviousBlockHash = chainContext.BlockHash,
                Transaction = tx,
                Trace = trace
            };

            var executive = await _smartContractService.GetExecutiveAsync(tx.To, _nodeConfig.ChainId);

            try
            {
                await executive.SetTransactionContext(txCtxt).Apply(false);
            }
            finally
            {
                await _smartContractService.PutExecutiveAsync(tx.To, executive);
            }

            return trace.RetVal.ToFriendlyBytes();
        }

        public async Task<Block> GetBlockAtHeight(int height)
        {
            return await _blockManager.GetBlockByHeight(_nodeConfig.ChainId, (ulong) height);
        }

        /// <summary>
        /// return transaction execution result
        /// </summary>
        /// <param name="txHash"></param>
        /// <returns></returns>
        public async Task<TransactionResult> GetTransactionResult(Hash txHash)
        {
            var res = await _transactionResultService.GetResultAsync(txHash);
            return res;
        }

        #region Private Methods for DPoS

        // ReSharper disable once InconsistentNaming
        private async Task<ITransaction> GenerateTransaction(string methodName, IReadOnlyList<byte[]> parameters,
            ulong incrementIdOffset = 0)
        {
            var tx = new Transaction
            {
                From = _nodeKeyPair.GetAddress(),
                To = ContractAccountHash,
                IncrementId = await GetIncrementId(_nodeKeyPair.GetAddress()) + incrementIdOffset,
                MethodName = methodName,
                P = ByteString.CopyFrom(_nodeKeyPair.PublicKey.Q.GetEncoded())
            };

            switch (parameters.Count)
            {
                case 2:
                    tx.Params = ByteString.CopyFrom(ParamsPacker.Pack(parameters[0], parameters[1]));
                    break;
                case 3:
                    tx.Params = ByteString.CopyFrom(ParamsPacker.Pack(parameters[0], parameters[1], parameters[2]));
                    break;
                case 4:
                    tx.Params = ByteString.CopyFrom(ParamsPacker.Pack(parameters[0], parameters[1], parameters[2],
                        parameters[3]));
                    break;
            }

            var signer = new ECSigner();
            var signature = signer.Sign(_nodeKeyPair, tx.GetHash().GetHashBytes());

            // Update the signature
            tx.R = ByteString.CopyFrom(signature.R);
            tx.S = ByteString.CopyFrom(signature.S);

            return tx;
        }

        #region Broadcast Txs

        // ReSharper disable once InconsistentNaming
        public async Task MiningWithInitializingAElfDPoSInformation()
        {
            var parameters = new List<byte[]>
            {
                BlockProducers.ToByteArray(),
                _dPoSHelper.GenerateInfoForFirstTwoRounds().ToByteArray()
            };
            // ReSharper disable once InconsistentNaming
            var txToInitializeAElfDPoS = await GenerateTransaction("InitializeAElfDPoS", parameters);
            await BroadcastTransaction(txToInitializeAElfDPoS);

            var block = await Mine();
            await BroadcastBlock(block);
        }

        public async Task MiningWithPublishingOutValueAndSignature()
        {
            var inValue = Hash.Generate();
            if (_consensusData.Count <= 0)
            {
                _consensusData.Push(inValue.CalculateHash());
                _consensusData.Push(inValue);
            }

            var currentRoundNumber = _dPoSHelper.CurrentRoundNumber;
            var signature = Hash.Default;
            if (currentRoundNumber.Value > 1)
            {
                signature = await _dPoSHelper.CalculateSignature(inValue);
            }

            var parameters = new List<byte[]>
            {
                _dPoSHelper.CurrentRoundNumber.ToByteArray(),
                new StringValue {Value = _nodeKeyPair.GetAddress().ToHex().RemoveHexPrefix()}.ToByteArray(),
                _consensusData.Pop().ToByteArray(),
                signature.ToByteArray()
            };

            var txToPublishOutValueAndSignature = await GenerateTransaction("PublishOutValueAndSignature", parameters);

            await BroadcastTransaction(txToPublishOutValueAndSignature);

            var block = await Mine();
            await BroadcastBlock(block);
        }

        public async Task PublishInValue()
        {
            if (_consensusData.Count <= 0)
            {
                _incrementIdNeedToAddOne = false;
                return;
            }

            _incrementIdNeedToAddOne = true;

            var currentRoundNumber = _dPoSHelper.CurrentRoundNumber;

            var parameters = new List<byte[]>
            {
                currentRoundNumber.ToByteArray(),
                new StringValue {Value = _nodeKeyPair.GetAddress().ToHex().RemoveHexPrefix()}.ToByteArray(),
                _consensusData.Pop().ToByteArray()
            };

            var txToPublishInValue = await GenerateTransaction("PublishInValue", parameters);
            await BroadcastTransaction(txToPublishInValue);
        }

        // ReSharper disable once InconsistentNaming
        public async Task MiningWithUpdatingAElfDPoSInformation()
        {
            var extraBlockResult = await _dPoSHelper.ExecuteTxsForExtraBlock();

            var parameters = new List<byte[]>
            {
                extraBlockResult.Item1.ToByteArray(),
                extraBlockResult.Item2.ToByteArray(),
                extraBlockResult.Item3.ToByteArray()
            };

            var txForExtraBlock = await GenerateTransaction(
                "UpdateAElfDPoS",
                parameters,
                _incrementIdNeedToAddOne ? (ulong) 1 : 0);

            await BroadcastTransaction(txForExtraBlock);

            var block = await Mine();
            await BroadcastBlock(block);
        }

        #endregion

        #endregion

        public async Task<ulong> GetTransactionPoolSize()
        {
            return await _txPoolService.GetPoolSize();
        }

        /// <summary>
        /// add tx
        /// </summary>
        /// <param name="tx"></param>
        /// <returns></returns>
        public async Task<TxValidation.TxInsertionAndBroadcastingError> AddTransaction(ITransaction tx)
        {
            return await _txPoolService.AddTxAsync(tx);
        }

        private static int _currentIncr;
<<<<<<< HEAD

        private Transaction GetFakeTx()
        {
            ECKeyPair keyPair = new KeyPairGenerator().Generate();
            ECSigner signer = new ECSigner();
            var txDep = new Transaction
            {
                From = keyPair.GetAddress(),
                To = GetGenesisContractHash(),
                IncrementId = (ulong) _currentIncr++,
            };

            Hash hash = txDep.GetHash();

            ECSignature signature = signer.Sign(keyPair, hash.GetHashBytes());
            txDep.P = ByteString.CopyFrom(keyPair.PublicKey.Q.GetEncoded());
            txDep.R = ByteString.CopyFrom(signature.R);
            txDep.S = ByteString.CopyFrom(signature.S);

            return txDep;
        }

        private ITransaction InvokTxDemo(ECKeyPair keyPair, Hash hash, string methodName, byte[] param, ulong index)
        {
            ECSigner signer = new ECSigner();
            var txInv = new Transaction
            {
                From = keyPair.GetAddress(),
                To = hash,
                IncrementId = index,
                MethodName = methodName,
                Params = ByteString.CopyFrom(param),

                Fee = TxPoolConfig.Default.FeeThreshold + 1
            };

            Hash txhash = txInv.GetHash();

            ECSignature signature = signer.Sign(keyPair, txhash.GetHashBytes());
            txInv.P = ByteString.CopyFrom(keyPair.PublicKey.Q.GetEncoded());
            txInv.R = ByteString.CopyFrom(signature.R);
            txInv.S = ByteString.CopyFrom(signature.S);

            var res = BroadcastTransaction(txInv).Result;
            return txInv;
        }

        private ITransaction DeployTxDemo(ECKeyPair keyPair)
        {
            var ContractName = "AElf.Kernel.Tests.TestContract";
            var contractZeroDllPath = $"../{ContractName}/bin/Debug/netstandard2.0/{ContractName}.dll";

            byte[] code = null;
            using (FileStream file = File.OpenRead(System.IO.Path.GetFullPath(contractZeroDllPath)))
            {
                code = file.ReadFully();
            }

            ECSigner signer = new ECSigner();
            var txDep = new Transaction
            {
                From = keyPair.GetAddress(),
                To = GetGenesisContractHash(),
                IncrementId = 0,
                MethodName = "DeploySmartContract",
                Params = ByteString.CopyFrom(ParamsPacker.Pack(0, code)),

                Fee = TxPoolConfig.Default.FeeThreshold + 1
            };

            Hash hash = txDep.GetHash();

            ECSignature signature = signer.Sign(keyPair, hash.GetHashBytes());
            txDep.P = ByteString.CopyFrom(keyPair.PublicKey.Q.GetEncoded());
            txDep.R = ByteString.CopyFrom(signature.R);
            txDep.S = ByteString.CopyFrom(signature.S);
            var res = BroadcastTransaction(txDep).Result;

            return txDep;
        }

        public async Task<ulong> GetTransactionPoolSize()
        {
            return await _txPoolService.GetPoolSize();
        }
=======
>>>>>>> 97f44704
    }
}<|MERGE_RESOLUTION|>--- conflicted
+++ resolved
@@ -1,6 +1,7 @@
 using System;
 using System.Collections.Concurrent;
 using System.Collections.Generic;
+using System.Diagnostics;
 using System.IO;
 using System.Threading;
 using System.Threading.Tasks;
@@ -664,9 +665,13 @@
         {
             TxValidation.TxInsertionAndBroadcastingError res;
 
-            try
-            {
+            var stopWatch = new Stopwatch();
+            try
+            {
+                stopWatch.Start();
                 res = await _txPoolService.AddTxAsync(tx);
+                stopWatch.Stop();
+                _logger?.Info($"### Debug _txPoolService.AddTxAsync Time: {stopWatch.ElapsedMilliseconds}");
             }
             catch (Exception e)
             {
@@ -678,8 +683,11 @@
             {
                 try
                 {
+                    stopWatch.Start();
                     var transaction = tx.Serialize();
                     await _netManager.BroadcastMessage(MessageType.BroadcastTx, transaction);
+                    stopWatch.Stop();
+                    _logger?.Info($"### Debug _netManager.BroadcastMessage Time: {stopWatch.ElapsedMilliseconds}");
                 }
                 catch (Exception e)
                 {
@@ -691,13 +699,9 @@
                 return TxValidation.TxInsertionAndBroadcastingError.Success;
             }
 
-<<<<<<< HEAD
-            //_logger?.Trace("Transaction insertion failed:{0}, [{1}]", res, tx.GetTransactionInfo());
-            //await _poolService.RemoveAsync(tx.GetHash());
-=======
             _logger?.Trace("Transaction insertion failed:{0}, [{1}]", res, tx.GetTransactionInfo());
             // await _poolService.RemoveAsync(tx.GetHash());
->>>>>>> 97f44704
+
             return res;
         }
 
@@ -901,93 +905,5 @@
         }
 
         private static int _currentIncr;
-<<<<<<< HEAD
-
-        private Transaction GetFakeTx()
-        {
-            ECKeyPair keyPair = new KeyPairGenerator().Generate();
-            ECSigner signer = new ECSigner();
-            var txDep = new Transaction
-            {
-                From = keyPair.GetAddress(),
-                To = GetGenesisContractHash(),
-                IncrementId = (ulong) _currentIncr++,
-            };
-
-            Hash hash = txDep.GetHash();
-
-            ECSignature signature = signer.Sign(keyPair, hash.GetHashBytes());
-            txDep.P = ByteString.CopyFrom(keyPair.PublicKey.Q.GetEncoded());
-            txDep.R = ByteString.CopyFrom(signature.R);
-            txDep.S = ByteString.CopyFrom(signature.S);
-
-            return txDep;
-        }
-
-        private ITransaction InvokTxDemo(ECKeyPair keyPair, Hash hash, string methodName, byte[] param, ulong index)
-        {
-            ECSigner signer = new ECSigner();
-            var txInv = new Transaction
-            {
-                From = keyPair.GetAddress(),
-                To = hash,
-                IncrementId = index,
-                MethodName = methodName,
-                Params = ByteString.CopyFrom(param),
-
-                Fee = TxPoolConfig.Default.FeeThreshold + 1
-            };
-
-            Hash txhash = txInv.GetHash();
-
-            ECSignature signature = signer.Sign(keyPair, txhash.GetHashBytes());
-            txInv.P = ByteString.CopyFrom(keyPair.PublicKey.Q.GetEncoded());
-            txInv.R = ByteString.CopyFrom(signature.R);
-            txInv.S = ByteString.CopyFrom(signature.S);
-
-            var res = BroadcastTransaction(txInv).Result;
-            return txInv;
-        }
-
-        private ITransaction DeployTxDemo(ECKeyPair keyPair)
-        {
-            var ContractName = "AElf.Kernel.Tests.TestContract";
-            var contractZeroDllPath = $"../{ContractName}/bin/Debug/netstandard2.0/{ContractName}.dll";
-
-            byte[] code = null;
-            using (FileStream file = File.OpenRead(System.IO.Path.GetFullPath(contractZeroDllPath)))
-            {
-                code = file.ReadFully();
-            }
-
-            ECSigner signer = new ECSigner();
-            var txDep = new Transaction
-            {
-                From = keyPair.GetAddress(),
-                To = GetGenesisContractHash(),
-                IncrementId = 0,
-                MethodName = "DeploySmartContract",
-                Params = ByteString.CopyFrom(ParamsPacker.Pack(0, code)),
-
-                Fee = TxPoolConfig.Default.FeeThreshold + 1
-            };
-
-            Hash hash = txDep.GetHash();
-
-            ECSignature signature = signer.Sign(keyPair, hash.GetHashBytes());
-            txDep.P = ByteString.CopyFrom(keyPair.PublicKey.Q.GetEncoded());
-            txDep.R = ByteString.CopyFrom(signature.R);
-            txDep.S = ByteString.CopyFrom(signature.S);
-            var res = BroadcastTransaction(txDep).Result;
-
-            return txDep;
-        }
-
-        public async Task<ulong> GetTransactionPoolSize()
-        {
-            return await _txPoolService.GetPoolSize();
-        }
-=======
->>>>>>> 97f44704
     }
 }