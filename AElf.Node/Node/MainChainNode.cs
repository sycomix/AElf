--- conflicted
+++ resolved
@@ -736,7 +736,7 @@
             };
 
             var executive = await _smartContractService.GetExecutiveAsync(tx.To, _nodeConfig.ChainId);
-<<<<<<< HEAD
+
             try
             {
                 await executive.SetTransactionContext(txCtxt).Apply(false);
@@ -746,9 +746,6 @@
                 await _smartContractService.PutExecutiveAsync(tx.To, executive);
             }
 
-=======
-            await executive.SetTransactionContext(txCtxt).Apply(false);
->>>>>>> 110595f5
             return trace.RetVal.ToFriendlyBytes();
         }
 
