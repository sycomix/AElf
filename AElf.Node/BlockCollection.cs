using System;
using System.Collections.Generic;
using System.Linq;
using AElf.ChainController;
using AElf.Common;
using AElf.Configuration;
using AElf.Kernel;
using AElf.Kernel.Node;
using AElf.Network;
using AElf.Node.Protocol;
using NLog;
using NServiceKit.Common;
using NServiceKit.Text;

namespace AElf.Node
{
    /// <summary>
    /// Provide some functions to operate pending blocks and branched chains.
    /// </summary>
    public class BlockCollection : IBlockCollection
    {
        private bool _isInitialSync = true;

        private IBlockChain _blockChain;

        private IBlockChain BlockChain => _blockChain ?? (_blockChain =
                                              _chainService.GetBlockChain(
                                                  Hash.LoadHex(NodeConfig.Instance.ChainId)));

        /// <summary>
        /// To store branched chains.
        /// </summary>
        private readonly HashSet<BranchedChain> _branchedChains = new HashSet<BranchedChain>();

        /// <summary>
        /// To track the latest block height of local chain.
        /// </summary>
        public static ulong PendingBlockHeight { get; set; }

        public ulong SyncedHeight =>
            _chainService.GetBlockChain(Hash.LoadHex(NodeConfig.Instance.ChainId))
                .GetCurrentBlockHeightAsync().Result;

        public static List<PendingBlock> PendingBlocks { get; set; } = new List<PendingBlock>();

        public int Count => PendingBlocks.Count;
        public int BranchedChainsCount => _branchedChains.Count;

        private readonly ILogger _logger;
        private readonly IChainService _chainService;

        public BlockCollection(IChainService chainService, ILogger logger = null)
        {
            _chainService = chainService;
            _logger = logger;

            _heightBefore = BlockChain.GetCurrentBlockHeightAsync().Result;
        }

        private readonly HashSet<ulong> _initialSyncBlocksIndexes = new HashSet<ulong>();

        private readonly ulong _heightBefore;

        public bool ReceivedAllTheBlocksBeforeTargetBlock =>
            (ulong) _initialSyncBlocksIndexes.Count + _heightBefore == _targetHeight;

        private ulong _targetHeight = ulong.MaxValue;

        /// <summary>
        /// Basically add the pending block if the block is supposed to be on local chain.
        /// Otherwise add the pending block to branched chains.
        /// </summary>
        /// <param name="pendingBlock"></param>
        public List<Transaction> AddPendingBlock(PendingBlock pendingBlock)
        {
            // No need to handle an already exists pending block again.
            if (!PendingBlocks.IsNullOrEmpty() &&
                PendingBlocks.Any(b => new Hash(b.Block.GetHash()) == new Hash(pendingBlock.Block.GetHash())))
            {
                return null;
            }

            if (GlobalConfig.IsConsensusGenerator)
            {
                _isInitialSync = false;
            }

            if (_isInitialSync)
            {
                switch (pendingBlock.MsgType)
                {
                    case AElfProtocolMsgType.NewBlock:
                        if (_targetHeight == ulong.MaxValue)
                        {
                            _targetHeight = pendingBlock.Block.Header.Index;
                            if (_targetHeight == _heightBefore + 1)
                            {
                                _isInitialSync = false;
                            }

                            if (DPoS.ConsensusDisposable != null)
                            {
                                DPoS.ConsensusDisposable.Dispose();
                                _logger?.Trace("Disposed previous consensus observables list.");
                            }

                            AddToPendingBlocks(pendingBlock);
                            PendingBlocks.SortByBlockIndex();
                            _initialSyncBlocksIndexes.Add(_targetHeight);
                            return null;
                        }
                        else
                        {
                            _logger?.Trace("Receive a new block while do initial sync.");
                            return AddBlockToBranchedChains(pendingBlock);
                        }

                    case AElfProtocolMsgType.Block:
                        if (!_initialSyncBlocksIndexes.Contains(pendingBlock.Block.Header.Index) &&
                            !ReceivedAllTheBlocksBeforeTargetBlock)
                        {
                            AddToPendingBlocks(pendingBlock);
                            _initialSyncBlocksIndexes.Add(pendingBlock.Block.Header.Index);
                            if (ReceivedAllTheBlocksBeforeTargetBlock)
                            {
                                _isInitialSync = false;
                            }

                            return null;
                        }
                        else
                        {
                            _logger?.Trace("Receive a forked block while do initial sync.");
                            return AddBlockToBranchedChains(pendingBlock);
                        }
                }

                return null;
            }

            if (!AbleToAdd(pendingBlock))
            {
                _logger?.Trace("Receive an orphan block.");
                return AddBlockToBranchedChains(pendingBlock);
            }

            AddToPendingBlocks(pendingBlock);
            return null;
        }

        private bool AbleToAdd(PendingBlock pendingBlock)
        {
            switch (pendingBlock.MsgType)
            {
                case AElfProtocolMsgType.Block:
                    _logger.Trace(AElfProtocolMsgType.Block);
                    return false;
                case AElfProtocolMsgType.NewBlock:
                    if (PendingBlocks.IsEmpty())
                    {
                        return SyncedHeight + 1 == pendingBlock.Block.Header.Index &&
                               pendingBlock.Block.Header.PreviousBlockHash ==
                               BlockChain.GetCurrentBlockHashAsync().Result;
                    }

                    var lastPendingBlock = PendingBlocks.Last().Block;
                    if(pendingBlock.Block.Header.Index != lastPendingBlock.Header.Index + 1)
                        _logger.Trace($"Wrong Index {pendingBlock.Block.Header.Index} != {lastPendingBlock.Header.Index + 1}");
                    if(pendingBlock.Block.Header.PreviousBlockHash != lastPendingBlock.Header.GetHash())       
                        _logger.Trace($"Wrong previousBlockHash {pendingBlock.Block.Header.PreviousBlockHash.DumpHex()} != {lastPendingBlock.Header.GetHash().DumpHex()}");
                    return pendingBlock.Block.Header.Index == lastPendingBlock.Header.Index + 1
                           && pendingBlock.Block.Header.PreviousBlockHash == lastPendingBlock.Header.GetHash();
                default:
                    _logger.Trace("Unknown reason");
                    return false;
            }
        }

        private void AddToPendingBlocks(PendingBlock pendingBlock)
        {
            PendingBlockHeight = Math.Max(PendingBlockHeight, pendingBlock.Block.Header.Index);
            _logger?.Trace("Adding to pending blocks: " + pendingBlock.Block.GetHash().DumpHex());
            PrintPendingBlocks(PendingBlocks);
            PendingBlocks.Add(pendingBlock);
            PendingBlocks.SortByBlockIndex();

            if (_branchedChains.Count > 0)
            {
                var num = _branchedChains.RemoveWhere(bc => bc.StartHeight < SyncedHeight);
                if (num > 0)
                {
                    _logger?.Trace($"Removed {num} redundant branched chain.");
                }
            }
        }

        /// <summary>
        /// Add the pending block to branched chain after removing.
        /// </summary>
        /// <param name="pendingBlock"></param>
        public void RemovePendingBlock(PendingBlock pendingBlock)
        {
<<<<<<< HEAD
            if (pendingBlock.BlockValidationResult == BlockValidationResult.Success)
=======
            _logger.Trace($"Removing pending Block at {pendingBlock.Block.Header.Index}, hash {pendingBlock.Block.Header.GetHash()}");
            if (pendingBlock.ValidationError == ValidationError.Success)
>>>>>>> f2e0c458
            {
                PendingBlocks.Remove(pendingBlock);
                _logger.Trace($"Removed pending Block at {pendingBlock.Block.Header.Index}, hash {pendingBlock.Block.Header.GetHash()}");

            }
            else
            {
                _logger?.Trace("ValidationError: " + pendingBlock.BlockValidationResult);
                PendingBlocks.Remove(pendingBlock);
                AddBlockToBranchedChains(pendingBlock);
            }

            if (!PendingBlocks.IsEmpty() || BranchedChainsCount <= 0) 
                return;
            var longest = _branchedChains.Where(c =>
            {
<<<<<<< HEAD
                PendingBlocks = _branchedChains.FirstOrDefault(c => c.CanCheckout(SyncedHeight))
                                    ?.GetPendingBlocks() ??
                                _branchedChains.FirstOrDefault()?.GetPendingBlocks();
            }
=======
                if (c.CanCheckout(SyncedHeight))
                    _logger?.Trace($"CanCheckOut: EndHeight = {c.EndHeight}, SyncedHeight = {SyncedHeight}");
                return c.CanCheckout(SyncedHeight);
            }).Max();

            if (longest == null) 
                return;
            _branchedChains.Remove(longest);
            PendingBlocks = longest.GetPendingBlocks();
            _logger?.Trace($"Branch switched! pending count {PendingBlocks?.Count}");
>>>>>>> f2e0c458
        }

        private List<Transaction> AddBlockToBranchedChains(PendingBlock pendingBlock)
        {
            PrintPendingBlocks(PendingBlocks);

            _logger?.Trace(
                $"Ready to add branched pending block height: {pendingBlock.Block.Header.Index}\nBlock number of each round: {GlobalConfig.BlockNumberOfEachRound}\nPending block height or Synced height: {(PendingBlockHeight == 0 ? SyncedHeight : PendingBlockHeight)}");
            if (pendingBlock.Block.Header.Index + (ulong) GlobalConfig.BlockNumberOfEachRound <
                (PendingBlockHeight == 0 ? SyncedHeight : PendingBlockHeight))
            {
                return null;
            }

            _logger?.Trace(
                $"Adding to branched chain: {pendingBlock.Block.GetHash().DumpHex()} : {pendingBlock.Block.Header.Index}");

            if (_branchedChains.Count == 0)
            {
                _logger?.Trace($"Adding branched chain for block {pendingBlock.Block.Header.Index}.");
                _branchedChains.Add(new BranchedChain(pendingBlock));
                return null;
            }

            var preBlockHash = pendingBlock.Block.Header.PreviousBlockHash;
            var blockHash = pendingBlock.Block.Header.GetHash();

            var toRemove = new List<BranchedChain>();
            var toAdd = new List<BranchedChain>();

            foreach (var branchedChain in _branchedChains)
            {
                if (branchedChain.GetPendingBlocks().First().Block.Header.PreviousBlockHash == blockHash)
                {
                    var newBranchedChain = new BranchedChain(pendingBlock, branchedChain.GetPendingBlocks());
                    toAdd.Add(newBranchedChain);
                    toRemove.Add(branchedChain);
                }
                else if (branchedChain.GetPendingBlocks().Last().Block.GetHash() == preBlockHash)
                {
                    var newBranchedChain = new BranchedChain(branchedChain.GetPendingBlocks(), pendingBlock);
                    toAdd.Add(newBranchedChain);
                    toRemove.Add(branchedChain);
                }
                else
                {
                    if (toAdd.Any(c => c.GetPendingBlocks().Any(pd => pd.Block.GetHash() == blockHash)) ||
                        _branchedChains.Any(bc => bc.LastBlockHash == blockHash) ||
                        _branchedChains.Any(bc => bc.GetPendingBlocks().Any(pb => pb.Block.GetHash() == blockHash)))
                    {
                        continue;
                    }

                    toAdd.Add(new BranchedChain(pendingBlock));
                }
            }

            foreach (var branchedChain in toRemove)
            {
                _branchedChains.Remove(branchedChain);
            }

            foreach (var branchedChain in toAdd)
            {
                _logger?.Trace($"Adding branched chain for block {pendingBlock.Block.Header.Index}.");
                _branchedChains.Add(branchedChain);
            }

            _logger?.Trace("Branched chains count: " + BranchedChainsCount);

            var flag = 1;
            foreach (var branchedChain in _branchedChains)
            {
                _logger?.Trace(flag++ + ":");
                PrintPendingBlocks(branchedChain.GetPendingBlocks());
            }

            var result = AdjustBranchedChains();
            if (result == null)
                return null;

            if (DPoS.ConsensusDisposable != null)
            {
                DPoS.ConsensusDisposable.Dispose();
                _logger?.Trace("Disposed previous consensus observables list.");
            }

            if (SyncedHeight < result.StartHeight)
            {
                var oldBlocks = new List<PendingBlock>();
                // Replace the pending blocks with the result
                foreach (var branchedBlock in result.GetPendingBlocks())
                {
                    if (PendingBlockHeight >= branchedBlock.Block.Header.Index)
                    {
                        var corresponding =
                            PendingBlocks.First(pb => pb.Block.Header.Index == branchedBlock.Block.Header.Index);
                        PendingBlocks.Remove(corresponding);
                        oldBlocks.Add(corresponding);
                    }

                    PendingBlocks.Add(branchedBlock);
                }

                if (!oldBlocks.IsEmpty())
                {
                    //TODO: Move back.
                    //_branchedChains.Add(new BranchedChain(oldBlocks));
                }
            }
            else
            {
                PendingBlocks = result.GetPendingBlocks();
            }

            //_isInitialSync = true;
            //_targetHeight = result.EndHeight;
            PendingBlockHeight = result.EndHeight;
            _branchedChains.Remove(result);

            // State rollback.
            _logger?.Trace("Rollback to height: " + (result.StartHeight - 1));
            var txs = BlockChain.RollbackToHeight(result.StartHeight - 1).Result;

            return txs;
        }

        private BranchedChain AdjustBranchedChains()
        {
            _branchedChains.RemoveWhere(bc =>
                bc.StartHeight + (ulong) GlobalConfig.BlockNumberOfEachRound <
                (PendingBlockHeight == 0 ? SyncedHeight : PendingBlockHeight));

            var preBlockHashes = new List<Hash>();
            var lastBlockHashes = new List<Hash>();
            foreach (var branchedChain in _branchedChains)
            {
                preBlockHashes.Add(branchedChain.PreBlockHash);
                lastBlockHashes.Add(branchedChain.LastBlockHash);
            }

            var same = new List<Hash>();
            foreach (var preBlockHash in preBlockHashes)
            {
                foreach (var lastBlockHash in lastBlockHashes)
                {
                    if (preBlockHash == lastBlockHash)
                    {
                        same.Add(preBlockHash);
                    }
                }
            }

            foreach (var hash in same)
            {
                var chain1 = _branchedChains.First(c => c.PreBlockHash == hash);
                var chain2 = _branchedChains.First(c => c.LastBlockHash == hash);
                _branchedChains.Remove(chain1);
                _branchedChains.Remove(chain2);
                
                _logger?.Trace($"Adding branched chain for block {hash}.");
                _branchedChains.Add(new BranchedChain(chain1.GetPendingBlocks(), chain2.GetPendingBlocks()));
            }

            foreach (var branchedChain in _branchedChains)
            {
                var currentHeight = BlockChain.GetCurrentBlockHeightAsync().Result;
                if (branchedChain.CanCheckout(currentHeight) && currentHeight >= _targetHeight)
                {
                    _logger?.Trace("Switching chain.");
                    return branchedChain;
                }
            }

            return null;
        }

        public List<PendingBlock> GetPendingBlocksFromBranchedChains()
        {
            var pendingBlocks = new List<PendingBlock>();

            foreach (var chain in _branchedChains)
            {
                pendingBlocks.AddRange(chain.GetPendingBlocks());
            }

            return pendingBlocks;
        }

        private void PrintPendingBlocks(List<PendingBlock> pendingBlocks)
        {
            if (pendingBlocks.IsNullOrEmpty())
            {
                _logger?.Trace("Current PendingBlocks list is empty.");
            }
            else
            {
                _logger?.Trace($"Current {pendingBlocks} PendingBlocks");
                /*foreach (var pendingBlock in pendingBlocks)
                {
                    _logger?.Trace($"{pendingBlock.Block.GetHash().DumpHex()} - {pendingBlock.Block.Header.Index}");
                }*/
            }
        }
    }
}<|MERGE_RESOLUTION|>--- conflicted
+++ resolved
@@ -35,7 +35,7 @@
         /// <summary>
         /// To track the latest block height of local chain.
         /// </summary>
-        public static ulong PendingBlockHeight { get; set; }
+        public ulong PendingBlockHeight { get; set; }
 
         public ulong SyncedHeight =>
             _chainService.GetBlockChain(Hash.LoadHex(NodeConfig.Instance.ChainId))
@@ -183,15 +183,6 @@
             PrintPendingBlocks(PendingBlocks);
             PendingBlocks.Add(pendingBlock);
             PendingBlocks.SortByBlockIndex();
-
-            if (_branchedChains.Count > 0)
-            {
-                var num = _branchedChains.RemoveWhere(bc => bc.StartHeight < SyncedHeight);
-                if (num > 0)
-                {
-                    _logger?.Trace($"Removed {num} redundant branched chain.");
-                }
-            }
         }
 
         /// <summary>
@@ -200,12 +191,8 @@
         /// <param name="pendingBlock"></param>
         public void RemovePendingBlock(PendingBlock pendingBlock)
         {
-<<<<<<< HEAD
-            if (pendingBlock.BlockValidationResult == BlockValidationResult.Success)
-=======
             _logger.Trace($"Removing pending Block at {pendingBlock.Block.Header.Index}, hash {pendingBlock.Block.Header.GetHash()}");
             if (pendingBlock.ValidationError == ValidationError.Success)
->>>>>>> f2e0c458
             {
                 PendingBlocks.Remove(pendingBlock);
                 _logger.Trace($"Removed pending Block at {pendingBlock.Block.Header.Index}, hash {pendingBlock.Block.Header.GetHash()}");
@@ -213,7 +200,7 @@
             }
             else
             {
-                _logger?.Trace("ValidationError: " + pendingBlock.BlockValidationResult);
+                _logger?.Trace("ValidationError: " + pendingBlock.ValidationError);
                 PendingBlocks.Remove(pendingBlock);
                 AddBlockToBranchedChains(pendingBlock);
             }
@@ -222,12 +209,6 @@
                 return;
             var longest = _branchedChains.Where(c =>
             {
-<<<<<<< HEAD
-                PendingBlocks = _branchedChains.FirstOrDefault(c => c.CanCheckout(SyncedHeight))
-                                    ?.GetPendingBlocks() ??
-                                _branchedChains.FirstOrDefault()?.GetPendingBlocks();
-            }
-=======
                 if (c.CanCheckout(SyncedHeight))
                     _logger?.Trace($"CanCheckOut: EndHeight = {c.EndHeight}, SyncedHeight = {SyncedHeight}");
                 return c.CanCheckout(SyncedHeight);
@@ -238,7 +219,6 @@
             _branchedChains.Remove(longest);
             PendingBlocks = longest.GetPendingBlocks();
             _logger?.Trace($"Branch switched! pending count {PendingBlocks?.Count}");
->>>>>>> f2e0c458
         }
 
         private List<Transaction> AddBlockToBranchedChains(PendingBlock pendingBlock)
