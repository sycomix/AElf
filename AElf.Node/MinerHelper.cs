<<<<<<< HEAD
﻿using System;
using System.Threading;
using System.Threading.Tasks;
using AElf.ChainController;
using AElf.Common.ByteArrayHelpers;
using AElf.Configuration;
using AElf.Cryptography.ECDSA;
using AElf.Kernel.Node.Protocol;
using AElf.SmartContract;
using NLog;

namespace AElf.Kernel.Node
{
    public class MinerHelper
    {
        private readonly ILogger _logger;
        private readonly ITxPoolService _txPoolService;
        private readonly IStateDictator _stateDictator;
        private readonly IChainContextService _chainContextService;
        private readonly IBlockVaildationService _blockVaildationService;
        private readonly IChainService _chainService;
        private readonly IBlockExecutor _blockExecutor;
        public int IsMiningInProcess => _flag;
        private int _flag;

        private MainChainNode Node { get; }

        private ECKeyPair NodeKeyPair
        {
            get => Node.NodeKeyPair;
        }

        private readonly IMiner _miner;
        private readonly IConsensus _consensus;
        private readonly IBlockSynchronizer _synchronizer;

        public MinerHelper(ILogger logger, MainChainNode node,
            ITxPoolService txPoolService,
            IStateDictator stateDictator,
            IBlockExecutor blockExecutor,
            IChainService chainService,
            IChainContextService chainContextService, IBlockVaildationService blockVaildationService,
            IMiner miner, IConsensus consensus, IBlockSynchronizer synchronizer)
        {
            _logger = logger;
            Node = node;
            _txPoolService = txPoolService;
            _stateDictator = stateDictator;
            _blockExecutor = blockExecutor;
            _chainService = chainService;
            _chainContextService = chainContextService;
            _blockVaildationService = blockVaildationService;
            _miner = miner;
            _consensus = consensus;
            _synchronizer = synchronizer;
        }

        public async Task<IBlock> Mine()
        {
            var res = Interlocked.CompareExchange(ref _flag, 1, 0);
            if (res == 1)
                return null;
            try
            {
                _logger?.Trace($"Mine - Entered mining {res}");

                _stateDictator.BlockProducerAccountAddress = NodeKeyPair.GetAddress();

                var task = Task.Run(async () => await _miner.Mine());

                if (!task.Wait(TimeSpan.FromMilliseconds(Globals.AElfDPoSMiningInterval * 0.9)))
                {
                    _logger?.Error("Mining timeout.");
                    return null;
                }

                var b = Interlocked.CompareExchange(ref _flag, 0, 1);

                _synchronizer.IncrementChainHeight();

                _logger?.Trace($"Mine - Leaving mining {b}");

                Task.WaitAll();

                //Update DPoS observables.
                //Sometimes failed to update this observables list (which is weird), just ignore this.
                //Which means this node will do nothing in this round.
                try
                {
                    await _consensus.Update();
                }
                catch (Exception e)
                {
                    _logger?.Error(e, "Somehow failed to update DPoS observables. Will recover soon.");
                    //In case just config one node to produce blocks.
                    await _consensus.RecoverMining();
                }

                return task.Result;
            }
            catch (Exception e)
            {
                Console.WriteLine(e);
                Interlocked.CompareExchange(ref _flag, 0, 1);
                return null;
            }
        }

        /// <summary>
        /// Add a new block received from network by first validating it and then
        /// executing it.
        /// </summary>
        /// <param name="block"></param>
        /// <returns></returns>
        public async Task<BlockExecutionResult> ExecuteAndAddBlock(IBlock block)
        {
            try
            {
                var res = Interlocked.CompareExchange(ref _flag, 1, 0);
                if (res == 1)
                    return new BlockExecutionResult(false, ValidationError.Mining);

                var context = await _chainContextService.GetChainContextAsync(ByteArrayHelpers.FromHexString(NodeConfig.Instance.ChainId));
                var error = await _blockVaildationService.ValidateBlockAsync(block, context, NodeKeyPair);

                if (error != ValidationError.Success)
                {
                    var blockchain = _chainService.GetBlockChain(ByteArrayHelpers.FromHexString(NodeConfig.Instance.ChainId));
                    var localCorrespondingBlock = await blockchain.GetBlockByHeightAsync(block.Header.Index);
                    if (error == ValidationError.OrphanBlock)
                    {
                        //TODO: limit the count of blocks to rollback
                        if (block.Header.Time.ToDateTime() < localCorrespondingBlock.Header.Time.ToDateTime())
                        {
                            _logger?.Trace("Ready to rollback");
                            //Rollback world state
//                            var txs = await _worldStateDictator.RollbackToSpecificHeight(block.Header.Index);
                            var txs = await Node.BlockChain.RollbackToHeight(block.Header.Index - 1);
                            //TODO: to implement
                            //await _stateDictator.RollbackToBlockHash(block.Header.PreviousBlockHash);

                            await _txPoolService.RollBack(txs);
                            //_stateDictator.PreBlockHash = block.Header.PreviousBlockHash;
                            await _stateDictator.RollbackToPreviousBlock();

                            var ws = await _stateDictator.GetWorldStateAsync(block.GetHash());
                            _logger?.Trace(
                                $"Current world state {(await ws.GetWorldStateMerkleTreeRootAsync()).ToHex()}");

                            error = ValidationError.Success;
                        }
                        else
                        {
                            // insert to database 
                            Interlocked.CompareExchange(ref _flag, 0, 1);
                            return new BlockExecutionResult(false, ValidationError.OrphanBlock);
                        }
                    }
                    else
                    {
                        Interlocked.CompareExchange(ref _flag, 0, 1);
                        _logger?.Trace("Invalid block received from network: " + error);
                        return new BlockExecutionResult(false, error);
                    }
                }

                var executed = await _blockExecutor.ExecuteBlock(block);
                Interlocked.CompareExchange(ref _flag, 0, 1);

                Task.WaitAll();
                await _consensus.Update();

                return new BlockExecutionResult(executed, error);
                //return new BlockExecutionResult(true, error);
            }
            catch (Exception e)
            {
                _logger?.Error(e, "Block synchronzing failed");
                Interlocked.CompareExchange(ref _flag, 0, 1);
                return new BlockExecutionResult(e);
            }
        }
    }
=======
﻿using System;
using System.Threading;
using System.Threading.Tasks;
using AElf.ChainController;
using AElf.ChainController.TxMemPool;
using AElf.Common.ByteArrayHelpers;
using AElf.Configuration;
using AElf.Cryptography.ECDSA;
using AElf.Kernel.Node.Protocol;
using AElf.Miner.Miner;
using AElf.SmartContract;
using NLog;

namespace AElf.Kernel.Node
{
    public class MinerHelper
    {
        private readonly ILogger _logger;
        private readonly ITxPoolService _txPoolService;
        private readonly IWorldStateDictator _worldStateDictator;
        private readonly IChainContextService _chainContextService;
        private readonly IBlockVaildationService _blockVaildationService;
        private readonly IChainService _chainService;
        private readonly IBlockExecutor _blockExecutor;
        public int IsMiningInProcess => _flag;
        private int _flag;

        private MainChainNode Node { get; }

        private ECKeyPair NodeKeyPair
        {
            get => Node.NodeKeyPair;
        }

        private readonly IMiner _miner;
        private readonly IConsensus _consensus;
        private readonly IBlockSynchronizer _synchronizer;

        public MinerHelper(ILogger logger, MainChainNode node,
            ITxPoolService txPoolService,
            IWorldStateDictator worldStateDictator,
            IBlockExecutor blockExecutor,
            IChainService chainService,
            IChainContextService chainContextService, IBlockVaildationService blockVaildationService,
            IMiner miner, IConsensus consensus, IBlockSynchronizer synchronizer)
        {
            _logger = logger;
            Node = node;
            _txPoolService = txPoolService;
            _worldStateDictator = worldStateDictator;
            _blockExecutor = blockExecutor;
            _chainService = chainService;
            _chainContextService = chainContextService;
            _blockVaildationService = blockVaildationService;
            _miner = miner;
            _consensus = consensus;
            _synchronizer = synchronizer;
        }

        public async Task<IBlock> Mine()
        {
            var res = Interlocked.CompareExchange(ref _flag, 1, 0);
            if (res == 1)
                return null;
            try
            {
                _logger?.Trace($"Mine - Entered mining {res}");

                _worldStateDictator.BlockProducerAccountAddress = NodeKeyPair.GetAddress();

                var task = Task.Run(async () => await _miner.Mine());

                if (!task.Wait(TimeSpan.FromMilliseconds(Globals.AElfDPoSMiningInterval * 0.9)))
                {
                    _logger?.Error("Mining timeout.");
                    return null;
                }

                var b = Interlocked.CompareExchange(ref _flag, 0, 1);

                _synchronizer.IncrementChainHeight();

                _logger?.Trace($"Mine - Leaving mining {b}");

                Task.WaitAll();

                //Update DPoS observables.
                //Sometimes failed to update this observables list (which is weird), just ignore this.
                //Which means this node will do nothing in this round.
                try
                {
                    await _consensus.Update();
                }
                catch (Exception e)
                {
                    _logger?.Error(e, "Somehow failed to update DPoS observables. Will recover soon.");
                    //In case just config one node to produce blocks.
                    await _consensus.RecoverMining();
                }

                return task.Result;
            }
            catch (Exception e)
            {
                Console.WriteLine(e);
                Interlocked.CompareExchange(ref _flag, 0, 1);
                return null;
            }
        }

        /// <summary>
        /// Add a new block received from network by first validating it and then
        /// executing it.
        /// </summary>
        /// <param name="block"></param>
        /// <returns></returns>
        public async Task<BlockExecutionResult> ExecuteAndAddBlock(IBlock block)
        {
            try
            {
                var res = Interlocked.CompareExchange(ref _flag, 1, 0);
                if (res == 1)
                    return new BlockExecutionResult(false, ValidationError.Mining);

                var context = await _chainContextService.GetChainContextAsync(ByteArrayHelpers.FromHexString(NodeConfig.Instance.ChainId));
                var error = await _blockVaildationService.ValidateBlockAsync(block, context, NodeKeyPair);

                if (error != ValidationError.Success)
                {
                    var blockchain = _chainService.GetBlockChain(ByteArrayHelpers.FromHexString(NodeConfig.Instance.ChainId));
                    var localCorrespondingBlock = await blockchain.GetBlockByHeightAsync(block.Header.Index);
                    if (error == ValidationError.OrphanBlock)
                    {
                        //TODO: limit the count of blocks to rollback
                        if (block.Header.Time.ToDateTime() < localCorrespondingBlock.Header.Time.ToDateTime())
                        {
                            _logger?.Trace("Ready to rollback");
                            //Rollback world state
//                            var txs = await _worldStateDictator.RollbackToSpecificHeight(block.Header.Index);
                            var txs = await Node.BlockChain.RollbackToHeight(block.Header.Index - 1);
                            await _worldStateDictator.RollbackToBlockHash(block.Header.PreviousBlockHash);

                            await _txPoolService.RollBack(txs);
                            _worldStateDictator.PreBlockHash = block.Header.PreviousBlockHash;
                            await _worldStateDictator.RollbackCurrentChangesAsync();

                            var ws = await _worldStateDictator.GetWorldStateAsync(block.GetHash());
                            _logger?.Trace(
                                $"Current world state {(await ws.GetWorldStateMerkleTreeRootAsync()).ToHex()}");

                            error = ValidationError.Success;
                        }
                        else
                        {
                            // insert to database 
                            Interlocked.CompareExchange(ref _flag, 0, 1);
                            return new BlockExecutionResult(false, ValidationError.OrphanBlock);
                        }
                    }
                    else
                    {
                        Interlocked.CompareExchange(ref _flag, 0, 1);
                        _logger?.Trace("Invalid block received from network: " + error);
                        return new BlockExecutionResult(false, error);
                    }
                }

                var executed = await _blockExecutor.ExecuteBlock(block);
                Interlocked.CompareExchange(ref _flag, 0, 1);

                Task.WaitAll();
                await _consensus.Update();

                return new BlockExecutionResult(executed, error);
                //return new BlockExecutionResult(true, error);
            }
            catch (Exception e)
            {
                _logger?.Error(e, "Block synchronzing failed");
                Interlocked.CompareExchange(ref _flag, 0, 1);
                return new BlockExecutionResult(e);
            }
        }
    }
>>>>>>> 0950f115
}<|MERGE_RESOLUTION|>--- conflicted
+++ resolved
@@ -1,12 +1,13 @@
-<<<<<<< HEAD
-﻿using System;
+using System;
 using System.Threading;
 using System.Threading.Tasks;
 using AElf.ChainController;
+using AElf.ChainController.TxMemPool;
 using AElf.Common.ByteArrayHelpers;
 using AElf.Configuration;
 using AElf.Cryptography.ECDSA;
 using AElf.Kernel.Node.Protocol;
+using AElf.Miner.Miner;
 using AElf.SmartContract;
 using NLog;
 
@@ -182,190 +183,4 @@
             }
         }
     }
-=======
-﻿using System;
-using System.Threading;
-using System.Threading.Tasks;
-using AElf.ChainController;
-using AElf.ChainController.TxMemPool;
-using AElf.Common.ByteArrayHelpers;
-using AElf.Configuration;
-using AElf.Cryptography.ECDSA;
-using AElf.Kernel.Node.Protocol;
-using AElf.Miner.Miner;
-using AElf.SmartContract;
-using NLog;
-
-namespace AElf.Kernel.Node
-{
-    public class MinerHelper
-    {
-        private readonly ILogger _logger;
-        private readonly ITxPoolService _txPoolService;
-        private readonly IWorldStateDictator _worldStateDictator;
-        private readonly IChainContextService _chainContextService;
-        private readonly IBlockVaildationService _blockVaildationService;
-        private readonly IChainService _chainService;
-        private readonly IBlockExecutor _blockExecutor;
-        public int IsMiningInProcess => _flag;
-        private int _flag;
-
-        private MainChainNode Node { get; }
-
-        private ECKeyPair NodeKeyPair
-        {
-            get => Node.NodeKeyPair;
-        }
-
-        private readonly IMiner _miner;
-        private readonly IConsensus _consensus;
-        private readonly IBlockSynchronizer _synchronizer;
-
-        public MinerHelper(ILogger logger, MainChainNode node,
-            ITxPoolService txPoolService,
-            IWorldStateDictator worldStateDictator,
-            IBlockExecutor blockExecutor,
-            IChainService chainService,
-            IChainContextService chainContextService, IBlockVaildationService blockVaildationService,
-            IMiner miner, IConsensus consensus, IBlockSynchronizer synchronizer)
-        {
-            _logger = logger;
-            Node = node;
-            _txPoolService = txPoolService;
-            _worldStateDictator = worldStateDictator;
-            _blockExecutor = blockExecutor;
-            _chainService = chainService;
-            _chainContextService = chainContextService;
-            _blockVaildationService = blockVaildationService;
-            _miner = miner;
-            _consensus = consensus;
-            _synchronizer = synchronizer;
-        }
-
-        public async Task<IBlock> Mine()
-        {
-            var res = Interlocked.CompareExchange(ref _flag, 1, 0);
-            if (res == 1)
-                return null;
-            try
-            {
-                _logger?.Trace($"Mine - Entered mining {res}");
-
-                _worldStateDictator.BlockProducerAccountAddress = NodeKeyPair.GetAddress();
-
-                var task = Task.Run(async () => await _miner.Mine());
-
-                if (!task.Wait(TimeSpan.FromMilliseconds(Globals.AElfDPoSMiningInterval * 0.9)))
-                {
-                    _logger?.Error("Mining timeout.");
-                    return null;
-                }
-
-                var b = Interlocked.CompareExchange(ref _flag, 0, 1);
-
-                _synchronizer.IncrementChainHeight();
-
-                _logger?.Trace($"Mine - Leaving mining {b}");
-
-                Task.WaitAll();
-
-                //Update DPoS observables.
-                //Sometimes failed to update this observables list (which is weird), just ignore this.
-                //Which means this node will do nothing in this round.
-                try
-                {
-                    await _consensus.Update();
-                }
-                catch (Exception e)
-                {
-                    _logger?.Error(e, "Somehow failed to update DPoS observables. Will recover soon.");
-                    //In case just config one node to produce blocks.
-                    await _consensus.RecoverMining();
-                }
-
-                return task.Result;
-            }
-            catch (Exception e)
-            {
-                Console.WriteLine(e);
-                Interlocked.CompareExchange(ref _flag, 0, 1);
-                return null;
-            }
-        }
-
-        /// <summary>
-        /// Add a new block received from network by first validating it and then
-        /// executing it.
-        /// </summary>
-        /// <param name="block"></param>
-        /// <returns></returns>
-        public async Task<BlockExecutionResult> ExecuteAndAddBlock(IBlock block)
-        {
-            try
-            {
-                var res = Interlocked.CompareExchange(ref _flag, 1, 0);
-                if (res == 1)
-                    return new BlockExecutionResult(false, ValidationError.Mining);
-
-                var context = await _chainContextService.GetChainContextAsync(ByteArrayHelpers.FromHexString(NodeConfig.Instance.ChainId));
-                var error = await _blockVaildationService.ValidateBlockAsync(block, context, NodeKeyPair);
-
-                if (error != ValidationError.Success)
-                {
-                    var blockchain = _chainService.GetBlockChain(ByteArrayHelpers.FromHexString(NodeConfig.Instance.ChainId));
-                    var localCorrespondingBlock = await blockchain.GetBlockByHeightAsync(block.Header.Index);
-                    if (error == ValidationError.OrphanBlock)
-                    {
-                        //TODO: limit the count of blocks to rollback
-                        if (block.Header.Time.ToDateTime() < localCorrespondingBlock.Header.Time.ToDateTime())
-                        {
-                            _logger?.Trace("Ready to rollback");
-                            //Rollback world state
-//                            var txs = await _worldStateDictator.RollbackToSpecificHeight(block.Header.Index);
-                            var txs = await Node.BlockChain.RollbackToHeight(block.Header.Index - 1);
-                            await _worldStateDictator.RollbackToBlockHash(block.Header.PreviousBlockHash);
-
-                            await _txPoolService.RollBack(txs);
-                            _worldStateDictator.PreBlockHash = block.Header.PreviousBlockHash;
-                            await _worldStateDictator.RollbackCurrentChangesAsync();
-
-                            var ws = await _worldStateDictator.GetWorldStateAsync(block.GetHash());
-                            _logger?.Trace(
-                                $"Current world state {(await ws.GetWorldStateMerkleTreeRootAsync()).ToHex()}");
-
-                            error = ValidationError.Success;
-                        }
-                        else
-                        {
-                            // insert to database 
-                            Interlocked.CompareExchange(ref _flag, 0, 1);
-                            return new BlockExecutionResult(false, ValidationError.OrphanBlock);
-                        }
-                    }
-                    else
-                    {
-                        Interlocked.CompareExchange(ref _flag, 0, 1);
-                        _logger?.Trace("Invalid block received from network: " + error);
-                        return new BlockExecutionResult(false, error);
-                    }
-                }
-
-                var executed = await _blockExecutor.ExecuteBlock(block);
-                Interlocked.CompareExchange(ref _flag, 0, 1);
-
-                Task.WaitAll();
-                await _consensus.Update();
-
-                return new BlockExecutionResult(executed, error);
-                //return new BlockExecutionResult(true, error);
-            }
-            catch (Exception e)
-            {
-                _logger?.Error(e, "Block synchronzing failed");
-                Interlocked.CompareExchange(ref _flag, 0, 1);
-                return new BlockExecutionResult(e);
-            }
-        }
-    }
->>>>>>> 0950f115
 }