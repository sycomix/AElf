--- conflicted
+++ resolved
@@ -254,11 +254,7 @@
                     else
                     {
                         // A block was queued for processing 
-<<<<<<< HEAD
-                        _logger?.Trace($"Dequed block : {job.Block.GetHash()} of height {job.Block.Header.Index} ");
-
-=======
->>>>>>> 490d8950
+
                         var succeed = AddBlockToSync(job.Block, job.Peer).Result;
 
                         /* print candidates */
