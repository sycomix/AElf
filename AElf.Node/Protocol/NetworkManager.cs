--- conflicted
+++ resolved
@@ -211,7 +211,7 @@
                 int peerHeight = peer.Peer.KnownHeight;
                 
                 // If we haven't sync the historical blocks, start a sync session
-                if (CurrentSyncSource == null)
+                if (CurrentSyncSource == null && _localHeight < peerHeight)
                     StartSync(peer.Peer, _localHeight+1, peerHeight);
                     
                 _peers.Add(peer.Peer);
@@ -232,7 +232,6 @@
             MessageHub.Instance.Publish(new SyncStateChanged(true));
         }
 
-<<<<<<< HEAD
 //        private void PeerOnSyncFinished(object sender, EventArgs e)
 //        {
 //            // sync has finished
@@ -253,30 +252,6 @@
 //            if(CurrentSyncSource == null)
 //                MessageHub.Instance.Publish(new SyncStateChanged(false));
 //        }
-=======
-        private void PeerOnSyncFinished(object sender, EventArgs e)
-        {
-            // sync has finished
-            CurrentSyncSource = null;
-            
-            // Check to see if any more catching up has to be done
-            foreach (var peer in _peers)
-            {
-                if (_localHeight < peer.KnownHeight)
-                {
-                    CurrentSyncSource = peer;
-                    StartSync(peer, _localHeight+1, peer.KnownHeight);
-                    _logger?.Trace("Switched sync source.");
-                    break;
-                }
-            }
-
-            if (CurrentSyncSource == null)
-            {
-                MessageHub.Instance.Publish(new SyncStateChanged(false));
-            }
-        }
->>>>>>> 9c07d26d
 
         /// <summary>
         /// Callback for when a Peer fires a <see cref="PeerDisconnected"/> event. It unsubscribes
@@ -390,6 +365,12 @@
             try
             {
                 Announce a = Announce.Parser.ParseFrom(msg.Payload);
+
+                IBlock bbh = _chainService.GetBlockByHash(Hash.FromRawBytes(a.ToByteArray()));
+
+                if (bbh != null)
+                    return;
+                
                 peer.OnAnnouncementMessage(a);
 
 //                if (CurrentSyncSource == null)
