﻿using System;
using System.Collections.Generic;
using System.Linq;
using System.Runtime.CompilerServices;
using System.Threading.Tasks;
using AElf.ChainController;
using AElf.ChainController.EventMessages;
using AElf.Common;
using AElf.Common.Attributes;
using AElf.Common.Collections;
using AElf.Configuration;
using AElf.Kernel;
using AElf.Miner.EventMessages;
using AElf.Network;
using AElf.Network.Connection;
using AElf.Network.Data;
using AElf.Network.Eventing;
using AElf.Network.Peers;
using AElf.Node.EventMessages;
using AElf.Node.Protocol.Events;
using AElf.Synchronization.BlockSynchronization;
using AElf.Synchronization.EventMessages;
using Easy.MessageHub;
using Google.Protobuf;
using NLog;

[assembly:InternalsVisibleTo("AElf.Network.Tests")]

namespace AElf.Node.Protocol
{
    [LoggerName(nameof(NetworkManager))]
    public class NetworkManager : INetworkManager
    {
        #region Settings

        public const int DefaultHeaderRequestCount = 3;
        public const int DefaultMaxBlockHistory = 15;
        public const int DefaultMaxTransactionHistory = 20;

        public const int DefaultRequestTimeout = 2000;
        public const int DefaultRequestMaxRetry = TimeoutRequest.DefaultMaxRetry;

        public int MaxBlockHistory { get; set; } = DefaultMaxBlockHistory;
        public int MaxTransactionHistory { get; set; } = DefaultMaxTransactionHistory;

        public int RequestTimeout { get; set; } = DefaultRequestTimeout;
        public int RequestMaxRetry { get; set; } = DefaultRequestMaxRetry;

        #endregion

        public event EventHandler MessageReceived;
        public event EventHandler RequestFailed;
        public event EventHandler BlockReceived;
        public event EventHandler TransactionsReceived;

<<<<<<< HEAD
=======
        private readonly ITxHub _txHub;
>>>>>>> c5a1e4cf
        private readonly IPeerManager _peerManager;
        private readonly IChainService _chainService;
        private readonly ILogger _logger;
        private readonly IBlockSynchronizer _blockSynchronizer;
        private readonly List<IPeer> _peers = new List<IPeer>();

        private readonly Object _pendingRequestsLock = new Object();
        private readonly List<TimeoutRequest> _pendingRequests;

        private BoundedByteArrayQueue _lastBlocksReceived;
        private BoundedByteArrayQueue _lastTxReceived;
        private BoundedByteArrayQueue _lastAnnouncementsReceived;

        private readonly BlockingPriorityQueue<PeerMessageReceivedArgs> _incomingJobs;

        private IPeer CurrentSyncSource { get; set; }
        private int _localHeight = 0;

        private bool _isSyncing = false;

        private Hash _chainId;

<<<<<<< HEAD
        public NetworkManager(IPeerManager peerManager, IChainService chainService, ILogger logger,
            IBlockSynchronizer blockSynchronizer)
=======
        public NetworkManager(ITxHub txHub, IPeerManager peerManager, IChainService chainService, ILogger logger, IBlockSynchronizer blockSynchronizer)
>>>>>>> c5a1e4cf
        {
            _incomingJobs = new BlockingPriorityQueue<PeerMessageReceivedArgs>();
            _pendingRequests = new List<TimeoutRequest>();

<<<<<<< HEAD
=======
            _txHub = txHub;
>>>>>>> c5a1e4cf
            _peerManager = peerManager;
            _chainService = chainService;
            _logger = logger;
            _blockSynchronizer = blockSynchronizer;

            _chainId = new Hash
                {Value = ByteString.CopyFrom(ByteArrayHelpers.FromHexString(NodeConfig.Instance.ChainId))};

            peerManager.PeerEvent += OnPeerAdded;

            MessageHub.Instance.Subscribe<TransactionAddedToPool>(async inTx =>
            {
                if (inTx?.Transaction == null)
                {
                    _logger?.Warn("[event] Transaction null.");
                    return;
                }

                var txHash = inTx.Transaction.GetHashBytes();

                if (txHash != null)
                    _lastTxReceived.Enqueue(txHash);

                await BroadcastMessage(AElfProtocolMsgType.NewTransaction, inTx.Transaction.Serialize());
            });

            MessageHub.Instance.Subscribe<BlockAddedToSet>(inBlock =>
            {
                if (inBlock?.Block == null)
                {
                    _logger?.Warn("[event] Block null.");
                    return;
                }

                byte[] blockHash = inBlock.Block.GetHash().DumpByteArray();

                if (blockHash != null)
                    _lastBlocksReceived.Enqueue(blockHash);

                AnnounceBlock((Block) inBlock.Block);

                _logger?.Trace(
                    $"Block produced, announcing \"{blockHash.ToHex()}\" to peers with {inBlock.Block.Body.TransactionsCount} txs. Block height: [{inBlock.Block.Header.Index}].");

                _localHeight++;
            });

            MessageHub.Instance.Subscribe<BlockExecuted>(inBlock =>
            {
                if (inBlock?.Block == null)
                {
                    _logger?.Warn("[event] Block null.");
                    return;
                }

                var blockHash = inBlock.Block.GetHash().DumpByteArray();

                if (blockHash != null)
                    _lastBlocksReceived.Enqueue(blockHash);

                _logger?.Trace(
                    $"Block accepted, announcing \"{blockHash.ToHex()}\" to peers. Block height: [{inBlock.Block.Header.Index}].");

                _localHeight++;

                bool syncFinished = true;
                foreach (var peer in _peers)
                {
                    peer.OnNewBlockAccepted(inBlock.Block);

                    if (peer.AnySyncing())
                    {
                        syncFinished = false;
                    }
                }

                AnnounceBlock(inBlock.Block);

                if (syncFinished)
                    SetSyncState(false);
            });

            MessageHub.Instance.Subscribe<UnlinkableHeader>(unlinkableHeaderMsg =>
            {
                if (unlinkableHeaderMsg?.Header == null)
                {
                    _logger?.Warn("[event] message or header null.");
                    return;
                }

                IPeer target = CurrentSyncSource ??
                               _peers.FirstOrDefault(p => p.KnownHeight >= (int) unlinkableHeaderMsg.Header.Index);

                if (target == null)
                {
                    _logger?.Warn("[event] no peers to sync from.");
                    return;
                }

                target.RequestHeaders((int) unlinkableHeaderMsg.Header.Index, DefaultHeaderRequestCount);
            });

            MessageHub.Instance.Subscribe<HeaderAccepted>(header =>
            {
                if (header?.Header == null)
                {
                    _logger?.Warn("[event] message or header null.");
                    return;
                }

                IPeer target = CurrentSyncSource ??
                               _peers.FirstOrDefault(p => p.KnownHeight >= (int) header.Header.Index);

                if (target == null)
                {
                    _logger?.Warn("[event] no peers to sync from.");
                    return;
                }

                StartSync(target, (int) header.Header.Index, target.KnownHeight);
            });

            MessageHub.Instance.Subscribe<ChainInitialized>(inBlock =>
            {
                _peerManager.Start();
                Task.Run(() => StartProcessingIncoming()).ConfigureAwait(false);
            });
        }

        private void SetSyncState(bool newState)
        {
            if (_isSyncing == newState)
                return;

            _isSyncing = newState;
            Task.Run(() => MessageHub.Instance.Publish(new SyncStateChanged(newState)));

            _logger?.Trace($"Sync state changed {_isSyncing}.");
        }

        /// <summary>
        /// This method start the server that listens for incoming
        /// connections and sets up the manager.
        /// </summary>
        public void Start()
        {
            // init the queue
            _lastBlocksReceived = new BoundedByteArrayQueue(MaxBlockHistory);
            _lastTxReceived = new BoundedByteArrayQueue(MaxTransactionHistory);
            _lastAnnouncementsReceived = new BoundedByteArrayQueue(MaxBlockHistory);

            _localHeight = (int) _chainService.GetBlockChain(_chainId).GetCurrentBlockHeightAsync().Result;

            _logger?.Info($"Network initialized at height {_localHeight}.");
        }

        private void AnnounceBlock(IBlock block)
        {
            if (block?.Header == null)
            {
                _logger?.Error("Block or block header is null.");
                return;
            }

            try
            {
                Announce anc = new Announce();
                anc.Height = (int) block.Header.Index;
                anc.Id = ByteString.CopyFrom(block.GetHashBytes());

                byte[] serializedMsg = anc.ToByteArray();
                Message packet = NetRequestFactory.CreateMessage(AElfProtocolMsgType.Announcement, serializedMsg);

                BroadcastMessage(AElfProtocolMsgType.Announcement, anc.ToByteArray());
            }
            catch (Exception e)
            {
                _logger?.Error(e, "Error while announcing block.");
            }
        }

        #region Eventing

        private void OnPeerAdded(object sender, EventArgs eventArgs)
        {
            if (eventArgs is PeerEventArgs peer && peer.Peer != null && peer.Actiontype == PeerEventType.Added)
            {
                int peerHeight = peer.Peer.KnownHeight;

                // If we haven't sync the historical blocks, start a sync session
                if (CurrentSyncSource == null && _localHeight < peerHeight)
                    StartSync(peer.Peer, _localHeight + 1, peerHeight);

                _peers.Add(peer.Peer);

                peer.Peer.SyncFinished += PeerOnSyncFinished;
                peer.Peer.MessageReceived += HandleNewMessage;
                peer.Peer.PeerDisconnected += ProcessClientDisconnection;
            }
        }

        private void PeerOnSyncFinished(object sender, EventArgs e)
        {
            bool syncFinished = true;
            foreach (var peer in _peers)
            {
                if (peer.AnySyncing())
                {
                    syncFinished = false;
                }
            }

            if (syncFinished)
                SetSyncState(false);
        }

        private void StartSync(IPeer peer, int start, int target)
        {
            CurrentSyncSource = peer;
            peer.Sync(start, target);

            _logger?.Info($"Sync started from peer {CurrentSyncSource}, from {start} to {target}.");

            SetSyncState(true);
        }

        /// <summary>
        /// Callback for when a Peer fires a <see cref="PeerDisconnected"/> event. It unsubscribes
        /// the manager from the events and removes it from the list.
        /// </summary>
        /// <param name="sender"></param>
        /// <param name="e"></param>
        private void ProcessClientDisconnection(object sender, EventArgs e)
        {
            if (sender != null && e is PeerDisconnectedArgs args && args.Peer != null)
            {
                IPeer peer = args.Peer;

                peer.MessageReceived -= HandleNewMessage;
                peer.PeerDisconnected -= ProcessClientDisconnection;
                //peer.SyncFinished -= PeerOnSyncFinished;

                _peers.Remove(args.Peer);
            }
        }

        private void HandleNewMessage(object sender, EventArgs e)
        {
            if (e is PeerMessageReceivedArgs args)
            {
                _incomingJobs.Enqueue(args, 0);
            }
        }

        #endregion

        #region Message processing

        private void StartProcessingIncoming()
        {
            while (true)
            {
                try
                {
                    PeerMessageReceivedArgs msg = _incomingJobs.Take();
                    ProcessPeerMessage(msg);
                }
                catch (Exception e)
                {
                    _logger?.Error(e, "Error while processing incoming messages");
                }
            }
        }

        private void ProcessPeerMessage(PeerMessageReceivedArgs args)
        {
            if (args?.Peer == null || args.Message == null)
            {
                _logger.Warn("Invalid message from peer.");
                return;
            }

            AElfProtocolMsgType msgType = (AElfProtocolMsgType) args.Message.Type;

            switch (msgType)
            {
                case AElfProtocolMsgType.Announcement:
                    HandleAnnouncement(msgType, args.Message, args.Peer);
                    break;
                // New blocks and requested blocks will be added to the sync
                // Subscribe to the BlockReceived event.
                case AElfProtocolMsgType.NewBlock:
                case AElfProtocolMsgType.Block:
                    HandleBlockReception(msgType, args.Message, args.Peer);
                    break;
                // Transactions requested from the sync.
                case AElfProtocolMsgType.Transactions:
                    HandleTransactionsMessage(msgType, args.Message, args.Peer);
                    break;
                // New transaction issue from a broadcast.
                case AElfProtocolMsgType.NewTransaction:
                    HandleNewTransaction(msgType, args.Message, args.Peer);
                    break;
                case AElfProtocolMsgType.Headers:
                    HandleHeaders(msgType, args.Message, args.Peer);
                    break;
            }

            // Re-fire the event for higher levels if needed.
            BubbleMessageReceivedEvent(args);
        }

        private void BubbleMessageReceivedEvent(PeerMessageReceivedArgs args)
        {
            MessageReceived?.Invoke(this, new NetMessageReceivedEventArgs(args.Message, args));
        }

        private void HandleHeaders(AElfProtocolMsgType msgType, Message msg, Peer peer)
        {
            try
            {
                BlockHeaderList blockHeaders = BlockHeaderList.Parser.ParseFrom(msg.Payload);
                Task.Run(() => MessageHub.Instance.Publish(new HeadersReceived(blockHeaders.Headers.ToList())))
                    .ConfigureAwait(false);
            }
            catch (Exception e)
            {
                _logger?.Error(e, "Error while handling header list.");
            }
        }

        private void HandleTransactionsMessage(AElfProtocolMsgType msgType, Message msg, Peer peer)
        {
            try
            {
                if (msg.HasId)
                    GetAndClearRequest(msg);

                TransactionList txList = TransactionList.Parser.ParseFrom(msg.Payload);
                // The sync should subscribe to this and add to pool
                //TransactionsReceived?.Invoke(this, new TransactionsReceivedEventArgs(txList, peer, msgType));

                // todo launch tx event
            }
            catch (Exception e)
            {
                _logger?.Error(e, "Error while deserializing transaction list.");
            }
        }

        private void HandleAnnouncement(AElfProtocolMsgType msgType, Message msg, Peer peer)
        {
            try
            {
                Announce a = Announce.Parser.ParseFrom(msg.Payload);

                byte[] blockHash = a.Id.ToByteArray();

                if (_lastAnnouncementsReceived.Contains(blockHash))
                    return;

                _lastAnnouncementsReceived.Enqueue(blockHash);

                IBlock bbh = _blockSynchronizer.GetBlockByHash(new Hash {Value = ByteString.CopyFrom(blockHash)});

                _logger?.Debug($"{peer} annouced {blockHash.ToHex()} [{a.Height}] " +
                               (bbh == null ? "(unknown)" : "(known)"));

                if (bbh?.Header != null)
                    return;

                SetSyncState(true);
                peer.OnAnnouncementMessage(a);
            }
            catch (Exception e)
            {
                _logger?.Error(e, "Error while handling annoucement.");
            }
        }

        private void HandleNewTransaction(AElfProtocolMsgType msgType, Message msg, Peer peer)
        {
            try
            {
                Transaction tx = Transaction.Parser.ParseFrom(msg.Payload);

                byte[] txHash = tx.GetHashBytes();

                if (_lastTxReceived.Contains(txHash))
                    return;

                _lastTxReceived.Enqueue(txHash);

                Task.Run(() => MessageHub.Instance.Publish(new TxReceived(tx))).ConfigureAwait(false);
            }
            catch (Exception e)
            {
                _logger?.Error(e, "Error while handling new transaction reception.");
            }
        }

        private void HandleBlockReception(AElfProtocolMsgType msgType, Message msg, Peer peer)
        {
            try
            {
                Block block = Block.Parser.ParseFrom(msg.Payload);

                byte[] blockHash = block.GetHashBytes();

                if (_lastBlocksReceived.Contains(blockHash))
                    return;

                _lastBlocksReceived.Enqueue(blockHash);

                peer.OnBlockReceived(block);

                Task.Run(() => MessageHub.Instance.Publish(new BlockReceived(block))).ConfigureAwait(false);
            }
            catch (Exception e)
            {
                _logger?.Error(e, "Error while handling block reception");
            }
        }

        #endregion

        public void QueueTransactionRequest(List<byte[]> transactionHashes, IPeer hint)
        {
            try
            {
                IPeer selectedPeer = hint ?? _peers.FirstOrDefault();

                if (selectedPeer == null)
                    return;

                // Create the message
                TxRequest br = new TxRequest();
                br.TxHashes.Add(transactionHashes.Select(h => ByteString.CopyFrom(h)).ToList());
                var msg = NetRequestFactory.CreateMessage(AElfProtocolMsgType.TxRequest, br.ToByteArray());

                // Identification
                msg.HasId = true;
                msg.Id = Guid.NewGuid().ToByteArray();

                // Select peer for request
                TimeoutRequest request = new TimeoutRequest(transactionHashes, msg, RequestTimeout);
                request.MaxRetryCount = RequestMaxRetry;

                lock (_pendingRequestsLock)
                {
                    _pendingRequests.Add(request);
                }

                request.RequestTimedOut += RequestOnRequestTimedOut;
                request.TryPeer(selectedPeer);
            }
            catch (Exception e)
            {
                _logger?.Error(e, "Error while requesting transactions.");
            }
        }

        /// <summary>
        /// Callback called when the requests internal timer has executed.
        /// </summary>
        /// <param name="sender"></param>
        /// <param name="eventArgs"></param>
        private void RequestOnRequestTimedOut(object sender, EventArgs eventArgs)
        {
            if (sender == null)
            {
                _logger?.Warn("Request timeout - sender null.");
                return;
            }

            if (sender is TimeoutRequest req)
            {
                _logger?.Warn(
                    $"Request timeout: {req.IsBlockRequest}, with {req.Peer} and timeout : {TimeSpan.FromMilliseconds(req.Timeout)}.");

                if (req.IsTxRequest && req.TransactionHashes != null && req.TransactionHashes.Any())
                {
                    _logger?.Trace($"Hashes: [{string.Join(", ", req.TransactionHashes.Select(kvp => kvp.ToHex()))}]");
                }

                if (req.HasReachedMaxRetry)
                {
                    lock (_pendingRequestsLock)
                    {
                        _pendingRequests.Remove(req);
                    }

                    req.RequestTimedOut -= RequestOnRequestTimedOut;
                    FireRequestFailed(req);
                    return;
                }

                IPeer nextPeer = _peers.FirstOrDefault(p => !p.Equals(req.Peer));

                if (nextPeer != null)
                {
                    _logger?.Warn("Trying another peer : " + req.RequestMessage.RequestLogString +
                                  $", next : {nextPeer}.");
                    req.TryPeer(nextPeer);
                }
            }
            else
            {
                _logger?.Warn("Request timeout - sender wrong type.");
            }
        }

        private void FireRequestFailed(TimeoutRequest req)
        {
            RequestFailedEventArgs reqFailedEventArgs = new RequestFailedEventArgs
            {
                RequestMessage = req.RequestMessage,
                TriedPeers = req.TriedPeers.ToList()
            };

            _logger?.Warn("Request failed : " + req.RequestMessage.RequestLogString +
                          $" after {req.TriedPeers.Count} tries. Max tries : {req.MaxRetryCount}.");

            RequestFailed?.Invoke(this, reqFailedEventArgs);
        }

        internal TimeoutRequest GetAndClearRequest(Message msg)
        {
            if (msg == null)
            {
                _logger?.Warn("Handle message : peer or message null.");
                return null;
            }

            try
            {
                TimeoutRequest request;

                lock (_pendingRequestsLock)
                {
                    request = _pendingRequests.FirstOrDefault(r => r.Id.BytesEqual(msg.Id));
                }

                if (request != null)
                {
                    request.RequestTimedOut -= RequestOnRequestTimedOut;
                    request.Stop();

                    lock (_pendingRequestsLock)
                    {
                        _pendingRequests.Remove(request);
                    }

                    if (request.IsTxRequest && request.TransactionHashes != null && request.TransactionHashes.Any())
                    {
                        _logger?.Debug("Matched : [" + string.Join(", ",
                                           request.TransactionHashes.Select(kvp => kvp.ToHex()).ToList()) + "]");
                    }
                }
                else
                {
                    _logger?.Warn($"Request not found. Index : {msg.Id.ToHex()}.");
                }

                return request;
            }
            catch (Exception e)
            {
                _logger?.Error(e, "Exception while handling request message.");
                return null;
            }
        }

        public async Task<int> BroadcastBlock(byte[] hash, byte[] payload)
        {
            _lastBlocksReceived.Enqueue(hash);
            return await BroadcastMessage(AElfProtocolMsgType.NewBlock, payload);
        }

        /// <summary>
        /// This message broadcasts data to all of its peers. This creates and
        /// sends a <see cref="AElfPacketData"/> object with the provided pay-
        /// load and message type.
        /// </summary>
        /// <param name="messageMsgType"></param>
        /// <param name="payload"></param>
        /// <returns></returns>
        public async Task<int> BroadcastMessage(AElfProtocolMsgType messageMsgType, byte[] payload)
        {
            try
            {
                Message packet = NetRequestFactory.CreateMessage(messageMsgType, payload);
                return BroadcastMessage(packet);
            }
            catch (Exception e)
            {
                _logger?.Error(e, "Error while sending a message to the peers.");
                return 0;
            }
        }

        public int BroadcastMessage(Message message)
        {
            if (_peers == null || !_peers.Any())
                return 0;

            int count = 0;

            try
            {
                foreach (var peer in _peers)
                {
                    try
                    {
                        peer.EnqueueOutgoing(message); //todo
                        count++;
                    }
                    catch (Exception e)
                    {
                        _logger?.Error(e, "Error while enqueue outgoing message.");
                    }
                }
            }
            catch (Exception e)
            {
                _logger?.Error(e, "Error while sending a message to the peers.");
            }

            return count;
        }

        public int GetPendingRequestCount()
        {
            return _pendingRequests.Count;
        }
    }
}<|MERGE_RESOLUTION|>--- conflicted
+++ resolved
@@ -11,6 +11,7 @@
 using AElf.Configuration;
 using AElf.Kernel;
 using AElf.Miner.EventMessages;
+using AElf.Miner.TxMemPool;
 using AElf.Network;
 using AElf.Network.Connection;
 using AElf.Network.Data;
@@ -53,10 +54,7 @@
         public event EventHandler BlockReceived;
         public event EventHandler TransactionsReceived;
 
-<<<<<<< HEAD
-=======
         private readonly ITxHub _txHub;
->>>>>>> c5a1e4cf
         private readonly IPeerManager _peerManager;
         private readonly IChainService _chainService;
         private readonly ILogger _logger;
@@ -79,20 +77,12 @@
 
         private Hash _chainId;
 
-<<<<<<< HEAD
-        public NetworkManager(IPeerManager peerManager, IChainService chainService, ILogger logger,
-            IBlockSynchronizer blockSynchronizer)
-=======
         public NetworkManager(ITxHub txHub, IPeerManager peerManager, IChainService chainService, ILogger logger, IBlockSynchronizer blockSynchronizer)
->>>>>>> c5a1e4cf
         {
             _incomingJobs = new BlockingPriorityQueue<PeerMessageReceivedArgs>();
             _pendingRequests = new List<TimeoutRequest>();
 
-<<<<<<< HEAD
-=======
             _txHub = txHub;
->>>>>>> c5a1e4cf
             _peerManager = peerManager;
             _chainService = chainService;
             _logger = logger;
