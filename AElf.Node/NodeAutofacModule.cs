﻿using AElf.ChainController;
using AElf.Common.Enums;
using AElf.Configuration.Config.Consensus;
using AElf.Kernel.Node;
using AElf.Network;
using AElf.Node.AElfChain;
using AElf.Node.Protocol;
using Autofac;

namespace AElf.Node
{
    public class NodeAutofacModule: Module
    {
        protected override void Load(ContainerBuilder builder)
        {            
            var assembly = typeof(Node).Assembly;
            builder.RegisterAssemblyTypes(assembly).AsImplementedInterfaces();
            builder.RegisterType<Node>().As<INode>();
            builder.RegisterType<P2PHandler>().PropertiesAutowired();
            builder.RegisterType<MainchainNodeService>().As<INodeService>().SingleInstance();
            builder.RegisterType<NetworkManager>().As<INetworkManager>().SingleInstance();
<<<<<<< HEAD
            builder.RegisterType<ChainController.BlockSet>().As<ChainController.IBlockSet>().SingleInstance();
=======
            builder.RegisterType<BlockSynchronizer>().As<IBlockSynchronizer>().SingleInstance();
            builder.RegisterType<BlockSet>().As<IBlockSet>().SingleInstance();
>>>>>>> 76aa12ba

            if (ConsensusConfig.Instance.ConsensusType == ConsensusType.AElfDPoS)
            {
                builder.RegisterType<DPoS>().As<IConsensus>().SingleInstance();
            }
        }
    }
}<|MERGE_RESOLUTION|>--- conflicted
+++ resolved
@@ -19,12 +19,7 @@
             builder.RegisterType<P2PHandler>().PropertiesAutowired();
             builder.RegisterType<MainchainNodeService>().As<INodeService>().SingleInstance();
             builder.RegisterType<NetworkManager>().As<INetworkManager>().SingleInstance();
-<<<<<<< HEAD
-            builder.RegisterType<ChainController.BlockSet>().As<ChainController.IBlockSet>().SingleInstance();
-=======
-            builder.RegisterType<BlockSynchronizer>().As<IBlockSynchronizer>().SingleInstance();
             builder.RegisterType<BlockSet>().As<IBlockSet>().SingleInstance();
->>>>>>> 76aa12ba
 
             if (ConsensusConfig.Instance.ConsensusType == ConsensusType.AElfDPoS)
             {
