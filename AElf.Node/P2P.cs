﻿using System;
using System.Collections.Concurrent;
using System.Linq;
using System.Threading.Tasks;
using AElf.Common;
using AElf.Kernel;
using AElf.Kernel.Node;
using AElf.Network;
using AElf.Network.Connection;
using AElf.Network.Data;
using AElf.Network.Peers;
using AElf.Node.Protocol.Events;
using Google.Protobuf;
using NLog;
using NServiceKit.Common;

namespace AElf.Node
{
    public class P2P : IP2P
    {
        private readonly ILogger _logger;
        private readonly INetworkManager _netManager;

        private BlockingCollection<NetMessageReceivedEventArgs> _messageQueue =
            new BlockingCollection<NetMessageReceivedEventArgs>();

        private P2PHandler _handler;

        public P2P(P2PHandler handler, ILogger logger, INetworkManager netManager)
        {
            _handler = handler;
            _logger = logger;
            _netManager = netManager;
            _netManager.MessageReceived += ProcessPeerMessage;
        }

        public async Task ProcessLoop()
        {
            try
            {
                while (true)
                {
                    var args = _messageQueue.Take();

                    var message = args.Message;
                    var msgType = (AElfProtocolMsgType) message.Type;

                    if (msgType == AElfProtocolMsgType.RequestBlock)
                    {
                        await HandleBlockRequest(message, args.PeerMessage);
                    }
                    else if (msgType == AElfProtocolMsgType.TxRequest)
                    {
                        await HandleTxRequest(message, args.PeerMessage);
                    }
                }
            }
            catch (Exception e)
            {
                _logger?.Trace(e, "Error while dequeuing.");
            }
        }

        internal async Task<Block> HandleBlockRequestByHeight(int height)
        {
            if (height <= 0)
            {
                _logger?.Warn($"Cannot handle request for block because height {height} is not valid.");
                return null;
            }
                
            var block = await _handler.GetBlockAtHeight(height);

            return block;
        }
        
        internal async Task<Block> HandleBlockRequestByHash(byte[] hash)
        {
            return await _handler.GetBlockFromHash(Hash.LoadByteArray(hash));
        }
        
        internal async Task HandleBlockRequest(Message message, PeerMessageReceivedArgs args)
        {
            if (message?.Payload == null)
            {
                _logger?.Warn($"Block request from [{args.Peer}], message/payload is null.");
                return;
            }
                
            try
            {
                var breq = BlockRequest.Parser.ParseFrom(message.Payload);

                Block b;
                
                if (breq.Id != null && breq.Id.Length > 0)
                {
                    b = await HandleBlockRequestByHash(breq.Id.ToByteArray());
                }
                else
                {
                    b = await HandleBlockRequestByHeight(breq.Height);
                }

                if (b == null)
                {
                    _logger?.Trace($"Block not found {breq.Id.ToByteArray().ToHex()}");
                    return;
                }
                    
                
                Message req = NetRequestFactory.CreateMessage(AElfProtocolMsgType.Block, b.ToByteArray());
                
                if (message.HasId)
                    req.Id = message.Id;

                args.Peer.EnqueueOutgoing(req);

<<<<<<< HEAD
                //_logger?.Trace("Send block " + block.GetHash().DumpHex() + " to " + args.Peer);
=======
                _logger?.Trace("Send block " + b.GetHash().DumpHex() + " to " + args.Peer);
>>>>>>> 76aa12ba
            }
            catch (Exception e)
            {
                _logger?.Trace(e, "Error while during HandleBlockRequest.");
            }
        }

        private async Task HandleTxRequest(Message message, PeerMessageReceivedArgs args)
        {
            if (message.Payload == null || message.Payload.Length <= 0)
            {
                _logger?.Warn("Payload null or empty, cannot process transaction request.");
                return;
            }
                
            try
            {
                TxRequest breq = TxRequest.Parser.ParseFrom(message.Payload);

                if (!breq.TxHashes.Any())
                {
                    _logger?.Warn("Received transaction request with empty hash list.");
                    return;
                }

                TransactionList txList = new TransactionList();
                foreach (var txHash in breq.TxHashes)
                {
                    var hash = txHash.ToByteArray();
                    var tx = await _handler.GetTransaction(Hash.LoadByteArray(hash));
                
                    if(tx != null)
                        txList.Transactions.Add(tx);
                    else
                    {
                        _logger?.Trace("wanna get tx: " + txHash.ToByteArray().ToHex());
                    }
                }

                if (!txList.Transactions.Any())
                {
                    _logger?.Warn("None of the transactions where found.");
                    return;
                }

                byte[] serializedTxList = txList.ToByteArray();
                Message req = NetRequestFactory.CreateMessage(AElfProtocolMsgType.Transactions, serializedTxList);
                //_logger?.Trace("payload length: " + req.Length);

                if (message.HasId)
                {
                    req.HasId = true;
                    req.Id = message.Id;
                }

                args.Peer.EnqueueOutgoing(req);
                //_logger?.Trace("Send " + txList.Transactions.Count + " to " + args.Peer);
            }
            catch (Exception e)
            {
                _logger?.Error(e, $"Transaction request failed.");
            }
        }

        private void ProcessPeerMessage(object sender, EventArgs e)
        {
            if (sender != null && e is NetMessageReceivedEventArgs args && args?.PeerMessage?.Peer != null && args.Message != null)
            {
                _messageQueue.Add(args);
            }
        }

        public async Task<bool> BroadcastBlock(IBlock block)
        {
            if (!(block is Block b))
            {
                return false;
            }

            var serializedBlock = b.ToByteArray();
            await _netManager.BroadcastBlock(block.GetHash().Value.ToByteArray(), serializedBlock);

            var bh = block.GetHash().DumpHex();
            _logger?.Trace(
                $"Broadcasted block \"{bh}\" to peers with {block.Body.TransactionsCount} tx(s). Block height: [{block.Header.Index}].");

            return true;
        }
    }
}<|MERGE_RESOLUTION|>--- conflicted
+++ resolved
@@ -116,11 +116,7 @@
 
                 args.Peer.EnqueueOutgoing(req);
 
-<<<<<<< HEAD
-                //_logger?.Trace("Send block " + block.GetHash().DumpHex() + " to " + args.Peer);
-=======
                 _logger?.Trace("Send block " + b.GetHash().DumpHex() + " to " + args.Peer);
->>>>>>> 76aa12ba
             }
             catch (Exception e)
             {
@@ -168,16 +164,17 @@
 
                 byte[] serializedTxList = txList.ToByteArray();
                 Message req = NetRequestFactory.CreateMessage(AElfProtocolMsgType.Transactions, serializedTxList);
-                //_logger?.Trace("payload length: " + req.Length);
+                _logger?.Trace("payload length: " + req.Length);
 
                 if (message.HasId)
                 {
                     req.HasId = true;
                     req.Id = message.Id;
                 }
-
+                
                 args.Peer.EnqueueOutgoing(req);
-                //_logger?.Trace("Send " + txList.Transactions.Count + " to " + args.Peer);
+                
+                _logger?.Trace("Send " + txList.Transactions.Count + " to " + args.Peer);
             }
             catch (Exception e)
             {
