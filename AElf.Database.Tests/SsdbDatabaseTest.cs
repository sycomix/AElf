﻿using System;
<<<<<<< HEAD
using System.Linq;
using AElf.Database.SsdbClient;
using AElf.Kernel;
using ServiceStack;
=======
>>>>>>> 02edb5d9
using Xunit;

namespace AElf.Database.Tests
{
    public class SsdbDatabaseTest
    {
        private readonly IKeyValueDatabase _database;

        public SsdbDatabaseTest()
        {
            _database = new SsdbDatabase();
        }

        [Fact]
        public void IsConnectedTest()
        {
            var result = _database.IsConnected();
            Assert.True(result);
        }

        [Fact]
        public void SetTest()
        {
            var key = "settest";
            var value = Guid.NewGuid().ToString();

            _database.SetAsync(key, new Hash(Helper.StringToBytes(value)));
        }

        [Fact]
        public void GetTest()
        {
            var key = "gettest";
            var value = Guid.NewGuid().ToString();

<<<<<<< HEAD
            _database.SetAsync(key, new Hash(Helper.StringToBytes(value)));
            var getResult = _database.GetAsync(key, null);
            
=======
            _database.SetAsync(key, Helper.StringToBytes(value));
            var getResult = _database.GetAsync(key, null);

>>>>>>> 02edb5d9
            Assert.Equal(value, Helper.BytesToString(getResult.Result));
        }
    }
}<|MERGE_RESOLUTION|>--- conflicted
+++ resolved
@@ -1,11 +1,8 @@
 ﻿using System;
-<<<<<<< HEAD
 using System.Linq;
 using AElf.Database.SsdbClient;
 using AElf.Kernel;
 using ServiceStack;
-=======
->>>>>>> 02edb5d9
 using Xunit;
 
 namespace AElf.Database.Tests
@@ -25,7 +22,7 @@
             var result = _database.IsConnected();
             Assert.True(result);
         }
-
+        
         [Fact]
         public void SetTest()
         {
@@ -34,23 +31,17 @@
 
             _database.SetAsync(key, new Hash(Helper.StringToBytes(value)));
         }
-
+        
         [Fact]
         public void GetTest()
         {
             var key = "gettest";
             var value = Guid.NewGuid().ToString();
 
-<<<<<<< HEAD
             _database.SetAsync(key, new Hash(Helper.StringToBytes(value)));
             var getResult = _database.GetAsync(key, null);
             
-=======
-            _database.SetAsync(key, Helper.StringToBytes(value));
-            var getResult = _database.GetAsync(key, null);
-
->>>>>>> 02edb5d9
-            Assert.Equal(value, Helper.BytesToString(getResult.Result));
+            Assert.Equal(value,Helper.BytesToString(getResult.Result));
         }
     }
 }