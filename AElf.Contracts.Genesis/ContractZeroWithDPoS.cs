--- conflicted
+++ resolved
@@ -808,17 +808,9 @@
         // ReSharper disable once MemberCanBeMadeStatic.Local
         private string AddressHashToString(Hash accountHash)
         {
-<<<<<<< HEAD
             return accountHash.ToAccount().ToHex();
         }
 
-        private Hash HexStringToHash(string accountAddress)
-        {
-            return ByteArrayHelpers.FromHexString(accountAddress);
-=======
-            return accountHash.ToAccount().Value.ToByteArray().ToHex().Remove(0, 2);
->>>>>>> e7ff737a
-        }
 
         /// <summary>
         /// In case of forgetting to check negtive value.
@@ -850,10 +842,6 @@
 
         private DateTime GetLocalTime()
         {
-<<<<<<< HEAD
-            var fromAccount = Api.GetTransaction().From.ToHex();
-            return (await GetBlockProducers()).Nodes.Contains(fromAccount);
-=======
             return GetTimestampOfUtcNow().ToDateTime().ToLocalTime();
         }
 
@@ -863,7 +851,6 @@
             {
                 Console.WriteLine($"[{GetLocalTime():HH:mm:ss} - DPoS]{log}");
             }
->>>>>>> e7ff737a
         }
 
         #endregion
