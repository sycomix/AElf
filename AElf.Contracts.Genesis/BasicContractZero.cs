﻿using System;
using System.Security.Cryptography;
using System.Threading.Tasks;
using AElf.Kernel;
using AElf.Kernel.KernelAccount;
using AElf.Sdk.CSharp;
using AElf.Sdk.CSharp.Types;
<<<<<<< HEAD
using AElf.Types.CSharp.MetadataAttribute;
using Google.Protobuf;
using Api = AElf.Sdk.CSharp.Api;

=======
using Google.Protobuf;
using Api = AElf.Sdk.CSharp.Api;


>>>>>>> 8f227179
namespace AElf.Contracts.Genesis
{
    #region Events

    public class ContractHasBeenDeployed : Event
    {
        [Indexed] public Hash Creator;

        [Indexed] public Hash Address;
    }

    public class OwnerHasBeenChanged : Event
    {
        [Indexed] public Hash Address;
        [Indexed] public Hash OldOwner;
        [Indexed] public Hash NewOwner;
    }
    
    #endregion Events

    #region Customized Field Types

    internal class SerialNumber : UInt64Field
    {
        internal static SerialNumber Instance { get; } = new SerialNumber();

        private SerialNumber() : this("__SerialNumber__")
        {
        }

        private SerialNumber(string name) : base(name)
        {
        }

        private ulong _value;

        public ulong Value
        {
            get
            {
                if (_value == 0)
                {
                    _value = GetValue();
                }

                return _value;
            }
            private set { _value = value; }
        }

        public SerialNumber Increment()
        {
            this.Value = this.Value + 1;
            SetValue(this.Value);
            return this;
        }
    }

    #endregion Customized Field Types

    public class BasicContractZero : CSharpSmartContract, ISmartContractZero
    {
        #region Fields

        private readonly SerialNumber _serialNumber = SerialNumber.Instance;
        private readonly Map<Hash, ContractInfo> _contractInfos = new Map<Hash, ContractInfo>("__contractInfos__");
        
        [SmartContractFieldData("${this}._lock", DataAccessMode.ReadWriteAccountSharing)]
        private readonly object _lock;

        #endregion Fields

        [SmartContractFunction("${this}.DeploySmartContract", new string[]{}, new []{"${this}._lock"})]
        public async Task<byte[]> DeploySmartContract(int category, byte[] code)
        {
            ulong serialNumber = _serialNumber.Increment().Value;

            Hash creator = Api.GetTransaction().From;

            var info = new ContractInfo()
            {
                Owner = creator,
                SerialNumer = serialNumber
            };

            var address = info.Address;

            _contractInfos[address] = info;

            SmartContractRegistration reg = new SmartContractRegistration()
            {
                Category = category,
                ContractBytes = ByteString.CopyFrom(code),
                ContractHash = SHA256.Create().ComputeHash(code)
            };
            
            await Api.DeployContractAsync(address, reg);

            new ContractHasBeenDeployed()
            {
                Creator = creator,
                Address = address
            }.Fire();

            Console.WriteLine("Deployment success: " + address.Value.ToByteArray().ToHex());
            return address.Value.ToByteArray();
        }

        [SmartContractFunction("${this}.ChangeContractOwner", new string[]{}, new []{"${this}._lock"})]
        public void ChangeContractOwner(Hash contractAddress, Hash newOwner)
        {
            var info = _contractInfos[contractAddress];
            Api.Assert(info.Owner.Equals(Api.GetTransaction().From));
            var oldOwner = info.Owner;
            info.Owner = newOwner;
            _contractInfos[contractAddress] = info;
            new OwnerHasBeenChanged()
            {
                Address = contractAddress,
                OldOwner = oldOwner,
                NewOwner = newOwner
            }.Fire();
        }
        
        [SmartContractFunction("${this}.GetContractOwner", new string[]{}, new []{"${this}._lock"})]
        public Hash GetContractOwner(Hash contractAddress)
        {
            var info = _contractInfos[contractAddress];
            return info.Owner;
        }
    }
}<|MERGE_RESOLUTION|>--- conflicted
+++ resolved
@@ -5,17 +5,10 @@
 using AElf.Kernel.KernelAccount;
 using AElf.Sdk.CSharp;
 using AElf.Sdk.CSharp.Types;
-<<<<<<< HEAD
 using AElf.Types.CSharp.MetadataAttribute;
 using Google.Protobuf;
-using Api = AElf.Sdk.CSharp.Api;
-
-=======
 using Google.Protobuf;
 using Api = AElf.Sdk.CSharp.Api;
-
-
->>>>>>> 8f227179
 namespace AElf.Contracts.Genesis
 {
     #region Events
