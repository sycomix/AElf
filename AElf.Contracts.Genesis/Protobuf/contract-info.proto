--- conflicted
+++ resolved
@@ -6,11 +6,6 @@
 
 message ContractInfo
 {
-<<<<<<< HEAD
-    Hash Owner = 1;
+    Address Owner = 1;
     uint64 SerialNumber = 2;
-=======
-    Address Owner = 1;
-    uint64 SerialNumer = 2;
->>>>>>> 99347209
 }