﻿using System;
using System.Collections.Generic;
using System.Linq;
using System.Threading;
using System.Threading.Tasks;
using AElf.ChainController;
using AElf.ChainController.EventMessages;
using AElf.Common.Attributes;
using AElf.Common;
using AElf.Configuration;
using AElf.Cryptography.ECDSA;
using AElf.Kernel;
using AElf.Kernel.Managers;
using AElf.Miner.Rpc.Exceptions;
using AElf.Miner.Rpc.Server;
using AElf.SmartContract;
using AElf.Types.CSharp;
using Google.Protobuf;
using Google.Protobuf.WellKnownTypes;
using Easy.MessageHub;
using NLog;
using NServiceKit.Common.Extensions;
using Status = AElf.Kernel.Status;
using AElf.Common;
<<<<<<< HEAD
using AElf.Execution.Execution;
using AElf.Miner.EventMessages;
using AElf.Miner.TxMemPool;
=======
using Org.BouncyCastle.Asn1.X9;
using AElf.Miner.Rpc.Exceptions;
>>>>>>> d26fd150

// ReSharper disable once CheckNamespace
namespace AElf.Miner.Miner
{
    // ReSharper disable IdentifierTypo
    [LoggerName(nameof(Miner))]
    public class Miner : IMiner
    {
        private readonly ITxPool _txPool;
        private ECKeyPair _keyPair;
        private readonly IChainService _chainService;
        private readonly IExecutingService _executingService;
        private readonly ITransactionManager _transactionManager;
        private readonly ITransactionResultManager _transactionResultManager;
        private int _timeoutMilliseconds;
        private readonly ILogger _logger;
        private IBlockChain _blockChain;
        private readonly ClientManager _clientManager;
        private readonly IBinaryMerkleTreeManager _binaryMerkleTreeManager;
        private readonly ServerManager _serverManager;
        private Address _producerAddress;

        private IMinerConfig Config { get; }

        public Address Coinbase => Config.CoinBase;

<<<<<<< HEAD
        public Miner(IMinerConfig config, ITxPool txPool, IChainService chainService,
            IStateDictator stateDictator, IExecutingService executingService, ITransactionManager transactionManager,
=======
        public Miner(IMinerConfig config, ITxPoolService txPoolService, IChainService chainService,
            IExecutingService executingService, ITransactionManager transactionManager,
>>>>>>> d26fd150
            ITransactionResultManager transactionResultManager, ILogger logger, ClientManager clientManager, 
            IBinaryMerkleTreeManager binaryMerkleTreeManager, ServerManager serverManager)
        {
            Config = config;
            _txPool = txPool;
            _chainService = chainService;
            _executingService = executingService;
            _transactionManager = transactionManager;
            _transactionResultManager = transactionResultManager;
            _logger = logger;
            _clientManager = clientManager;
            _binaryMerkleTreeManager = binaryMerkleTreeManager;
            _serverManager = serverManager;
        }

        /// <inheritdoc />
        /// <summary>
        /// Mine process.
        /// </summary>
        /// <param name="currentRoundInfo"></param>
        /// <returns></returns>
        public async Task<IBlock> Mine(Round currentRoundInfo = null)
        {
            using (var cancellationTokenSource = new CancellationTokenSource())
            using (var timer = new Timer(s => cancellationTokenSource.Cancel()))
            {
                timer.Change(_timeoutMilliseconds, Timeout.Infinite);
                try
                {
                    if (cancellationTokenSource.IsCancellationRequested)
                        return null;

                    var parentChainBlockInfo = await GetParentChainBlockInfo();
<<<<<<< HEAD
                    var genTx = await GenerateTransactionWithParentChainBlockInfo(parentChainBlockInfo);
                    var readyTxs = await _txPool.GetReadyTxsAsync(currentRoundInfo);
=======
                    Transaction genTx= await GenerateTransactionWithParentChainBlockInfo(parentChainBlockInfo);
                    var readyTxs = await _txPoolService.GetReadyTxsAsync(currentRoundInfo);
                    var bn = await _blockChain.GetCurrentBlockHeightAsync();
                    
                    // remove invalid CrossChainBlockInfoTransaction, only that from local can be executed)
                    /*readyTxs.RemoveAll(t =>
                        t.Type == TransactionType.CrossChainBlockInfoTransaction &&
                        !t.GetHash().Equals(genTx.GetHash()));*/
                    
                    var dposTxs = readyTxs.Where(tx => tx.Type == TransactionType.DposTransaction);
                    _logger?.Trace($"Will package {dposTxs.Count()} DPoS txs.");
                    foreach (var transaction in dposTxs)
                    {
                        _logger?.Trace($"{transaction.GetHash().DumpHex()} - {transaction.MethodName} from {transaction.From.DumpHex()}");
                    }
>>>>>>> d26fd150

                    var disambiguationHash = HashHelpers.GetDisambiguationHash(await GetNewBlockIndexAsync(), _producerAddress);
                    _logger?.Log(LogLevel.Debug, "Executing Transactions..");
                    var traces = readyTxs.Count == 0
                        ? new List<TransactionTrace>()
                        : await _executingService.ExecuteAsync(readyTxs, Config.ChainId, cancellationTokenSource.Token, disambiguationHash);
                    _logger?.Log(LogLevel.Debug, "Executed Transactions.");

                    // transaction results
                    ExtractTransactionResults(readyTxs, traces, out var executed, out var rollback, out var results);

                    // generate block
                    var block = await GenerateBlockAsync(Config.ChainId, results);
                    _logger?.Log(LogLevel.Debug, $"Generated Block at height {block.Header.Index}");

                    // append block
                    await _blockChain.AddBlocksAsync(new List<IBlock> {block});
                    // put back canceled transactions
                    // No await so that it won't affect Consensus
                    _txPool.Revert(rollback);
                    // insert to db
                    Update(executed, results, block, parentChainBlockInfo, genTx);

                    MessageHub.Instance.Publish(new BlockMined(block));

                    return block;
                }
                catch (Exception e)
                {
                    _logger?.Error(e, "Mining failed with exception.");
                    return null;
                }
            }
        }

        private async Task<ulong> GetNewBlockIndexAsync()
        {
            var blockChain = _chainService.GetBlockChain(Config.ChainId);
            var index = await blockChain.GetCurrentBlockHeightAsync() + 1;
            return index;
        }

        private async Task UpdateParentChainBlockInfo(ParentChainBlockInfo parentChainBlockInfo)
        {
            await _clientManager.UpdateParentChainBlockInfo(parentChainBlockInfo);
        }

        /// <summary>
        /// Generate a system tx for parent chain block info and broadcast it.
        /// </summary>
        /// <param name="parentChainBlockInfo"></param>
        /// <returns></returns>
        private async Task<Transaction> GenerateTransactionWithParentChainBlockInfo(ParentChainBlockInfo parentChainBlockInfo)
        {
            if (parentChainBlockInfo == null)
                return null; 
            try
            {
                var bn = await _blockChain.GetCurrentBlockHeightAsync();
                var bh = bn == 0 ? Hash.Genesis : (await _blockChain.GetHeaderByHeightAsync(bn)).GetHash();
                var bhPref = bh.Value.Where((x, i) => i < 4).ToArray();
                var tx = new Transaction
                {
                    From = _keyPair.GetAddress(),
                    To = AddressHelpers.GetSystemContractAddress(Config.ChainId, SmartContractType.SideChainContract.ToString()),
                    RefBlockNumber = bn,
                    RefBlockPrefix = ByteString.CopyFrom(bhPref),
                    MethodName = "WriteParentChainBlockInfo",
                    P = ByteString.CopyFrom(_keyPair.GetEncodedPublicKey()),
                    Type = TransactionType.CrossChainBlockInfoTransaction,
                    Params = ByteString.CopyFrom(ParamsPacker.Pack(parentChainBlockInfo))
                };
                // sign tx
                var signature = new ECSigner().Sign(_keyPair, tx.GetHash().DumpByteArray());
                tx.R = ByteString.CopyFrom(signature.R);
                tx.S = ByteString.CopyFrom(signature.S);
                
                await BroadcastTransaction(tx);
                return tx;
            }
            catch (Exception e)
            {
                _logger?.Error(e, "PCB transaction generation failed.");
                return null;
            }
        }

        private async Task<bool> BroadcastTransaction(Transaction tx)
        {
            if (tx == null)
                return false;
            
            // insert to tx pool and broadcast
            var insertion = await _txPool.AddTxAsync(tx);
            if (insertion == TxValidation.TxInsertionAndBroadcastingError.Success)
            {
                MessageHub.Instance.Publish(new TransactionAddedToPool(tx));
                _logger.Debug($"Parent chain block info transaction insertion success. {tx.GetHash()}");
                return true;
            }
            _logger?.Debug($"Parent chain block info transaction insertion failed. {insertion}");
            return false;
        }
        
        /// <summary>
        /// Extract tx results from traces
        /// </summary>
        /// <param name="readyTxs"></param>
        /// <param name="traces"></param>
        /// <param name="executed"></param>
        /// <param name="rollback"></param>
        /// <param name="results"></param>
        private void ExtractTransactionResults(IEnumerable<Transaction> readyTxs, IEnumerable<TransactionTrace> traces,
            out List<Transaction> executed, out List<Transaction> rollback, out List<TransactionResult> results)
        {
            var canceledTxIds = new List<Hash>();
            results = new List<TransactionResult>();
            int index = 0;
            foreach (var trace in traces)
            {
                switch (trace.ExecutionStatus)
                {
                    case ExecutionStatus.Canceled:
                        // Put back transaction
                        canceledTxIds.Add(trace.TransactionId);
                        break;
                    case ExecutionStatus.ExecutedAndCommitted:
                        // Successful
                        var txRes = new TransactionResult()
                        {
                            TransactionId = trace.TransactionId,
                            Status = Status.Mined,
                            RetVal = ByteString.CopyFrom(trace.RetVal.ToFriendlyBytes()),
                            StateHash=trace.GetSummarizedStateHash(),
                            Index = index++,
                            Transaction = trace.Transaction
                        };
                        txRes.UpdateBloom();
                        results.Add(txRes);
                        break;
                    case ExecutionStatus.ContractError:
                        var txResF = new TransactionResult()
                        {
                            TransactionId = trace.TransactionId,
                            RetVal = ByteString.CopyFromUtf8(trace.StdErr), // Is this needed?
                            Status = Status.Failed,
                            Index = index++,
                            Transaction = trace.Transaction
                        };
                        results.Add(txResF);
                        break;
                    case ExecutionStatus.Undefined:
                        _logger?.Fatal(
                            $@"Transaction Id ""{
                                    trace.TransactionId
                                } is executed with status Undefined. Transaction trace: {trace}""");
                        break;
                    case ExecutionStatus.SystemError:
                        // SystemError shouldn't happen, and need to fix
                        _logger?.Fatal(
                            $@"Transaction Id ""{
                                    trace.TransactionId
                                } is executed with status SystemError. Transaction trace: {trace}""");
                        break;
                    case ExecutionStatus.ExecutedButNotCommitted:
                        // If this happens, there's problem with the code
                        _logger?.Fatal(
                            $@"Transaction Id ""{
                                    trace.TransactionId
                                } is executed with status ExecutedButNotCommitted. Transaction trace: {
                                    trace
                                }""");
                        break;
                }
            }

            var canceled = canceledTxIds.ToHashSet();
            executed = new List<Transaction>();
            rollback = new List<Transaction>();
            foreach (var tx in readyTxs)
            {
                if (canceled.Contains(tx.GetHash()))
                {
                    rollback.Add(tx);
                }
                else
                {
                    executed.Add(tx);
                }
            }
        }

        /// <summary>
        /// Update database
        /// </summary>
        /// <param name="executedTxs"></param>
        /// <param name="txResults"></param>
        /// <param name="block"></param>
        /// <param name="parentChainBlockInfo"></param>
        /// <param name="pcbTransaction"></param>
        private void Update(List<Transaction> executedTxs, List<TransactionResult> txResults, IBlock block, 
            ParentChainBlockInfo parentChainBlockInfo, Transaction pcbTransaction)
        {
            var bn = block.Header.Index;
            var bh = block.Header.GetHash();
            executedTxs.AsParallel().ForEach(async tx =>
                {
                    await _transactionManager.AddTransactionAsync(tx);
                    _txPool.RemoveAsync(tx.GetHash());
                });
            txResults.AsParallel().ForEach(async r =>
            {
                r.BlockNumber = bn;
                r.BlockHash = bh;
                r.MerklePath = block.Body.BinaryMerkleTree.GenerateMerklePath(r.Index);
                await _transactionResultManager.AddTransactionResultAsync(r);
                
                // update parent chain block info
                if (pcbTransaction != null && r.TransactionId.Equals(pcbTransaction.GetHash()) && r.Status.Equals(Status.Mined))
                {
                    await _clientManager.UpdateParentChainBlockInfo(parentChainBlockInfo);
                }
            });
            // update merkle tree
            _binaryMerkleTreeManager.AddTransactionsMerkleTreeAsync(block.Body.BinaryMerkleTree, Config.ChainId,
                block.Header.Index);
            _binaryMerkleTreeManager.AddSideChainTransactionRootsMerkleTreeAsync(
                block.Body.BinaryMerkleTreeForSideChainTransactionRoots, Config.ChainId, block.Header.Index);
        }

        /// <summary>
        /// Generate block
        /// </summary>
        /// <param name="chainId"></param>
        /// <param name="results"></param>
        /// <returns></returns>
        private async Task<IBlock> GenerateBlockAsync(Hash chainId, List<TransactionResult> results)
        {
            var blockChain = _chainService.GetBlockChain(chainId);

            var currentBlockHash = await blockChain.GetCurrentBlockHashAsync();
            var index = await blockChain.GetCurrentBlockHeightAsync() + 1;
            var block = new Block(currentBlockHash)
            {
                Header =
                {
                    Index = index,
                    ChainId = chainId,
                    Bloom = ByteString.CopyFrom(
                        Bloom.AndMultipleBloomBytes(
                            results.Where(x => !x.Bloom.IsEmpty).Select(x => x.Bloom.ToByteArray())
                        )
                    )
                }
            };

            // side chain info
            await CollectSideChainIndexedInfo(block);
            // add tx hash
            block.AddTransactions(results.Select(r => r.Transaction));

            // set ws merkle tree root
            block.Header.MerkleTreeRootOfWorldState = new BinaryMerkleTree().AddNodes(results.Select(x=>x.StateHash)).ComputeRootHash();
            block.Header.Time = Timestamp.FromDateTime(DateTime.UtcNow);

            // calculate and set tx merkle tree root 
            block.Complete();
            block.Sign(_keyPair);
            return block;
        }

        /// <summary>
        /// Generate block header
        /// </summary>
        /// <param name="chainId"></param>
        /// <param name="merkleTreeRootForTransaction"></param>
        /// <returns></returns>
        public async Task<IBlockHeader> GenerateBlockHeaderAsync(Hash chainId, Hash merkleTreeRootForTransaction)
        {
            // get ws merkle tree root
            var blockChain = _chainService.GetBlockChain(chainId);

            var lastBlockHash = await blockChain.GetCurrentBlockHashAsync();
            // TODO: Generic IBlockHeader
            var lastHeader = (BlockHeader) await blockChain.GetHeaderByHashAsync(lastBlockHash);
            var index = lastHeader.Index;
            var block = new Block(lastBlockHash) {Header = {Index = index + 1, ChainId = chainId}};

//            var ws = await _stateDictator.GetWorldStateAsync(lastBlockHash);
//            var state = await ws.GetWorldStateMerkleTreeRootAsync();

            var header = new BlockHeader
            {
                Version = 0,
                PreviousBlockHash = lastBlockHash,
                MerkleTreeRootOfWorldState = Hash.Default,
                MerkleTreeRootOfTransactions = merkleTreeRootForTransaction
            };

            return header;
        }

        /// <summary>
        /// Side chains header info    
        /// </summary>
        /// <returns></returns>
        private async Task CollectSideChainIndexedInfo(IBlock block)
        {
            // interval waiting for each side chain
            var sideChainInfo = await _clientManager.CollectSideChainBlockInfo();
            block.Body.IndexedInfo.Add(sideChainInfo);
        }

        /// <summary>
        /// Get parent chain block info.
        /// </summary>
        /// <returns></returns>
        private async Task<ParentChainBlockInfo> GetParentChainBlockInfo()
        {
            try
            {
                var blocInfo = await _clientManager.TryGetParentChainBlockInfo();
                return blocInfo;
            }
            catch (Exception e)
            {
                if (e is ClientShutDownException)
                    return null;
                throw;
            }
        }
        
        /// <summary>
        /// Start mining
        /// init clients to side chain node 
        /// </summary>
        public void Init()
        {
            _timeoutMilliseconds = GlobalConfig.AElfMiningInterval;
            _keyPair = NodeConfig.Instance.ECKeyPair;
            _producerAddress = Address.FromRawBytes(_keyPair.GetEncodedPublicKey());
            _blockChain = _chainService.GetBlockChain(Config.ChainId);
        }

        /// <summary>
        /// Stop mining
        /// </summary>
        public void Close()
        {
            _clientManager.CloseClientsToSideChain();
            _serverManager.Close();
        }
    }
}<|MERGE_RESOLUTION|>--- conflicted
+++ resolved
@@ -21,15 +21,9 @@
 using NLog;
 using NServiceKit.Common.Extensions;
 using Status = AElf.Kernel.Status;
-using AElf.Common;
-<<<<<<< HEAD
 using AElf.Execution.Execution;
 using AElf.Miner.EventMessages;
 using AElf.Miner.TxMemPool;
-=======
-using Org.BouncyCastle.Asn1.X9;
-using AElf.Miner.Rpc.Exceptions;
->>>>>>> d26fd150
 
 // ReSharper disable once CheckNamespace
 namespace AElf.Miner.Miner
@@ -56,13 +50,8 @@
 
         public Address Coinbase => Config.CoinBase;
 
-<<<<<<< HEAD
         public Miner(IMinerConfig config, ITxPool txPool, IChainService chainService,
-            IStateDictator stateDictator, IExecutingService executingService, ITransactionManager transactionManager,
-=======
-        public Miner(IMinerConfig config, ITxPoolService txPoolService, IChainService chainService,
             IExecutingService executingService, ITransactionManager transactionManager,
->>>>>>> d26fd150
             ITransactionResultManager transactionResultManager, ILogger logger, ClientManager clientManager, 
             IBinaryMerkleTreeManager binaryMerkleTreeManager, ServerManager serverManager)
         {
@@ -96,14 +85,8 @@
                         return null;
 
                     var parentChainBlockInfo = await GetParentChainBlockInfo();
-<<<<<<< HEAD
                     var genTx = await GenerateTransactionWithParentChainBlockInfo(parentChainBlockInfo);
                     var readyTxs = await _txPool.GetReadyTxsAsync(currentRoundInfo);
-=======
-                    Transaction genTx= await GenerateTransactionWithParentChainBlockInfo(parentChainBlockInfo);
-                    var readyTxs = await _txPoolService.GetReadyTxsAsync(currentRoundInfo);
-                    var bn = await _blockChain.GetCurrentBlockHeightAsync();
-                    
                     // remove invalid CrossChainBlockInfoTransaction, only that from local can be executed)
                     /*readyTxs.RemoveAll(t =>
                         t.Type == TransactionType.CrossChainBlockInfoTransaction &&
@@ -115,7 +98,6 @@
                     {
                         _logger?.Trace($"{transaction.GetHash().DumpHex()} - {transaction.MethodName} from {transaction.From.DumpHex()}");
                     }
->>>>>>> d26fd150
 
                     var disambiguationHash = HashHelpers.GetDisambiguationHash(await GetNewBlockIndexAsync(), _producerAddress);
                     _logger?.Log(LogLevel.Debug, "Executing Transactions..");
