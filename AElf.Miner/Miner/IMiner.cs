﻿using System.Threading.Tasks;
using AElf.Cryptography.ECDSA;
using AElf.Kernel;

namespace AElf.Miner.Miner
{
    public interface IMiner
    {
        void Start(ECKeyPair nodeKeyPair);
<<<<<<< HEAD
//        void Stop();
=======
        
        void Stop();
>>>>>>> 4f0b7076

        Hash Coinbase { get; }
        
        /// <summary>
        /// mining functionality
        /// </summary>
        /// <returns></returns>
        Task<IBlock> Mine(int timeoutMilliseconds);
    }
}<|MERGE_RESOLUTION|>--- conflicted
+++ resolved
@@ -7,12 +7,6 @@
     public interface IMiner
     {
         void Start(ECKeyPair nodeKeyPair);
-<<<<<<< HEAD
-//        void Stop();
-=======
-        
-        void Stop();
->>>>>>> 4f0b7076
 
         Hash Coinbase { get; }
         
