--- conflicted
+++ resolved
@@ -50,16 +50,7 @@
         /// <inheritdoc/>
         public async Task<bool> ExecuteBlock(IBlock block)
         {
-<<<<<<< HEAD
-            var readyTxs = new List<ITransaction>();
-            await _worldStateDictator.SetWorldStateAsync(block.Header.PreviousBlockHash);
-            var worldState = await _worldStateDictator.GetWorldStateAsync(block.Header.PreviousBlockHash);
-            //_logger?.Trace($"Merkle Tree Root before execution:{(await worldState.GetWorldStateMerkleTreeRootAsync()).ToHex()}");
-            
-=======
             var readyTxs = new List<Transaction>();
-
->>>>>>> 08d69a85
             try
             {
                 if (Cts == null || Cts.IsCancellationRequested)
@@ -84,30 +75,14 @@
                 if (txs != null)
                     foreach (var id in txs)
                     {
-<<<<<<< HEAD
-                        throw new Exception($"Cannot find transaction {id}");
-                    }
-                    readyTxs.Add(tx);
-                }
-=======
                         if (!_txPoolService.TryGetTx(id, out var tx))
                         {
-                            _logger?.Trace($"ExecuteBlock - Transaction not in pool {id.ToHex()}.");
-                            await Rollback(readyTxs);
+                            throw new Exception($"Cannot find transaction {id}");
                             return false;
                         }
 
                         readyTxs.Add(tx);
-
-                        // remove from tx collection
-                        _txPoolService.RemoveAsync(tx.GetHash());
-                        var from = tx.From;
-                        if (!map.ContainsKey(@from))
-                            map[@from] = new HashSet<ulong>();
-
-                        map[@from].Add(tx.IncrementId);
                     }
->>>>>>> 08d69a85
 
 //                foreach (var id in txs)
 //                {
