--- conflicted
+++ resolved
@@ -1,67 +1,53 @@
-﻿using System;
-using System.Threading.Tasks;
-using AElf.Database.Config;
-using AElf.Database.SsdbClient;
-
-namespace AElf.Database
-{
-    public class SsdbDatabase : IKeyValueDatabase
-    {
-        private readonly Client _client;
-
-<<<<<<< HEAD
-        public SsdbDatabase()
-        {
-            _options = new ConfigurationOptions
-            {
-                EndPoints = {{DatabaseConfig.Instance.Host, DatabaseConfig.Instance.Port}},
-                CommandMap = CommandMap.SSDB
-            };
-=======
-        public SsdbDatabase() : this(new DatabaseConfig())
-        {
-        }
-
-        public SsdbDatabase(IDatabaseConfig config)
-        {
-            _client = new Client(config.Host, config.Port);
-            _client.Connect();
->>>>>>> 0c6f2cdf
-        }
-
-        public async Task<byte[]> GetAsync(string key, Type type)
-        {
-            return await Task.FromResult(Get(key));
-        }
-
-        public async Task SetAsync(string key, byte[] bytes)
-        {
-            await Task.FromResult(Set(key, bytes));
-        }
-
-        private byte[] Get(string key)
-        {
-            var ret = _client.Get(key, out byte[] result);
-            return ret ? result : null;
-        }
-
-        private bool Set(string key, byte[] bytes)
-        {
-            _client.Set(key, bytes);
-            return true;
-        }
-
-        public bool IsConnected()
-        {
-            try
-            {
-                _client.Set("test", "test");
-                return true;
-            }
-            catch (Exception exception)
-            {
-                return false;
-            }
-        }
-    }
+﻿using System;
+using System.Threading.Tasks;
+using AElf.Database.Config;
+using AElf.Database.SsdbClient;
+
+namespace AElf.Database
+{
+    public class SsdbDatabase : IKeyValueDatabase
+    {
+        private readonly Client _client;
+
+        public SsdbDatabase()
+        {
+            _client = new Client(DatabaseConfig.Instance.Host, DatabaseConfig.Instance.Port);
+            _client.Connect();
+        }
+
+        public async Task<byte[]> GetAsync(string key, Type type)
+        {
+            return await Task.FromResult(Get(key));
+        }
+
+        public async Task SetAsync(string key, byte[] bytes)
+        {
+            await Task.FromResult(Set(key, bytes));
+        }
+
+        private byte[] Get(string key)
+        {
+            var ret = _client.Get(key, out byte[] result);
+            return ret ? result : null;
+        }
+
+        private bool Set(string key, byte[] bytes)
+        {
+            _client.Set(key, bytes);
+            return true;
+        }
+
+        public bool IsConnected()
+        {
+            try
+            {
+                _client.Set("test", "test");
+                return true;
+            }
+            catch (Exception exception)
+            {
+                return false;
+            }
+        }
+    }
 }