﻿using System;
using System.Text;
using System.Threading.Tasks;
using AElf.Database.Config;
using NServiceKit.Redis;

namespace AElf.Database
{
    public class RedisDatabase : IKeyValueDatabase
    {
        private readonly PooledRedisClientManager _client;

        public RedisDatabase()
        {
<<<<<<< HEAD
            _client = new RedisClient($"{DatabaseConfig.Instance.Host}:{DatabaseConfig.Instance.Port}");
=======
        }

        public RedisDatabase(DatabaseConfig config)
        {
            _client = new PooledRedisClientManager($"{config.Host}:{config.Port}");
>>>>>>> 11360e64
        }

        public async Task<byte[]> GetAsync(string key, Type type)
        {
            return await Task.FromResult(_client.GetCacheClient().Get<byte[]>(key));
        }

        public async Task SetAsync(string key, byte[] bytes)
        {
            await Task.FromResult(_client.GetCacheClient().Set(key, bytes));
        }

        public bool IsConnected()
        {
            try
            {
                _client.GetCacheClient().Set<byte[]>("ping", null);
                return true;
            }
            catch (Exception ex)
            {
                return false;
            }
        }
    }
}<|MERGE_RESOLUTION|>--- conflicted
+++ resolved
@@ -1,5 +1,4 @@
 ﻿using System;
-using System.Text;
 using System.Threading.Tasks;
 using AElf.Database.Config;
 using NServiceKit.Redis;
@@ -12,15 +11,7 @@
 
         public RedisDatabase()
         {
-<<<<<<< HEAD
-            _client = new RedisClient($"{DatabaseConfig.Instance.Host}:{DatabaseConfig.Instance.Port}");
-=======
-        }
-
-        public RedisDatabase(DatabaseConfig config)
-        {
-            _client = new PooledRedisClientManager($"{config.Host}:{config.Port}");
->>>>>>> 11360e64
+            _client = new PooledRedisClientManager($"{DatabaseConfig.Instance.Host}:{DatabaseConfig.Instance.Port}");
         }
 
         public async Task<byte[]> GetAsync(string key, Type type)
