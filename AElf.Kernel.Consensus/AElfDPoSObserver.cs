--- conflicted
+++ resolved
@@ -154,11 +154,7 @@
             }
 
             IObservable<ConsensusBehavior> produceExtraBlock;
-<<<<<<< HEAD
-            if (distanceToPublishInValue < 0)
-=======
             if (distanceToPublishInValue < 0 && Globals.BlockProducerNumber != 1)
->>>>>>> f6a29aab
             {
                 produceExtraBlock = doNothingObservable;
                 if (Globals.BlockProducerNumber != 1)
