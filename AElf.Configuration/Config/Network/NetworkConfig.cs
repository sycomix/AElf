--- conflicted
+++ resolved
@@ -6,6 +6,9 @@
     [ConfigFile(FileName = "network.json")]
     public class NetworkConfig : ConfigBase<NetworkConfig>
     {
+        /// <summary>
+        /// This nodes key pair.
+        /// </summary>
         public ECKeyPair EcKeyPair { get; set; }
             
         public List<string> Bootnodes { get; set; }
@@ -19,15 +22,14 @@
         /// </summary>
         public int ListeningPort { get; set; }
         
-<<<<<<< HEAD
         /// <summary>
-        /// Value that determines which peers can connect to the node.
+        /// Value that determines which type of peers can connect to the node.
         /// </summary>
         public string NetAllowed { get; set; }
         
+        /// <summary>
+        /// The white-listed public keys when NetAllowed = Listed.
+        /// </summary>
         public List<string> NetWhitelist { get; set; }
-=======
-        public ECKeyPair EcKeyPair { get; set; }
->>>>>>> 62382b17
     }
 }