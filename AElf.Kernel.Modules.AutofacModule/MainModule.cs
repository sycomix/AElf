--- conflicted
+++ resolved
@@ -1,10 +1,4 @@
-<<<<<<< HEAD
-using AElf.Kernel.Concurrency;
 using AElf.Kernel.Managers;
-using AElf.Kernel.Concurrency.Metadata;
-=======
-using AElf.Kernel.Managers;
->>>>>>> 0c6f2cdf
 using Autofac;
 
 namespace AElf.Kernel.Modules.AutofacModule
@@ -19,7 +13,7 @@
             
             builder.RegisterInstance<IHash>(new Hash()).As<Hash>();
             
-            builder.RegisterAssemblyTypes(assembly).Where(r => r.Name != typeof(FunctionMetadataService).Name && r.Name != typeof(ConcurrencyExecutingService).Name).AsImplementedInterfaces();
+            builder.RegisterAssemblyTypes(assembly).AsImplementedInterfaces();
 
             builder.RegisterType(typeof(Hash)).As(typeof(IHash));
 
