--- conflicted
+++ resolved
@@ -159,22 +159,6 @@
                 BlockExecutionResult reExecutionResult;
                 do
                 {
-<<<<<<< HEAD
-                    while (reExecutionResult != BlockExecutionResult.Success &&
-                           !_blockSet.MultipleBlocksInOneIndex(index))
-                    {
-                        var reValidationResult = _blockValidationService.ValidatingOwnBlock(false)
-                            .ValidateBlockAsync(message.Block, await GetChainContextAsync()).Result;
-                        if (reValidationResult != BlockValidationResult.Success)
-                        {
-                            break;
-                        }
-
-                        reExecutionResult = _blockExecutor.ExecuteBlock(message.Block).Result;
-                    }
-
-                    if (reExecutionResult != BlockExecutionResult.Success)
-=======
                     var reValidationResult = _blockValidationService.ValidatingOwnBlock(false)
                         .ValidateBlockAsync(message.Block, await GetChainContextAsync()).Result;
                     if (reValidationResult.IsFailed())
@@ -184,7 +168,6 @@
 
                     reExecutionResult = _blockExecutor.ExecuteBlock(message.Block).Result;
                     if (_blockSet.MultipleBlocksInOneIndex(index))
->>>>>>> e719ed68
                     {
                         return reExecutionResult;
                     }
