--- conflicted
+++ resolved
@@ -10,12 +10,7 @@
         public IResourceUsageDetectionService ResourceDetectionService { get; set; }
         public ISmartContractService SmartContractService { get; set; }
         public IChainContextService ChainContextService { get; set; }
-<<<<<<< HEAD
-        public IStateDictator StateDictator { get; set; }
-=======
-        public IAccountContextService AccountContextService { get; set; }
         public IStateStore StateStore { get; set; }
         public ITransactionTraceManager TransactionTraceManager { get; set; }
->>>>>>> d26fd150
     }
 }