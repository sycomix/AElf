﻿using System.Collections.Generic;
using System.Linq;
using System.Threading.Tasks;
using AElf.Kernel.Extensions;
using AElf.Kernel.KernelAccount;

namespace AElf.Kernel
{
    public class GenesisBlock : Block, IGenesisBlock
    {
        public GenesisBlock() : base(Hash.Zero)
        {

        }
<<<<<<< HEAD
=======

        public IBlockHeader Header { get; set; }
        public IBlockBody Body { get; set; }
>>>>>>> 39e390f6
    }
}<|MERGE_RESOLUTION|>--- conflicted
+++ resolved
@@ -6,17 +6,14 @@
 
 namespace AElf.Kernel
 {
-    public class GenesisBlock : Block, IGenesisBlock
+    public class GenesisBlock : Block,IGenesisBlock
     {
         public GenesisBlock() : base(Hash.Zero)
         {
 
         }
-<<<<<<< HEAD
-=======
 
         public IBlockHeader Header { get; set; }
         public IBlockBody Body { get; set; }
->>>>>>> 39e390f6
     }
 }