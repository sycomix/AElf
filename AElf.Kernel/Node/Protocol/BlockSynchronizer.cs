--- conflicted
+++ resolved
@@ -302,7 +302,7 @@
             }
             catch (Exception e)
             {
-                _logger?.Trace("Error while adding " + job.Block.GetHash().ToHex());
+                _logger?.Trace("Error while adding " + job.Block.GetHash().Value.ToByteArray().ToHex());
             }
         }
 
@@ -328,31 +328,15 @@
                 {
                     if (!j.IsWakeUp)
                     {
-<<<<<<< HEAD
-                        // Process transaction
-                        SetTransaction(j.Transaction.GetHash().GetHashBytes());
-                    }
-                    else
-                    {
-                        // Process block
-                        _logger?.Trace("Dequed block : " + j.Block.GetHash().ToHex());
-                        
-                        bool b = AddBlockToSync(j.Block).Result;
-               
-                        /* print candidates */
-
-                        if (!b)
-=======
                         if (j.Transaction != null)
->>>>>>> 2fc636f8
                         {
                             // Process transaction
-                            SetTransaction(j.Transaction.GetHash().Value.ToByteArray());
+                            SetTransaction(j.Transaction.GetHash().GetHashBytes());
                         }
                         else
                         {
                             // Process block
-                            _logger?.Trace("Dequed block : " + j.Block.GetHash().Value.ToByteArray().ToHex());
+                            _logger?.Trace("Dequed block : " + j.Block.GetHash().ToHex());
 
                             bool b = AddBlockToSync(j.Block).Result;
 
@@ -558,7 +542,7 @@
 
                 BlockExecutionResult res = await _mainChainNode.ExecuteAndAddBlock(block);
                 
-                _logger?.Trace($"TryExecuteBlocks - Block execution result : {res.Executed}, {res.ValidationError} : { block.GetHash().ToHex() } - Index {block.Header.Index}");
+                _logger?.Trace($"TryExecuteBlocks - Block execution result : {res.Executed}, {res.ValidationError} : { block.GetHash().Value.ToByteArray().ToHex() } - Index {block.Header.Index}");
 
                 if (res.ValidationError == ValidationError.Success && res.Executed)
                 {
@@ -695,7 +679,7 @@
             Block = block;
             BlockHash = blockHash;
             
-            MissingTxs = missing == null ? new List<byte[]>() : missing.Select(m => m.GetHashBytes()).ToList();
+            MissingTxs = missing == null ? new List<byte[]>() : missing.Select(m => m.Value.ToByteArray()).ToList();
         }
         
         public void RemoveTransaction(byte[] txid)
