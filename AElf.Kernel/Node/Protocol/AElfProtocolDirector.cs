﻿using System;
using System.Collections.Generic;
using System.Linq;
using System.Threading;
using System.Threading.Tasks;
using AElf.Network.Data;
using AElf.Network.Peers;

namespace AElf.Kernel.Node.Protocol
{
    public class AElfProtocolDirector : IProtocolDirector
    {
        private IPeerManager _peerManager;
        private List<PendingRequest> _resetEvents = new List<PendingRequest>();
        
        private MainChainNode _node;

        public AElfProtocolDirector(IPeerManager peerManager)
        {
            _peerManager = peerManager;
        }
        
        public void Start()
        {
            _peerManager.Start();
            _peerManager.MessageReceived += ProcessPeerMessage;
        }
        
        /// <summary>
        /// Temporary solution, this is used for injecting a
        /// reference to the node.
        /// todo : remove dependency on the node
        /// </summary>
        /// <param name="node"></param>
        public void SetCommandContext(MainChainNode node)
        {
            _node = node;
        }

        public List<NodeData> GetPeers(ushort numPeers)
        {
            return _peerManager.GetPeers(numPeers);
        }
        
        public async Task BroadcastTransaction(ITransaction tx)
        {
            byte[] transaction = tx.Serialize();
            
            var pendingRequest = BuildRequest();
            
            bool success 
                = await _peerManager.BroadcastMessage(MessageTypes.BroadcastTx, transaction, pendingRequest.Id);
            
            if (success)
                _resetEvents.Add(pendingRequest);

            pendingRequest.ResetEvent.WaitOne();
        }
        
        #region Response handling
        
        /// <summary>
        /// Dispatch callback that is executed when a peer receives a message.
        /// </summary>
        /// <param name="sender"></param>
        /// <param name="e"></param>
        private async void ProcessPeerMessage(object sender, EventArgs e)
        {
            if (sender != null && e is MessageReceivedArgs args && args.Message != null)
            {
                AElfPacketData message = args.Message;
                
                // Process any messages
                
                ClearResetEvent(message.Id);
            }
        }

        private void ClearResetEvent(int eventId)
        {
            var resetEvent = _resetEvents.FirstOrDefault(p => p.Id == eventId);

            if (resetEvent != null)
            {
                resetEvent.ResetEvent.Set();
                _resetEvents.Remove(resetEvent);
            }
        }
        
        #endregion

        #region Requests
<<<<<<< HEAD

        public async Task BroadcastTransaction(ITransaction tx)
        {
            byte[] transaction = tx.Serialize();
            
            var pendingRequest = BuildRequest();
            
            bool success = await _peerManager.BroadcastMessage(MessageTypes.BroadcastTx, transaction, pendingRequest.Id);
            
            if (success)
                _resetEvents.Add(pendingRequest);

            //pendingRequest.ResetEvent.WaitOne();
        }
=======
>>>>>>> 51bd03a8
        
        #endregion

        #region Helpers
        
        private PendingRequest BuildRequest()
        {
            int id = new Random().Next();
            AutoResetEvent resetEvt = new AutoResetEvent(false);

            return new PendingRequest {Id = id, ResetEvent = resetEvt};
        }

        #endregion
    }
}<|MERGE_RESOLUTION|>--- conflicted
+++ resolved
@@ -90,23 +90,7 @@
         #endregion
 
         #region Requests
-<<<<<<< HEAD
 
-        public async Task BroadcastTransaction(ITransaction tx)
-        {
-            byte[] transaction = tx.Serialize();
-            
-            var pendingRequest = BuildRequest();
-            
-            bool success = await _peerManager.BroadcastMessage(MessageTypes.BroadcastTx, transaction, pendingRequest.Id);
-            
-            if (success)
-                _resetEvents.Add(pendingRequest);
-
-            //pendingRequest.ResetEvent.WaitOne();
-        }
-=======
->>>>>>> 51bd03a8
         
         #endregion
 
