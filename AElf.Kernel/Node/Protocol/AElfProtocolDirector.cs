--- conflicted
+++ resolved
@@ -204,13 +204,7 @@
 
                 var req = NetRequestFactory.CreateRequest(MessageTypes.Block, block.ToByteArray(), 0);
                 await args.Peer.SendAsync(req.ToByteArray());
-<<<<<<< HEAD
-                
                 _logger?.Trace("Send block " + block.GetHash().ToHex() + " to " + args.Peer);
-=======
-
-                _logger?.Trace("Send block " + block.GetHash().Value.ToByteArray().ToHex() + " to " + args.Peer);
->>>>>>> e6a9e1a9
             }
             catch (Exception e)
             {
