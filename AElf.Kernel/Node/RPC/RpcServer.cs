﻿using System;
using System.Collections.Generic;
using System.IO;
using System.Linq;
using System.Text;
using System.Threading.Tasks;
using AElf.Common.Attributes;
using AElf.Common.ByteArrayHelpers;
using AElf.Kernel.Node.RPC.DTO;
using AElf.Kernel.TxMemPool;
using AElf.Network.Data;
using AElf.Node.RPC.DTO;
using Google.Protobuf;
using Microsoft.AspNetCore.Builder;
using Microsoft.AspNetCore.Hosting;
using Microsoft.AspNetCore.Http;
using Newtonsoft.Json;
using Newtonsoft.Json.Linq;
using NLog;

namespace AElf.Kernel.Node.RPC
{
    [LoggerName("RPC")]
    public class RpcServer : IRpcServer
    {
        private const string GetTxMethodName = "get_tx";
        private const string InsertTxMethodName = "insert_tx";
        private const string BroadcastTxMethodName = "broadcast_tx";
        private const string GetPeersMethodName = "get_peers";
        private const string GetIncrementIdMethodName = "get_increment";
        private const string BroadcastBlockMethodName = "broadcast_block";
<<<<<<< HEAD

=======
        private const string GetTxResultMethodName = "get_tx_result";
        
>>>>>>> acda9412
        private const string GetCommandsMethodName = "get_commands";
        private const string GetContractAbi = "get_contract_abi";

        /// <summary>
        /// The names of the exposed RPC methods and also the
        /// names used in the JSON to perform a call.
        /// </summary>
        private readonly List<string> _rpcCommands = new List<string>()
        {
            GetTxMethodName,
            InsertTxMethodName,
            BroadcastTxMethodName,
            GetPeersMethodName,
            GetCommandsMethodName,
            GetIncrementIdMethodName,
            BroadcastBlockMethodName,
<<<<<<< HEAD
            GetContractAbi
=======
            GetTxResultMethodName
>>>>>>> acda9412
        };

        /// <summary>
        /// Represents the node itself.
        /// </summary>
        private MainChainNode _node;

        private readonly ILogger _logger;

        public RpcServer(ILogger logger)
        {
            _logger = logger;
        }

        /// <summary>
        /// Temporary solution, this is used for injecting a
        /// reference to the node.
        /// todo : remove dependency on the node
        /// </summary>
        /// <param name="node"></param>
        public void SetCommandContext(MainChainNode node)
        {
            _node = node;
        }

        /// <summary>
        /// Starts the Kestrel server.
        /// </summary>
        /// <returns></returns>
        public bool Start()
        {
            try
            {
                var host = new WebHostBuilder()
                    .UseKestrel()
                    .ConfigureLogging((hostingContext, logging) =>
                    {
                        //logging.ClearProviders(); 
                    })
                    .Configure(a => a.Run(ProcessAsync))
                    .Build();

                host.RunAsync();
            }
            catch (Exception e)
            {
                _logger.LogException(LogLevel.Error, "Error while starting the RPC server.", e);
                return false;
            }

            return true;
        }

        private JObject ParseRequest(HttpContext context)
        {
            if (context?.Request?.Body == null)
                return null;

            try
            {
                string bodyAsString = null;
                using (var streamReader = new StreamReader(context.Request.Body, Encoding.UTF8))
                {
                    bodyAsString = streamReader.ReadToEnd();
                }

                JObject req = JObject.Parse(bodyAsString);

                return req;
            }
            catch (Exception e)
            {
                _logger.LogException(LogLevel.Error, "Error while parsing the RPC request.", e);
                return null;
            }
        }

        /// <summary>
        /// Verifies the request, it especially checks to see if the command is
        /// registered.
        /// </summary>
        /// <param name="request">The request to verify</param>
        /// <returns>Null if the request is valid, the response if verification fails</returns>
        private JObject ValidateRequest(JObject request)
        {
            if (request == null)
                return null;

            JToken method = JToken.FromObject(request["method"]);

            if (method != null)
            {
                string methodName = method.ToObject<string>();
                if (string.IsNullOrEmpty(methodName) || !_rpcCommands.Contains(methodName))
                {
                    return ErrorResponseFactory.GetMethodNotFound(request["id"].ToObject<int>());
                }
            }

            return null;
        }

        /// <summary>
        /// Callback that setup to process the requests : parse, validate and dispatch
        /// </summary>
        /// <param name="context"></param>
        /// <returns></returns>
        private async Task ProcessAsync(HttpContext context)
        {
            if (context?.Request?.Body == null)
                return;

            JObject request = ParseRequest(context);

            if (request == null)
            {
                JObject err = ErrorResponseFactory.GetParseError(0);
                await WriteResponse(context, err);
                return;
            }

            JObject validErr = ValidateRequest(request);

            if (validErr != null)
            {
                await WriteResponse(context, validErr);
                return;
            }

            try
            {
                // read id
                int reqId = request["id"].ToObject<int>();

                string methodName = JToken.FromObject(request["method"]).ToObject<string>();
                JObject reqParams = JObject.FromObject(request["params"]);

                JObject responseData = null;
                switch (methodName)
                {
<<<<<<< HEAD
                    case GetTxMethodName:
                        responseData = await ProcessGetTx(reqParams);
                        break;
                    case InsertTxMethodName:
                        responseData = await ProcessInsertTx(reqParams);
                        break;
                    case BroadcastTxMethodName:
                        responseData = await ProcessBroadcastTx(reqParams);
                        break;
                    case GetPeersMethodName:
                        responseData = await ProcessGetPeers(reqParams);
                        break;
                    case GetCommandsMethodName:
                        responseData = ProcessGetCommands();
                        break;
                    case GetIncrementIdMethodName:
                        responseData = await ProcessGetIncrementId(reqParams);
                        break;
                    case BroadcastBlockMethodName:
                        responseData = await ProcessBroadcastBlock(reqParams);
                        break;
                    case GetContractAbi:
                        responseData = await ProcessGetContractAbi(reqParams);
                        break;
                    default:
                        Console.WriteLine("Method name not found"); // todo log
                        break;
=======
                       case GetTxMethodName:
                           responseData = await ProcessGetTx(reqParams);
                           break;
                       case InsertTxMethodName:
                           responseData = await ProcessInsertTx(reqParams);
                           break;
                       case BroadcastTxMethodName:
                           responseData = await ProcessBroadcastTx(reqParams);
                           break;
                       case GetPeersMethodName:
                           responseData = await ProcessGetPeers(reqParams);
                           break;
                       case GetCommandsMethodName:
                           responseData = ProcessGetCommands();
                           break;
                       case GetIncrementIdMethodName:
                           responseData = await ProcessGetIncrementId(reqParams);
                           break;
                       case BroadcastBlockMethodName:
                           responseData = await ProcessBroadcastBlock(reqParams);
                           break;
                       case GetTxResultMethodName:
                           responseData = await ProcGetTxResult(reqParams);
                           break;
                       default:
                           Console.WriteLine("Method name not found"); // todo log
                           break;
>>>>>>> acda9412
                }

                if (responseData == null)
                {
                    // todo write error 
                }

                JObject resp = JsonRpcHelpers.CreateResponse(responseData, reqId);

                await WriteResponse(context, resp);
            }
            catch (Exception e)
            {
                Console.WriteLine(e);
            }
        }

        private async Task<JObject> ProcGetTxResult(JObject reqParams)
        {
            string adr = reqParams["txhash"].ToString();
            Hash txHash = Convert.FromBase64String(adr);
            
            //TransactionResult txResult = await _node.GetTransactionResult(txHash);
            
            LogEvent ev = new LogEvent();
            ev.Address = new byte[] {1, 2, 3};
            ev.Topic = new byte[] {1, 2, 3, 2, 6, 2};

            TransactionResult txResult = new TransactionResult();
            txResult.Logs.Add(ev);
            txResult.RetVal = ByteString.CopyFromUtf8("RestVal_HelloWorld");
            txResult.Status = Status.Mined;
            txResult.TransactionId = txHash;
            
            string jsonResponse = JsonFormatter.Default.Format(txResult);
            JObject j = new JObject { ["txresult"] = jsonResponse };
            
            return JObject.FromObject(j);
        }

        private async Task<JObject> ProcessGetIncrementId(JObject reqParams)
        {
            string adr = reqParams["address"].ToString();
            ulong current = await _node.GetIncrementId(new Hash(ByteArrayHelpers.FromHexString(adr)));

            JObject j = new JObject {["increment"] = current};

            return JObject.FromObject(j);
        }

        private async Task<JObject> ProcessGetContractAbi(JObject reqParams)
        {
            string addr = reqParams["address"].ToString();
            Hash addrHash = new Hash()
            {
                Value = ByteString.CopyFrom(ByteArrayHelpers.FromHexString(addr))
            };

            JObject j = null;

            try
            {
                var abi = await _node.GetContractAbi(addrHash);
                j = new JObject
                {
                    ["address"] = addr,
                    ["abi"] = Convert.ToBase64String(abi.ToByteArray()),
                    ["error"] = ""
                };
            }
            catch (ArgumentNullException e)
            {
                j = new JObject
                {
                    ["address"] = addr,
                    ["abi"] = "",
                    ["error"] = "Not Found"
                };
            }

            return j;
        }

        private async Task<JObject> ProcessBroadcastTx(JObject reqParams)
        {
            string raw64 = reqParams["rawtx"].ToString();

            byte[] b = Convert.FromBase64String(raw64);
            Transaction t = Transaction.Parser.ParseFrom(b);

            //bool correct = t.VerifySignature();

            //var tx = raw.ToTransaction();

            var res = await _node.BroadcastTransaction(t);

            /*var jobj = new JObject();
            jobj.Add("txId", tx.GetHash().Value.ToBase64());
            jobj.Add("status", res);
            return jobj;*/
            return null;
        }

        /// <summary>
        /// This method processes the request for a specified
        /// number of transactions
        /// </summary>
        /// <param name="reqParams"></param>
        /// <returns></returns>
        private async Task<JObject> ProcessGetTx(JObject reqParams)
        {
            byte[] txid = reqParams["txid"].ToObject<byte[]>();
            ITransaction tx = await _node.GetTransaction(txid);

            var txInfo = tx == null ? new JObject {["tx"] = "Not Found"} : tx.GetTransactionInfo();

            return txInfo;
        }

        private async Task<JObject> ProcessInsertTx(JObject reqParams)
        {
            var raw = reqParams["tx"].First;
            var tx = raw.ToTransaction();

            IHash txHash = await _node.InsertTransaction(tx);

            JObject j = new JObject
            {
                ["hash"] = txHash.Value.ToBase64()
            };

            return JObject.FromObject(j);
        }

        private async Task<JObject> ProcessGetPeers(JObject reqParams)
        {
            string numPeersS = reqParams["numPeers"].ToString();
            ushort? numPeers = null;
            try
            {
                numPeers = Convert.ToUInt16(numPeersS);
            }
            catch
            {
                ;
            }

            if (numPeers.HasValue && numPeers.Value == 0)
                return null;

            List<NodeData> peers = await _node.GetPeers(numPeers);
            List<NodeDataDto> peersDto = new List<NodeDataDto>();

            foreach (var peer in peers)
            {
                NodeDataDto pDto = peer.ToNodeDataDto();
                peersDto.Add(pDto);
            }

            var json = JsonConvert.SerializeObject(peersDto);
            JArray arrPeersDto = JArray.Parse(json);

            JObject j = new JObject()
            {
                ["data"] = arrPeersDto
            };

            return JObject.FromObject(j);
        }

        /// <summary>
        /// This method returns the list of all RPC commands
        /// except "get_commands"
        /// </summary>
        /// <returns></returns>
        private JObject ProcessGetCommands()
        {
            List<string> commands = _rpcCommands.Where(x => x != GetCommandsMethodName).ToList();
            var json = JsonConvert.SerializeObject(commands);
            JArray arrCommands = JArray.Parse(json);

            JObject j = new JObject()
            {
                ["commands"] = arrCommands
            };

            return JObject.FromObject(j);
        }

        private async Task<JObject> ProcessBroadcastBlock(JObject reqParams)
        {
            throw new NotImplementedException();
        }

        private async Task WriteResponse(HttpContext context, JObject response)
        {
            if (context?.Response == null)
                return;

            await context.Response.WriteAsync(response.ToString(), Encoding.UTF8);
        }
    }
}<|MERGE_RESOLUTION|>--- conflicted
+++ resolved
@@ -29,12 +29,7 @@
         private const string GetPeersMethodName = "get_peers";
         private const string GetIncrementIdMethodName = "get_increment";
         private const string BroadcastBlockMethodName = "broadcast_block";
-<<<<<<< HEAD
-
-=======
         private const string GetTxResultMethodName = "get_tx_result";
-        
->>>>>>> acda9412
         private const string GetCommandsMethodName = "get_commands";
         private const string GetContractAbi = "get_contract_abi";
 
@@ -51,11 +46,8 @@
             GetCommandsMethodName,
             GetIncrementIdMethodName,
             BroadcastBlockMethodName,
-<<<<<<< HEAD
-            GetContractAbi
-=======
+            GetContractAbi,
             GetTxResultMethodName
->>>>>>> acda9412
         };
 
         /// <summary>
@@ -196,7 +188,6 @@
                 JObject responseData = null;
                 switch (methodName)
                 {
-<<<<<<< HEAD
                     case GetTxMethodName:
                         responseData = await ProcessGetTx(reqParams);
                         break;
@@ -221,38 +212,12 @@
                     case GetContractAbi:
                         responseData = await ProcessGetContractAbi(reqParams);
                         break;
+                    case GetTxResultMethodName:
+                        responseData = await ProcGetTxResult(reqParams);
+                        break;
                     default:
                         Console.WriteLine("Method name not found"); // todo log
                         break;
-=======
-                       case GetTxMethodName:
-                           responseData = await ProcessGetTx(reqParams);
-                           break;
-                       case InsertTxMethodName:
-                           responseData = await ProcessInsertTx(reqParams);
-                           break;
-                       case BroadcastTxMethodName:
-                           responseData = await ProcessBroadcastTx(reqParams);
-                           break;
-                       case GetPeersMethodName:
-                           responseData = await ProcessGetPeers(reqParams);
-                           break;
-                       case GetCommandsMethodName:
-                           responseData = ProcessGetCommands();
-                           break;
-                       case GetIncrementIdMethodName:
-                           responseData = await ProcessGetIncrementId(reqParams);
-                           break;
-                       case BroadcastBlockMethodName:
-                           responseData = await ProcessBroadcastBlock(reqParams);
-                           break;
-                       case GetTxResultMethodName:
-                           responseData = await ProcGetTxResult(reqParams);
-                           break;
-                       default:
-                           Console.WriteLine("Method name not found"); // todo log
-                           break;
->>>>>>> acda9412
                 }
 
                 if (responseData == null)
