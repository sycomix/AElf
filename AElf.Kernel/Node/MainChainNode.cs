--- conflicted
+++ resolved
@@ -38,23 +38,16 @@
         private readonly IAccountContextService _accountContextService;
         private readonly IBlockVaildationService _blockVaildationService;
         private readonly IChainContextService _chainContextService;
-<<<<<<< HEAD
         private readonly ISynchronizer _synchronizer;
-=======
         private readonly IBlockManager _blockManager;
         private readonly IChainManager _chainManager;
         private readonly IChainCreationService _chainCreationService;
->>>>>>> 808ee48e
 
         public MainChainNode(ITxPoolService poolService, ITransactionManager txManager, IRpcServer rpcServer, 
             IProtocolDirector protocolDirector, ILogger logger, INodeConfig nodeConfig, IMiner miner, 
-            IAccountContextService accountContextService, IBlockVaildationService blockVaildationService, 
-<<<<<<< HEAD
-            IChainContextService chainContextService, ISynchronizer synchronizer, IChainCreationService chainCreationService)
-=======
-            IChainContextService chainContextService, IBlockManager blockManager, IChainManager chainManager,
-            IChainCreationService chainCreationService)
->>>>>>> 808ee48e
+            IAccountContextService accountContextService, IBlockVaildationService blockVaildationService,
+                ISynchronizer synchronizer, IChainCreationService chainCreationService, 
+                IChainContextService chainContextService, IBlockManager blockManager, IChainManager chainManager)
         {
             _chainCreationService = chainCreationService;
             _chainManager = chainManager;
