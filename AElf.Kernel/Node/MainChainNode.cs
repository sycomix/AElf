--- conflicted
+++ resolved
@@ -738,16 +738,9 @@
                             await BroadcastBlock(firstBlock);
 
                             _logger.Log(LogLevel.Debug,
-<<<<<<< HEAD
-                                "Generate first extra block: \"{0}\", with [{1}] transactions, able to mine in [{2}]",
+                                "Generate first extra block: \"{0}\", with [{1}] transactions",
                                 firstBlock.GetHash().ToHex(),
-                                firstBlock.Body.Transactions.Count, DateTime.UtcNow.ToString("u"));
-=======
-                                "Generate first extra block: \"{0}\", with [{1}] transactions",
-                                firstBlock.GetHash().Value.ToByteArray().ToHex(),
                                 firstBlock.Body.Transactions.Count);
->>>>>>> 16050daf
-
                             return;
                         }
 
@@ -794,19 +787,11 @@
                                 latestMinedNormalBlockRoundsCount = roundsCount;
 
                                 _logger.Log(LogLevel.Debug,
-<<<<<<< HEAD
-                                    "Generate block: \"{0}\", with [{1}] transactions, able to mine in [{2}]\n Published out value: {3}\n signature: \"{4}\"",
-                                    block.GetHash().ToHex(), block.Body.Transactions.Count,
-                                    DateTime.UtcNow.ToString("u"),
-                                    outValue.ToHex(),
-                                    signature.ToHex());
-=======
                                     "Generate block: \"{0}\", with [{1}] transactions\n Published out value: {2}\n signature: \"{3}\"",
                                     block.GetHash().Value.ToByteArray().ToHex(), 
                                     block.Body.Transactions.Count,
                                     outValue.Value.ToByteArray().ToHex().Remove(0, 2),
                                     signature.Value.ToByteArray().ToHex().Remove(0, 2));
->>>>>>> 16050daf
                                 return;
                             }
                         }
@@ -846,16 +831,9 @@
                                 latestMinedExtraBlockRoundsCount = roundsCount;
 
                                 _logger.Log(LogLevel.Debug,
-<<<<<<< HEAD
-                                    "Generate extra block: {0}, with {1} transactions, able to mine in {2}",
-                                    extraBlock.GetHash().ToHex(), 
-                                    extraBlock.Body.Transactions.Count,
-                                    DateTime.UtcNow.ToString("u"));
-=======
                                     "Generate extra block: {0}, with {1} transactions",
                                     extraBlock.GetHash().Value.ToByteArray().ToHex(), 
                                     extraBlock.Body.Transactions.Count);
->>>>>>> 16050daf
 
                                 return;
                             }
@@ -884,16 +862,9 @@
                                 Console.WriteLine("round:" + roundsCount);
 
                                 _logger.Log(LogLevel.Debug,
-<<<<<<< HEAD
-                                    "Help to generate extra block: {0}, with {1} transactions, able to mine in {2}",
-                                    extraBlock.GetHash().ToHex(),
-                                    extraBlock.Body.Transactions.Count,
-                                    DateTime.UtcNow.ToString("u"));
-=======
                                     "Help to generate extra block: {0}, with {1} transactions",
                                     extraBlock.GetHash().Value.ToByteArray().ToHex(),
                                     extraBlock.Body.Transactions.Count);
->>>>>>> 16050daf
                             }
                         }
 
