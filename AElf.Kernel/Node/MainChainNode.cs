﻿﻿using System;
using System.Collections.Generic;
using System.IO;
using System.Reactive.Linq;
using System.Threading.Tasks;
using AElf.Common.Attributes;
using AElf.Cryptography.ECDSA;
using AElf.Kernel.BlockValidationFilters;
using AElf.Kernel.Concurrency;
using AElf.Kernel.Concurrency.Execution;
using AElf.Kernel.Concurrency.Execution.Messages;
<<<<<<< HEAD
using AElf.Kernel.Concurrency.Scheduling;
=======
using AElf.Kernel.Consensus;
using AElf.Kernel.Extensions;
>>>>>>> b4d9dabd
using AElf.Kernel.Managers;
using AElf.Kernel.Miner;
using AElf.Kernel.Node.Config;
using AElf.Kernel.Node.Protocol;
using AElf.Kernel.Node.RPC;
using AElf.Kernel.Node.RPC.DTO;
using AElf.Kernel.Services;
using AElf.Kernel.TxMemPool;
using AElf.Network.Data;
using AElf.Types.CSharp;
using Akka.Actor;
using Google.Protobuf;
using Google.Protobuf.WellKnownTypes;
using Newtonsoft.Json;
using Newtonsoft.Json.Linq;
using NLog;
using ServiceStack;
 using Type = System.Type;

namespace AElf.Kernel.Node
{
    [LoggerName("Node")]
    public class MainChainNode : IAElfNode
    {
        private ECKeyPair _nodeKeyPair;
<<<<<<< HEAD
        private ActorSystem _sys = ActorSystem.Create("AElf");
=======
        private ActorSystem _sys;
>>>>>>> b4d9dabd
        private readonly IBlockManager _blockManager;
        private readonly ITxPoolService _poolService;
        private readonly ITransactionManager _transactionManager;
        private readonly IRpcServer _rpcServer;
        private readonly ILogger _logger;
        private readonly IProtocolDirector _protocolDirector;
        private readonly INodeConfig _nodeConfig;
        private readonly IMiner _miner;
        private readonly IAccountContextService _accountContextService;
        private readonly IBlockVaildationService _blockVaildationService;
        private readonly IChainContextService _chainContextService;
        private readonly IChainManager _chainManager;
        private readonly IChainCreationService _chainCreationService;
        private readonly IWorldStateManager _worldStateManager;
        private readonly ISmartContractService _smartContractService;
        private readonly ITransactionResultService _transactionResultService;

        private readonly IBlockExecutor _blockExecutor;

        private DPoS _dPoS;

        private bool amIChainCreater;

        public Hash ContractAccountHash =>
            new Hash(_nodeConfig.ChainId.CalculateHashWith("__SmartContractZero__")).ToAccount();

        public IExecutive Executive =>
            _smartContractService.GetExecutiveAsync(ContractAccountHash, _nodeConfig.ChainId).Result;

        public BlockProducer BlockProducers
        {
            get
            {
                var dict = MinersInfo.Instance.Producers;
                var blockProducers = new BlockProducer();
                foreach (var bp in dict.Values)
                {
                    blockProducers.Nodes.Add(bp["pubkey"]);
                }

                return blockProducers;
            }
        }
        

        public MainChainNode(ITxPoolService poolService, ITransactionManager txManager, IRpcServer rpcServer,
            IProtocolDirector protocolDirector, ILogger logger, INodeConfig nodeConfig, IMiner miner,
            IAccountContextService accountContextService, IBlockVaildationService blockVaildationService,
            IChainContextService chainContextService, IBlockExecutor blockExecutor,
            IChainCreationService chainCreationService, IWorldStateManager worldStateManager, 
            IChainManager chainManager, ISmartContractService smartContractService,
            ITransactionResultService transactionResultService, IBlockManager blockManager)
        {
            _chainCreationService = chainCreationService;
            _chainManager = chainManager;
            _worldStateManager = worldStateManager;
            _smartContractService = smartContractService;
            _transactionResultService = transactionResultService;
            _blockManager = blockManager;
            _poolService = poolService;
            _protocolDirector = protocolDirector;
            _transactionManager = txManager;
            _rpcServer = rpcServer;
            _logger = logger;
            _nodeConfig = nodeConfig;
            _miner = miner;
            _accountContextService = accountContextService;
            _blockVaildationService = blockVaildationService;
            _chainContextService = chainContextService;
            _worldStateManager = worldStateManager;
            _blockExecutor = blockExecutor;
        }

        public bool Start(ECKeyPair nodeKeyPair, bool startRpc, string initdata, byte[] code = null)
        {
            if (_nodeConfig == null)
            {
                _logger?.Log(LogLevel.Error, "No node configuration.");
                return false;
            }
            
            if (_nodeConfig.ChainId?.Value == null || _nodeConfig.ChainId.Value.Length <= 0)
            {
                _logger?.Log(LogLevel.Error, "No chain id.");
                return false;
            }

            try
            {
                bool chainExists = _chainManager.Exists(_nodeConfig.ChainId).Result;
            
                if (!chainExists)
                {
                    // Creation of the chain if it doesn't already exist
                    var smartContractZeroReg = new SmartContractRegistration
                    {
                        Category = 0, 
                        ContractBytes = ByteString.CopyFrom(code),
                        ContractHash = code.CalculateHash()
                    };
                    var res = _chainCreationService.CreateNewChainAsync(_nodeConfig.ChainId, smartContractZeroReg)
                        .Result;
                    _logger.Log(LogLevel.Debug, "Chain Id = \"{0}\"", _nodeConfig.ChainId.Value.ToBase64());
                    _logger.Log(LogLevel.Debug, "Genesis block hash = \"{0}\"", res.GenesisBlockHash.Value.ToBase64());
                    var contractAddress = new Hash(_nodeConfig.ChainId.CalculateHashWith("__SmartContractZero__"))
                        .ToAccount();
                    _logger.Log(LogLevel.Debug, "Genesis contract address = \"{0}\"",
                        contractAddress.ToAccount().Value.ToBase64());

                    amIChainCreater = true;
                }
            }
            catch (Exception e)
            {
                _logger?.Log(LogLevel.Error, "Could not create the chain : " + _nodeConfig.ChainId.Value.ToBase64());
            }
            
            
            if (!string.IsNullOrWhiteSpace(initdata))
            {
                /*if (!InitialDebugSync(initdata).Result)
                {
                    //todo log 
                    return false;
                }*/
            }
            
            _nodeKeyPair = nodeKeyPair;
            
            if (startRpc)
                _rpcServer.Start();
            
            _poolService.Start();
            _protocolDirector.Start();
            
            // todo : avoid circular dependency
            _rpcServer.SetCommandContext(this);
            _protocolDirector.SetCommandContext(this, !_nodeConfig.IsMiner); // If not miner do sync
            
            // akka env 
            /*IActorRef serviceRouter = _sys.ActorOf(LocalServicesProvider.Props(new ServicePack
            {
                ChainContextService = _chainContextService,
                SmartContractService = _smartContractService,
                ResourceDetectionService = new MockResourceUsageDetectionService()
            }));
            IActorRef generalExecutor = _sys.ActorOf(GeneralExecutor.Props(_sys, serviceRouter), "exec");
            generalExecutor.Tell(new RequestAddChainExecutor(_nodeConfig.ChainId));*/
            
            
            var sys = ActorSystem.Create("AElf");
            var workers = new[] {"/user/worker1", "/user/worker2"};
            IActorRef worker1 = sys.ActorOf(Props.Create<Worker>(), "worker1");
            IActorRef worker2 = sys.ActorOf(Props.Create<Worker>(), "worker2");
            IActorRef router = sys.ActorOf(Props.Empty.WithRouter(new TrackedGroup(workers)), "router");

            var servicePack = new ServicePack
            {
                ChainContextService = _chainContextService,
                SmartContractService = _smartContractService,
                ResourceDetectionService = new MockResourceUsageDetectionService()
            };
            worker1.Tell(new LocalSerivcePack(servicePack));
            worker2.Tell(new LocalSerivcePack(servicePack));
            IActorRef requestor = sys.ActorOf(AElf.Kernel.Concurrency.Execution.Requestor.Props(router));
       
            
            var parallelTransactionExecutingService = new ParallelTransactionExecutingService(requestor,
                new Grouper(servicePack.ResourceDetectionService));
            
            
            
            if (_nodeConfig.IsMiner)
            {
                _miner.Start(nodeKeyPair, parallelTransactionExecutingService);
                
                Mine();
                _logger.Log(LogLevel.Debug, "Coinbase = \"{0}\"", _miner.Coinbase.Value.ToStringUtf8());
            }
                  
            
            _logger?.Log(LogLevel.Debug, "AElf node started.");
            
            return true;
        }


        
        
        
        /// <summary>
        /// temple mine to generate fake block data with loop
        /// </summary>
        public void Mine()
        {
            Task.Run(async () =>
            {
                var keypair = new KeyPairGenerator().Generate();
                var txDevp = DeployTxDemo(keypair);
                var b1 = await _miner.Mine();
                await _transactionResultService.GetResultAsync(txDevp.GetHash());
                //Console.WriteLine(result.RetVal.d);
                _logger.Log(LogLevel.Debug, "Genereate block: {0}, with {1} transactions", b1.GetHash(),
                    b1.Body.Transactions.Count);

                var txRes = await _transactionResultService.GetResultAsync(txDevp.GetHash());
                var hash = Hash.Parser.ParseFrom(txRes.RetVal.ToByteArray());
                var txInv = InvokTxDemo(keypair, hash);
                var b2 = await _miner.Mine();
                await _transactionResultService.GetResultAsync(txDevp.GetHash());
                //Console.WriteLine(result.RetVal.d);
                _logger.Log(LogLevel.Debug, "Genereate block: {0}, with {1} transactions", b2.GetHash(),
                    b2.Body.Transactions.Count);
                
                while (true)
                {
                    await Task.Delay(5000);

                    try
                    {
                        while (true)
                        {
                            await Task.Delay(10000); // secs

                            var block = await _miner.Mine();

                            _logger.Log(LogLevel.Debug, "Genereated block: {0}, with {1} transactions", block.GetHash(),
                                block.Body.Transactions.Count);

                            await BroadcastBlock(block);
                        }
                    }
                    catch (Exception e)
                    {
                        _logger.Log(LogLevel.Debug, e);
                    }
                }
            });

        }

        private ITransaction InvokTxDemo(ECKeyPair keyPair, Hash hash)
        {
            ECSigner signer = new ECSigner();
            var account = Hash.Generate().ToAccount();
            var txInv = new Transaction
            {
                From = keyPair.GetAddress(),
                To = hash,
                IncrementId = 1,
                MethodName = "InitializeAsync",
                Params = ByteString.CopyFrom(ParamsPacker.Pack(account, (ulong)101)),
                
                Fee = TxPoolConfig.Default.FeeThreshold + 1
            };
            
            Hash txhash = txInv.GetHash();

            ECSignature signature = signer.Sign(keyPair, txhash.GetHashBytes());
            txInv.P = ByteString.CopyFrom(keyPair.PublicKey.Q.GetEncoded());
            txInv.R = ByteString.CopyFrom(signature.R); 
            txInv.S = ByteString.CopyFrom(signature.S);

            var res = BroadcastTransaction(txInv).Result;
            return txInv;
        }
        
        
        
        private ITransaction DeployTxDemo(ECKeyPair keyPair)
        {
            var ContractName = "AElf.Kernel.Tests.TestContract";
            var contractZeroDllPath = $"../{ContractName}/bin/Debug/netstandard2.0/{ContractName}.dll";
            
            byte[] code = null;
            using (FileStream file = File.OpenRead(System.IO.Path.GetFullPath(contractZeroDllPath)))
            {
                code = file.ReadFully();
            }
            //System.Diagnostics.Debug.WriteLine(ByteString.CopyFrom(code).ToBase64());
            
            ECSigner signer = new ECSigner();
            var txDep = new Transaction
            {
                From = keyPair.GetAddress(),
                To = new Hash(_nodeConfig.ChainId.CalculateHashWith("__SmartContractZero__")).ToAccount(),
                IncrementId = 0,
                MethodName = "DeploySmartContract",
                Params = ByteString.CopyFrom(ParamsPacker.Pack(0, code)),
                
                Fee = TxPoolConfig.Default.FeeThreshold + 1
            };
            
            Hash hash = txDep.GetHash();

            ECSignature signature = signer.Sign(keyPair, hash.GetHashBytes());
            txDep.P = ByteString.CopyFrom(keyPair.PublicKey.Q.GetEncoded());
            txDep.R = ByteString.CopyFrom(signature.R); 
            txDep.S = ByteString.CopyFrom(signature.S);
<<<<<<< HEAD
            var res = BroadcastTransaction(txDep).Result;

=======

            //var res = BroadcastTransaction(txDep).Result;
>>>>>>> b4d9dabd
            return txDep;
        }
        
        /// <summary>
        /// init fake data
        /// </summary>
        /// <param name="initFileName"></param>
        /// <returns></returns>
        private async Task<bool> InitialDebugSync(string initFileName)
        {
            try
            {
                string appFolder = _nodeConfig.DataDir;
                var fullPath = System.IO.Path.Combine(appFolder, "tests", initFileName);

                /*Block b = null;
                using (StreamReader r = new StreamReader(fullPath))
                {
                    string jsonChain = r.ReadToEnd();
                    b = JsonParser.Default.Parse<Block>(jsonChain);
                }*/
                
                using (StreamReader file = File.OpenText(fullPath))
                using (JsonTextReader reader = new JsonTextReader(file))
                {
                    JObject balances = (JObject)JToken.ReadFrom(reader);
                    
                    foreach (var kv in balances)
                    {
                        var address = Convert.FromBase64String(kv.Key);
                        var balance = kv.Value.ToObject<ulong>();
                        
                        await _worldStateManager.OfChain(_nodeConfig.ChainId);
            
                        var accountDataProvider = _worldStateManager.GetAccountDataProvider(address);
                        var dataProvider = accountDataProvider.GetDataProvider();
                        
                        // set balance
                        await dataProvider.SetAsync("Balance".CalculateHash(),
                            new UInt64Value {Value = balance}.ToByteArray());
                        var str = $"Initial balance {balance} in Address \"{kv.Key}\""; 
                        _logger.Log(LogLevel.Debug, "Initial balance {0} in Address \"{1}\"", balance, kv.Key);
                    }
                }
            }
            catch (Exception e)
            {
                ;
                return false;
            }        

            return true;
        }
        
        /// <summary>
        /// get the tx from tx pool or database
        /// </summary>
        /// <param name="txId"></param>
        /// <returns></returns>
        public async Task<ITransaction> GetTransaction(Hash txId)
        {
            if (_poolService.TryGetTx(txId, out var tx))
            {
                return tx;
            }
            return await _transactionManager.GetTransaction(txId);
        }

        /// <summary>
        /// This inserts a transaction into the node. Note that it does
        /// not broadcast it to the network and doesn't add it to the
        /// transaction pool. Essentially it just inserts the transaction
        /// in the database.
        /// </summary>
        /// <param name="tx">The transaction to insert</param>
        /// <returns>The hash of the transaction that was inserted</returns>
        public async Task<IHash> InsertTransaction(Transaction tx)
        {
            return await _transactionManager.AddTransactionAsync(tx);
        }

        
        /// <summary>
        /// This method processes a transaction received from one of the
        /// connected peers.
        /// </summary>
        /// <param name="messagePayload"></param>
        /// <returns></returns>
        public async Task ReceiveTransaction(ByteString messagePayload, bool isFromSend)
        {
            try
            {
                Transaction tx = Transaction.Parser.ParseFrom(messagePayload);
                _logger.Trace("Received Transaction: " + Convert.ToBase64String(tx.GetHash().Value.ToByteArray()));
                
                bool success = await _poolService.AddTxAsync(tx);

                if (!success)
                    return;

                if (isFromSend)
                {
                    _protocolDirector.AddTransaction(tx);
                }
            }
            catch (Exception e)
            {
                _logger.Error(e, "Invalid tx - Could not receive transaction from the network", null);
            }
        }

        /// <summary>
        /// This method requests a specified number of peers from
        /// the node's peer list.
        /// </summary>
        /// <param name="numPeers"></param>
        /// <returns></returns>
        public async Task<List<NodeData>> GetPeers(ushort? numPeers)
        {
            return _protocolDirector.GetPeers(numPeers);
        }

        /// <summary>
        /// return default incrementId for one address
        /// </summary>
        /// <param name="addr"></param>
        /// <returns></returns>
        public async Task<ulong> GetIncrementId(Hash addr)
        {
            try
            {
                var idInDB = (await _accountContextService.GetAccountDataContext(addr, _nodeConfig.ChainId)).IncrementId;
                var idInPool = _poolService.GetIncrementId(addr);

                return Math.Max(idInDB, idInPool);
            }
            catch (Exception e)
            {
                return 0;
            }
        }

        public async Task<Hash> GetLastValidBlockHash()
        {
            var pointer = Path.CalculatePointerForLastBlockHash(_nodeConfig.ChainId);
            return await _worldStateManager.GetDataAsync(pointer);
        }

        /// <summary>
        /// Add a new block received from network by first validating it and then
        /// executing it.
        /// </summary>
        /// <param name="block"></param>
        /// <returns></returns>
        public async Task<BlockExecutionResult> ExecuteAndAddBlock(IBlock block)
        {
            try
            {
                var context = await _chainContextService.GetChainContextAsync(_nodeConfig.ChainId);
                var error = await _blockVaildationService.ValidateBlockAsync(block, context);
                
                if (error != ValidationError.Success)
                {
                    _logger.Trace("Invalid block received from network" + error.ToString());
                    return new BlockExecutionResult(false, error);
                }
            
                bool executed = await _blockExecutor.ExecuteBlock(block);

                return new BlockExecutionResult(executed, error);
                //return new BlockExecutionResult(true, error);
            }
            catch (Exception e)
            {
                _logger.Error(e, "Block synchronzing failed");
                return new BlockExecutionResult(e);
            }
        }
        
        /// <summary>
        /// get missing tx hashes for the block. If an exception occured it return
        /// null. If there's simply no transaction from this block in the pool it
        /// returns an empty list.
        /// </summary>
        /// <param name="block"></param>
        /// <returns></returns>
        public List<Hash> GetMissingTransactions(IBlock block)
        {
            try
            {
                var res = new List<Hash>();
                var txs = block.Body.Transactions;
                foreach (var id in txs)
                {
                    if (!_poolService.TryGetTx(id, out var tx))
                    {
                        res.Add(id);
                    }
                }
                return res;
            }
            catch (Exception e)
            {
                _logger?.Trace("Error while getting missing transactions");
                return null;
            }
        }

        public async Task<ulong> GetCurrentChainHeight()
        {
            IChainContext chainContext = await _chainContextService.GetChainContextAsync(_nodeConfig.ChainId);
            return chainContext.BlockHeight;
        }

        /// <summary>
        /// add tx
        /// </summary>
        /// <param name="tx"></param>
        /// <returns></returns>
        public async Task<bool> AddTransaction(ITransaction tx)
        {
            return await _poolService.AddTxAsync(tx);
        }

<<<<<<< HEAD
        private static int currentIncr = 0;
        
        private Transaction GetFakeTx()
        {
            ECKeyPair keyPair = new KeyPairGenerator().Generate();
            ECSigner signer = new ECSigner();
            var txDep = new Transaction
            {
                From = keyPair.GetAddress(),
                To = new Hash(_nodeConfig.ChainId.CalculateHashWith("__SmartContractZero__")).ToAccount(),
                IncrementId = (ulong)currentIncr++,
            };
            
            Hash hash = txDep.GetHash();

            ECSignature signature = signer.Sign(keyPair, hash.GetHashBytes());
            txDep.P = ByteString.CopyFrom(keyPair.PublicKey.Q.GetEncoded());
            txDep.R = ByteString.CopyFrom(signature.R); 
            txDep.S = ByteString.CopyFrom(signature.S);

            return txDep;
=======
        /// <summary>
        /// temple mine to generate fake block data with loop
        /// </summary>
        public async Task Mine()
        {
            _dPoS = new DPoS(_nodeKeyPair);
            
            await Task.Run(() =>
            {
                //Record the rounds count in local memory
                ulong roundsCount = 0;
                
                //In Value of the BP in one round, will update in every round
                var inValue = Hash.Generate();
                
                //Use this value to make sure every BP produce one block in one timeslot
                ulong latestMinedNormalBlockRoundsCount = 0;
                //Use this value to make sure every EBP produce one block in one timeslot
                ulong latestMinedExtraBlockRoundsCount = 0;

                var dPoSInfo = "";
                
                var intervalSequnce = GetIntervalObservable();
                intervalSequnce.Subscribe
                (
                    async x =>
                    {
                        //Change in value in another round
                        if (roundsCount != await GetActualRoundsCount())
                        {
                            roundsCount = await GetActualRoundsCount();
                            
                            //Update the In Value
                            inValue = Hash.Generate();
                        }

                        #region Try to generate first extra block

                        if (x == 0)
                        {
                            if (!amIChainCreater) 
                                return;

                            await BroadcastTxsForFirstExtraBlock();
                            
                            var firstBlock = await _miner.Mine(); //Which is an extra block
                            _logger.Log(LogLevel.Debug, "Genereate first extra block: {0}, with {1} transactions, able to mine in {2}", firstBlock.GetHash(),
                                firstBlock.Body.Transactions.Count, DateTime.UtcNow.ToString("u"));

                            return;
                        }

                        #endregion
  
                        #region Log the DPoS info

                        // ReSharper disable once InconsistentNaming
                        var currentDPoSInfo = await GetDPoSInfo();
                        if (dPoSInfo != currentDPoSInfo)
                        {
                            dPoSInfo = currentDPoSInfo;
                            _logger.Log(LogLevel.Debug, dPoSInfo);
                        }
                        
                        #endregion
                        
                        #region Try to mine normal block

                        if (latestMinedNormalBlockRoundsCount != roundsCount)
                        {
                            if (await CheckAbleToMineNormalBlock())
                            {
                                var signature = Hash.Default;
                                if (roundsCount > 1)
                                {
                                    signature = await CalculateSignature(inValue);
                                }

                                // out = hash(in)
                                Hash outValue = inValue.CalculateHash();

                                await BroadcastTxsForNormalBlock(roundsCount, outValue, signature);

                                var block = await _miner.Mine();

                                #region Do the log

                                var tcGetOut = new TransactionContext
                                {
                                    Transaction =
                                        _dPoS.GetOutValueOfMeTx(await GetIncrementId(_nodeKeyPair.GetAddress()),
                                            ContractAccountHash, roundsCount)
                                };
                                Executive.SetTransactionContext(tcGetOut).Apply(true).Wait();
                                
                                var tcGetSignature = new TransactionContext
                                {
                                    Transaction =
                                        _dPoS.GetSignatureValueOfMeTx(await GetIncrementId(_nodeKeyPair.GetAddress()),
                                            ContractAccountHash, roundsCount)
                                };
                                Executive.SetTransactionContext(tcGetSignature).Apply(true).Wait();
                                
                                latestMinedNormalBlockRoundsCount = roundsCount;
                                _logger.Log(LogLevel.Debug,
                                    "Genereate block: {0}, with {1} transactions, able to mine in {2}\n Published out value: {3}\n signature: {4}",
                                    block.GetHash(), block.Body.Transactions.Count, DateTime.UtcNow.ToString("u"),
                                    Hash.Parser.ParseFrom(tcGetOut.Trace.RetVal), 
                                    Hash.Parser.ParseFrom(tcGetSignature.Trace.RetVal));

                                #endregion
                                
                                return;
                            }
                        }

                        #endregion

                        #region Try to mine extra block

                        if (latestMinedExtraBlockRoundsCount != roundsCount)
                        {
                            if (await CheckIsTimeToMineExtraBlock())
                            {
                                var incrementId = await GetIncrementId(_nodeKeyPair.GetAddress());

                                //Try to publish in value (every BP can do this)
                                await BroadcastTransaction(_dPoS.GetTryToPublishInValueTx(
                                    incrementId, ContractAccountHash, inValue));

                                latestMinedExtraBlockRoundsCount = roundsCount;

                                if (await CheckAbleToMineExtraBlock())
                                {
                                    await BroadcastTxsForExtraBlock(incrementId + 1);

                                    var extraBlock = await _miner.Mine(); //Which is an extra block
                                                                        
                                    _logger.Log(LogLevel.Debug,
                                        "Genereate extra block: {0}, with {1} transactions, able to mine in {2}",
                                        extraBlock.GetHash(), extraBlock.Body.Transactions.Count,
                                        DateTime.UtcNow.ToString("u"));
                                    return;
                                }
                            }
                        }
                        
                        #endregion

                        // If this node doesn't produce any block this interval.
                        _logger.Log(LogLevel.Trace, "Find myself unable to mine in {0}", DateTime.UtcNow.ToString("u"));
                    }
                );
            });
>>>>>>> b4d9dabd
        }

        

        public async Task<bool> BroadcastBlock(IBlock block)
        {
            try
            {
                await _protocolDirector.BroadcastBlock(block as Block);
            }
            catch (Exception e)
            {
                Console.WriteLine(e);
            }
            
            _logger.Trace("Broadcasted block to peers:");
            
            return true;
            
        }
        
        /// <summary>
        /// Broadcasts a transaction to the network. This method
        /// also places it in the transaction pool.
        /// </summary>
        /// <param name="tx">The tx to broadcast</param>
        public async Task<bool> BroadcastTransaction(ITransaction tx)
        {
            bool res;
            
            try
            {
                res = await _poolService.AddTxAsync(tx);
            }
            catch (Exception e)
            {
                _logger.Trace("Pool insertion failed: " + tx.GetHash().Value.ToBase64());
                return false;
            }

            if (res)
            {
                try
                {
                    await _protocolDirector.BroadcastTransaction(tx);
                }
                catch (Exception e)
                {
                    Console.WriteLine(e);
                }
                
                _logger.Trace("Broadcasted transaction to peers: " + tx.GetTransactionInfo());
                return true;
            }
            
            _logger.Trace("Broadcasting transaction failed: { txid: " + tx.GetHash().Value.ToBase64() + " }");
            return false;
        }

        public async Task<Block> GetBlockAtHeight(int height)
        {
            return await _blockManager.GetBlockByHeight(_nodeConfig.ChainId, (ulong)height);
        }

        /// <summary>
        /// return transaction execution result
        /// </summary>
        /// <param name="txHash"></param>
        /// <returns></returns>
        public async Task<TransactionResult> GetTransactionResult(Hash txHash)
        {
            var res = await _transactionResultService.GetResultAsync(txHash);
            return res;
        }

        private async Task BroadcastTxsForFirstExtraBlock()
        {
            var txsForGenesisBlock = _dPoS.GetTxsForGenesisBlock(
                await GetIncrementId(_nodeKeyPair.GetAddress()), BlockProducers, ContractAccountHash
            );
            
            foreach (var tx in txsForGenesisBlock)
            {
                await BroadcastTransaction(tx);
            }
        }

        private async Task BroadcastTxsForNormalBlock(ulong roundsCount, Hash outValue, Hash signature)
        {
            var txForNormalBlock = _dPoS.GetTxsForNormalBlock(
                await GetIncrementId(_nodeKeyPair.GetAddress()), ContractAccountHash, roundsCount,
                outValue, signature);
            foreach (var tx in txForNormalBlock)
            {
                await BroadcastTransaction(tx);
            }
        }

        private async Task BroadcastTxsForExtraBlock(ulong incrementId)
        {
            var txForExtraBlock = _dPoS.GetTxsForExtraBlock(
                incrementId, ContractAccountHash);
            foreach (var tx in txForExtraBlock)
            {
                await BroadcastTransaction(tx);
            }
        }

        private async Task<ulong> GetActualRoundsCount()
        {
            var tcGetRoundsCountTx = new TransactionContext
            {
                Transaction = _dPoS.GetRoundsCountTx(await GetIncrementId(_nodeKeyPair.GetAddress()), ContractAccountHash)
            };
            Executive.SetTransactionContext(tcGetRoundsCountTx).Apply(true).Wait();
            
            if (tcGetRoundsCountTx.Trace.StdErr.IsNullOrEmpty())
            {
                return UInt64Value.Parser.ParseFrom(tcGetRoundsCountTx.Trace.RetVal.ToByteArray()).Value;
            }

            return 0;
        }

        // ReSharper disable once InconsistentNaming
        private async Task<string> GetDPoSInfo()
        {
            // ReSharper disable once InconsistentNaming
            var tcGetDPoSInfo = new TransactionContext
            {
                Transaction = _dPoS.GetDPoSInfoToStringTx(await GetIncrementId(_nodeKeyPair.GetAddress()), ContractAccountHash)
            };
            Executive.SetTransactionContext(tcGetDPoSInfo).Apply(true).Wait();

            return StringValue.Parser.ParseFrom(tcGetDPoSInfo.Trace.RetVal.ToByteArray()).Value;
        }
        
        // ReSharper disable once MemberCanBeMadeStatic.Local
        private IObservable<long> GetIntervalObservable()
        {
            return Observable.Interval(TimeSpan.FromMilliseconds(4000));
        }

        private async Task<Hash> CalculateSignature(Hash inValue)
        {
            var tcCalculateSignature = new TransactionContext
            {
                Transaction =
                    _dPoS.GetCalculateSignatureTx(
                        await GetIncrementId(_nodeKeyPair.GetAddress()), ContractAccountHash,
                        inValue)
            };
            Executive.SetTransactionContext(tcCalculateSignature).Apply(true).Wait();
            return Hash.Parser.ParseFrom(tcCalculateSignature.Trace.RetVal.ToByteArray());
        }

        private async Task<bool> CheckAbleToMineNormalBlock()
        {
            var tcAbleToMine = new TransactionContext
            {
                Transaction = _dPoS.GetAbleToMineTx(await GetIncrementId(_nodeKeyPair.GetAddress()),
                    ContractAccountHash)
            };
            Executive.SetTransactionContext(tcAbleToMine).Apply(true).Wait();
                            
            return BoolValue.Parser.ParseFrom(tcAbleToMine.Trace.RetVal).Value;
        }

        private async Task<bool> CheckIsTimeToMineExtraBlock()
        {
            // ReSharper disable once InconsistentNaming
            var tcIsTimeToProduceEB = new TransactionContext
            {
                Transaction =
                    _dPoS.GetIsTimeToProduceExtraBlockTx(
                        await GetIncrementId(_nodeKeyPair.GetAddress()), ContractAccountHash)
            };
            Executive.SetTransactionContext(tcIsTimeToProduceEB).Apply(true).Wait();

            // ReSharper disable once InconsistentNaming
            return BoolValue.Parser.ParseFrom(tcIsTimeToProduceEB.Trace.RetVal).Value;
        }

        private async Task<bool> CheckAbleToMineExtraBlock()
        {
            // ReSharper disable once InconsistentNaming
            var tcAbleToProduceEB = new TransactionContext
            {
                Transaction =
                    _dPoS.GetAbleToProduceExtraBlockTx(
                        // This tx won't be broadcasted
                        await GetIncrementId(_nodeKeyPair.GetAddress()), ContractAccountHash)
            };
            Executive.SetTransactionContext(tcAbleToProduceEB).Apply(true).Wait();

            // ReSharper disable once InconsistentNaming
            return BoolValue.Parser.ParseFrom(tcAbleToProduceEB.Trace.RetVal).Value;
        }
    }
}<|MERGE_RESOLUTION|>--- conflicted
+++ resolved
@@ -9,12 +9,8 @@
 using AElf.Kernel.Concurrency;
 using AElf.Kernel.Concurrency.Execution;
 using AElf.Kernel.Concurrency.Execution.Messages;
-<<<<<<< HEAD
 using AElf.Kernel.Concurrency.Scheduling;
-=======
 using AElf.Kernel.Consensus;
-using AElf.Kernel.Extensions;
->>>>>>> b4d9dabd
 using AElf.Kernel.Managers;
 using AElf.Kernel.Miner;
 using AElf.Kernel.Node.Config;
@@ -24,7 +20,6 @@
 using AElf.Kernel.Services;
 using AElf.Kernel.TxMemPool;
 using AElf.Network.Data;
-using AElf.Types.CSharp;
 using Akka.Actor;
 using Google.Protobuf;
 using Google.Protobuf.WellKnownTypes;
@@ -40,11 +35,7 @@
     public class MainChainNode : IAElfNode
     {
         private ECKeyPair _nodeKeyPair;
-<<<<<<< HEAD
         private ActorSystem _sys = ActorSystem.Create("AElf");
-=======
-        private ActorSystem _sys;
->>>>>>> b4d9dabd
         private readonly IBlockManager _blockManager;
         private readonly ITxPoolService _poolService;
         private readonly ITransactionManager _transactionManager;
@@ -215,7 +206,7 @@
             var parallelTransactionExecutingService = new ParallelTransactionExecutingService(requestor,
                 new Grouper(servicePack.ResourceDetectionService));
             
-            
+            _blockExecutor.Start(parallelTransactionExecutingService);
             
             if (_nodeConfig.IsMiner)
             {
@@ -232,89 +223,7 @@
         }
 
 
-        
-        
-        
-        /// <summary>
-        /// temple mine to generate fake block data with loop
-        /// </summary>
-        public void Mine()
-        {
-            Task.Run(async () =>
-            {
-                var keypair = new KeyPairGenerator().Generate();
-                var txDevp = DeployTxDemo(keypair);
-                var b1 = await _miner.Mine();
-                await _transactionResultService.GetResultAsync(txDevp.GetHash());
-                //Console.WriteLine(result.RetVal.d);
-                _logger.Log(LogLevel.Debug, "Genereate block: {0}, with {1} transactions", b1.GetHash(),
-                    b1.Body.Transactions.Count);
-
-                var txRes = await _transactionResultService.GetResultAsync(txDevp.GetHash());
-                var hash = Hash.Parser.ParseFrom(txRes.RetVal.ToByteArray());
-                var txInv = InvokTxDemo(keypair, hash);
-                var b2 = await _miner.Mine();
-                await _transactionResultService.GetResultAsync(txDevp.GetHash());
-                //Console.WriteLine(result.RetVal.d);
-                _logger.Log(LogLevel.Debug, "Genereate block: {0}, with {1} transactions", b2.GetHash(),
-                    b2.Body.Transactions.Count);
-                
-                while (true)
-                {
-                    await Task.Delay(5000);
-
-                    try
-                    {
-                        while (true)
-                        {
-                            await Task.Delay(10000); // secs
-
-                            var block = await _miner.Mine();
-
-                            _logger.Log(LogLevel.Debug, "Genereated block: {0}, with {1} transactions", block.GetHash(),
-                                block.Body.Transactions.Count);
-
-                            await BroadcastBlock(block);
-                        }
-                    }
-                    catch (Exception e)
-                    {
-                        _logger.Log(LogLevel.Debug, e);
-                    }
-                }
-            });
-
-        }
-
-        private ITransaction InvokTxDemo(ECKeyPair keyPair, Hash hash)
-        {
-            ECSigner signer = new ECSigner();
-            var account = Hash.Generate().ToAccount();
-            var txInv = new Transaction
-            {
-                From = keyPair.GetAddress(),
-                To = hash,
-                IncrementId = 1,
-                MethodName = "InitializeAsync",
-                Params = ByteString.CopyFrom(ParamsPacker.Pack(account, (ulong)101)),
-                
-                Fee = TxPoolConfig.Default.FeeThreshold + 1
-            };
-            
-            Hash txhash = txInv.GetHash();
-
-            ECSignature signature = signer.Sign(keyPair, txhash.GetHashBytes());
-            txInv.P = ByteString.CopyFrom(keyPair.PublicKey.Q.GetEncoded());
-            txInv.R = ByteString.CopyFrom(signature.R); 
-            txInv.S = ByteString.CopyFrom(signature.S);
-
-            var res = BroadcastTransaction(txInv).Result;
-            return txInv;
-        }
-        
-        
-        
-        private ITransaction DeployTxDemo(ECKeyPair keyPair)
+        private ITransaction DeployTxDemo()
         {
             var ContractName = "AElf.Kernel.Tests.TestContract";
             var contractZeroDllPath = $"../{ContractName}/bin/Debug/netstandard2.0/{ContractName}.dll";
@@ -325,7 +234,7 @@
                 code = file.ReadFully();
             }
             //System.Diagnostics.Debug.WriteLine(ByteString.CopyFrom(code).ToBase64());
-            
+            ECKeyPair keyPair = new KeyPairGenerator().Generate();
             ECSigner signer = new ECSigner();
             var txDep = new Transaction
             {
@@ -333,7 +242,19 @@
                 To = new Hash(_nodeConfig.ChainId.CalculateHashWith("__SmartContractZero__")).ToAccount(),
                 IncrementId = 0,
                 MethodName = "DeploySmartContract",
-                Params = ByteString.CopyFrom(ParamsPacker.Pack(0, code)),
+                Params = ByteString.CopyFrom(new Parameters()
+                {
+                    Params = {
+                        new Param
+                        {
+                            IntVal = 0
+                        }, 
+                        new Param
+                        {
+                            BytesVal = ByteString.CopyFrom(code)
+                        }
+                    }
+                }.ToByteArray()),
                 
                 Fee = TxPoolConfig.Default.FeeThreshold + 1
             };
@@ -344,21 +265,13 @@
             txDep.P = ByteString.CopyFrom(keyPair.PublicKey.Q.GetEncoded());
             txDep.R = ByteString.CopyFrom(signature.R); 
             txDep.S = ByteString.CopyFrom(signature.S);
-<<<<<<< HEAD
-            var res = BroadcastTransaction(txDep).Result;
-
-=======
 
             //var res = BroadcastTransaction(txDep).Result;
->>>>>>> b4d9dabd
             return txDep;
         }
         
-        /// <summary>
-        /// init fake data
-        /// </summary>
-        /// <param name="initFileName"></param>
-        /// <returns></returns>
+        
+        
         private async Task<bool> InitialDebugSync(string initFileName)
         {
             try
@@ -575,7 +488,7 @@
             return await _poolService.AddTxAsync(tx);
         }
 
-<<<<<<< HEAD
+
         private static int currentIncr = 0;
         
         private Transaction GetFakeTx()
@@ -597,7 +510,9 @@
             txDep.S = ByteString.CopyFrom(signature.S);
 
             return txDep;
-=======
+        }
+
+        
         /// <summary>
         /// temple mine to generate fake block data with loop
         /// </summary>
@@ -654,6 +569,7 @@
   
                         #region Log the DPoS info
 
+                        Console.WriteLine("start logging");
                         // ReSharper disable once InconsistentNaming
                         var currentDPoSInfo = await GetDPoSInfo();
                         if (dPoSInfo != currentDPoSInfo)
@@ -752,10 +668,7 @@
                     }
                 );
             });
->>>>>>> b4d9dabd
-        }
-
-        
+        }
 
         public async Task<bool> BroadcastBlock(IBlock block)
         {
@@ -893,7 +806,7 @@
         // ReSharper disable once MemberCanBeMadeStatic.Local
         private IObservable<long> GetIntervalObservable()
         {
-            return Observable.Interval(TimeSpan.FromMilliseconds(4000));
+            return Observable.Interval(TimeSpan.FromMilliseconds(10000));
         }
 
         private async Task<Hash> CalculateSignature(Hash inValue)
