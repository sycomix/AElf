--- conflicted
+++ resolved
@@ -1,8 +1,10 @@
 using System;
 using System.Collections.Generic;
 using System.IO;
+using System.Linq;
 using System.Reactive.Concurrency;
 using System.Reactive.Linq;
+using System.Reactive.Threading.Tasks;
 using System.Threading;
 using System.Threading.Tasks;
 using AElf.Common.Attributes;
@@ -69,10 +71,13 @@
         
         private const int CheckTime = 3000;
 
-        private int _flag;
-        public bool IsMining { get; private set; }
-
-        public int IsMiningInProcess => _flag;
+        private int _flag = 0;
+        public bool IsMining { get; private set; } = false;
+
+        public int IsMiningInProcess
+        {
+            get { return _flag; }
+        }
 
         public BlockProducer BlockProducers
         {
@@ -89,10 +94,13 @@
             }
         }
 
-        public Hash ChainId => _nodeConfig.ChainId;
-
-
-        public MainChainNode(ITxPoolService txPoolService, ITransactionManager txManager, IRpcServer rpcServer,
+        public Hash ChainId
+        {
+            get => _nodeConfig.ChainId;
+        }
+
+
+        public MainChainNode(ITxPoolService poolService, ITransactionManager txManager, IRpcServer rpcServer,
             IProtocolDirector protocolDirector, ILogger logger, INodeConfig nodeConfig, IMiner miner,
             IAccountContextService accountContextService, IBlockVaildationService blockVaildationService,
             IChainContextService chainContextService, IBlockExecutor blockExecutor,
@@ -108,7 +116,7 @@
             _transactionResultService = transactionResultService;
             _blockManager = blockManager;
             _functionMetadataService = functionMetadataService;
-            _txPoolService = txPoolService;
+            _poolService = poolService;
             _protocolDirector = protocolDirector;
             _transactionManager = txManager;
             _rpcServer = rpcServer;
@@ -181,12 +189,10 @@
             
             _nodeKeyPair = nodeKeyPair;
             
-            
-
             if (startRpc)
                 _rpcServer.Start(rpcHost, rpcPort);
 
-            _txPoolService.Start();
+            _poolService.Start();
             _protocolDirector.Start();
 
             // todo : avoid circular dependency
@@ -212,7 +218,7 @@
                 _miner.Start(nodeKeyPair, grouper);
                 
                 //DoDPos();
-                _logger?.Log(LogLevel.Debug, "Coinbase = \"{0}\"", _miner.Coinbase.ToHex());
+                _logger.Log(LogLevel.Debug, "Coinbase = \"{0}\"", _miner.Coinbase.ToHex());
             }
             
             _logger?.Log(LogLevel.Debug, "AElf node started.");
@@ -276,7 +282,7 @@
         /// <returns></returns>
         public async Task<ITransaction> GetTransaction(Hash txId)
         {
-            if (_txPoolService.TryGetTx(txId, out var tx))
+            if (_poolService.TryGetTx(txId, out var tx))
             {
                 return tx;
             }
@@ -309,15 +315,6 @@
             {
                 Transaction tx = Transaction.Parser.ParseFrom(messagePayload);
                 
-<<<<<<< HEAD
-                TxValidation.TxInsertionAndBroadcastingError success = await _txPoolService.AddTxAsync(tx);
-
-                if (success != TxValidation.TxInsertionAndBroadcastingError.Success)
-                {
-                    _logger.Trace("DID NOT add Transaction to pool: FROM {0} , INCR : {1}, with error {2} ",
-                        tx.GetHash().ToHex(),
-                        tx.IncrementId, success);
-=======
                 TxValidation.TxInsertionAndBroadcastingError success = await _poolService.AddTxAsync(tx);
                 
                 if (isFromSend)
@@ -329,8 +326,7 @@
                 if (success != TxValidation.TxInsertionAndBroadcastingError.Success)
                 {
                     _logger?.Trace("DID NOT add Transaction to pool: FROM {0} , INCR : {1}, with error {2} ", tx.GetHash().ToHex() ,
-                                  tx.IncrementId, success);
->>>>>>> 2d185bed
+                        tx.IncrementId, success);
                     return;
                 }
                 
@@ -430,13 +426,13 @@
 
                 var executed = await _blockExecutor.ExecuteBlock(block);
                 Interlocked.CompareExchange(ref _flag, 0, 1);
-                
+
                 return new BlockExecutionResult(executed, error);
                 //return new BlockExecutionResult(true, error);
             }
             catch (Exception e)
             {
-                _logger?.Error(e, "Block synchronzing failed");
+                _logger.Error(e, "Block synchronzing failed");
                 Interlocked.CompareExchange(ref _flag, 0, 1);
                 return new BlockExecutionResult(e);
             }
@@ -602,9 +598,9 @@
                 return null;
             
             _logger?.Trace($"Mine - Entered mining {res}");
-
+            
             _worldStateDictator.BlockProducerAccountAddress = _nodeKeyPair.GetAddress();
-            
+
             var block =  await _miner.Mine();
             
             int b = Interlocked.CompareExchange(ref _flag, 0, 1);
@@ -627,7 +623,7 @@
             int count = 0;
             count = await _protocolDirector.BroadcastBlock(block as Block);
 
-            var bh = block.GetHash().Value.ToByteArray().ToHex();
+            var bh = block.GetHash().ToHex();
             _logger.Trace($"Broadcasted block \"{bh}\"  to [" +
                           count + $"] peers. Block height: [{block.Header.Index}]");
 
@@ -773,9 +769,7 @@
                                 "Generate first extra block: \"{0}\", with [{1}] transactions",
                                 firstBlock.GetHash().ToHex(),
                                 firstBlock.Body.Transactions.Count);
-
                             _logger?.Debug("---- DPoS checking end");
-
                             return;
                         }
 
