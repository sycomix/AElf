﻿using System;
using System.Collections.Generic;
using System.IO;
using System.Threading.Tasks;
using AElf.Common.Attributes;
using AElf.Common.ByteArrayHelpers;
using AElf.Cryptography;
using AElf.Cryptography.ECDSA;
using AElf.Kernel.BlockValidationFilters;
using AElf.Kernel.Concurrency;
using AElf.Kernel.Concurrency.Execution;
using AElf.Kernel.Concurrency.Execution.Messages;
using AElf.Kernel.Extensions;
using AElf.Kernel.Managers;
using AElf.Kernel.Miner;
using AElf.Kernel.Node.Config;
using AElf.Kernel.Node.Protocol;
using AElf.Kernel.Node.RPC;
using AElf.Kernel.Node.RPC.DTO;
using AElf.Kernel.Services;
using AElf.Kernel.TxMemPool;
using AElf.Network.Data;
using Akka.Actor;
using Google.Protobuf;
using Google.Protobuf.Collections;
using Google.Protobuf.WellKnownTypes;
using Newtonsoft.Json;
using Newtonsoft.Json.Linq;
using NLog;
using NLog.Common;
using ServiceStack;

namespace AElf.Kernel.Node
{
    [LoggerName("Node")]
    public class MainChainNode : IAElfNode
    {   
        private ECKeyPair _nodeKeyPair;
        private ActorSystem _sys ;
        
        private readonly IBlockManager _blockManager;
        private readonly ITxPoolService _poolService;
        private readonly ITransactionManager _transactionManager;
        private readonly IRpcServer _rpcServer;
        private readonly ILogger _logger;
        private readonly IProtocolDirector _protocolDirector;
        private readonly INodeConfig _nodeConfig;
        private readonly IMiner _miner;
        private readonly IAccountContextService _accountContextService;
        private readonly IBlockVaildationService _blockVaildationService;
        private readonly IChainContextService _chainContextService;
        private readonly IChainManager _chainManager;
        private readonly IChainCreationService _chainCreationService;
        private readonly IWorldStateManager _worldStateManager;
        private readonly ISmartContractService _smartContractService;
<<<<<<< HEAD
=======
        private readonly ITransactionResultService _transactionResultService;

>>>>>>> acda9412
        private readonly IBlockExecutor _blockExecutor;

        public MainChainNode(ITxPoolService poolService, ITransactionManager txManager, IRpcServer rpcServer,
            IProtocolDirector protocolDirector, ILogger logger, INodeConfig nodeConfig, IMiner miner,
            IAccountContextService accountContextService, IBlockVaildationService blockVaildationService,
            IChainContextService chainContextService, IBlockExecutor blockExecutor,
            IChainCreationService chainCreationService, IWorldStateManager worldStateManager, 
            IChainManager chainManager, ISmartContractService smartContractService, ActorSystem sys, 
            ITransactionResultService transactionResultService, IBlockManager blockManager)
        {
            _chainCreationService = chainCreationService;
            _chainManager = chainManager;
            _worldStateManager = worldStateManager;
            _smartContractService = smartContractService;
            _sys = sys;
            _transactionResultService = transactionResultService;
            _blockManager = blockManager;
            _poolService = poolService;
            _protocolDirector = protocolDirector;
            _transactionManager = txManager;
            _rpcServer = rpcServer;
            _logger = logger;
            _nodeConfig = nodeConfig;
            _miner = miner;
            _accountContextService = accountContextService;
            _blockVaildationService = blockVaildationService;
            _chainContextService = chainContextService;
            _worldStateManager = worldStateManager;
            _blockExecutor = blockExecutor;
        }

        public bool Start(ECKeyPair nodeKeyPair, bool startRpc, string initdata, byte[] code = null)
        {
            if (_nodeConfig == null)
            {
                _logger?.Log(LogLevel.Error, "No node configuration.");
                return false;
            }
            
            if (_nodeConfig.ChainId?.Value == null || _nodeConfig.ChainId.Value.Length <= 0)
            {
                _logger?.Log(LogLevel.Error, "No chain id.");
                return false;
            }

            try
            {
                bool chainExists = _chainManager.Exists(_nodeConfig.ChainId).Result;
            
                if (!chainExists)
                {
                    // Creation of the chain if it doesn't already exist
                    var smartContractZeroReg = new SmartContractRegistration
                    {
                        Category = 0, 
                        ContractBytes = ByteString.CopyFrom(code),
                        ContractHash = code.CalculateHash()
                    };
                    var res = _chainCreationService.CreateNewChainAsync(_nodeConfig.ChainId, smartContractZeroReg)
                        .Result;
                    _logger.Log(LogLevel.Debug, "Chain Id = \"{0}\"", _nodeConfig.ChainId.Value.ToBase64());
                    _logger.Log(LogLevel.Debug, "Genesis block hash = \"{0}\"", BitConverter.ToString(res.GenesisBlockHash.Value.ToByteArray()).Replace("-",""));
                    var contractAddress = new Hash(_nodeConfig.ChainId.CalculateHashWith("__SmartContractZero__"))
                        .ToAccount();
                    _logger.Log(LogLevel.Debug, "HEX Genesis contract address = \"{0}\"",
                        BitConverter.ToString(contractAddress.ToAccount().Value.ToByteArray()).Replace("-",""));
                    
                    _logger.Log(LogLevel.Debug, "Genesis contract address = \"{0}\"",
                        contractAddress.ToAccount().Value.ToBase64());

                }
            }
            catch (Exception e)
            {
                _logger?.Log(LogLevel.Error, "Could not create the chain : " + _nodeConfig.ChainId.Value.ToBase64());
            }
            
            
            if (!string.IsNullOrWhiteSpace(initdata))
            {
                /*if (!InitialDebugSync(initdata).Result)
                {
                    //todo log 
                    return false;
                }*/
            }
            
            _nodeKeyPair = nodeKeyPair;

            if (startRpc)
                _rpcServer.Start();

            _poolService.Start();
            _protocolDirector.Start();

            // todo : avoid circular dependency
            _rpcServer.SetCommandContext(this);
            _protocolDirector.SetCommandContext(this, !_nodeConfig.IsMiner); // If not miner do sync
            
            if (_nodeConfig.IsMiner)
            {
                // akka env 
                
//                IActorRef serviceRouter = _sys.ActorOf(LocalServicesProvider.Props(new ServicePack
//                {
//                    ChainContextService = _chainContextService,
//                    SmartContractService = _smartContractService,
//                    ResourceDetectionService = new MockResourceUsageDetectionService()
//                }));
//                IActorRef generalExecutor = _sys.ActorOf(GeneralExecutor.Props(_sys, serviceRouter), "exec");
//                generalExecutor.Tell(new RequestAddChainExecutor(_nodeConfig.ChainId));
                
                _miner.Start(nodeKeyPair);
                
                DeployTxDemo();
                
                Mine();
                
                _logger.Log(LogLevel.Debug, "Coinbase = \"{0}\"", _miner.Coinbase.Value.ToStringUtf8());
            }
            
            _logger?.Log(LogLevel.Debug, "AElf node started.");
            
            return true;
<<<<<<< HEAD
=======
        }


        private ITransaction DeployTxDemo()
        {
            var ContractName = "AElf.Kernel.Tests.TestContract";
            var contractZeroDllPath = $"../{ContractName}/bin/Debug/netstandard2.0/{ContractName}.dll";
            
            byte[] code = null;
            using (FileStream file = File.OpenRead(System.IO.Path.GetFullPath(contractZeroDllPath)))
            {
                code = file.ReadFully();
            }
            //System.Diagnostics.Debug.WriteLine(ByteString.CopyFrom(code).ToBase64());
            ECKeyPair keyPair = new KeyPairGenerator().Generate();
            ECSigner signer = new ECSigner();
            var txDep = new Transaction
            {
                From = keyPair.GetAddress(),
                To = new Hash(_nodeConfig.ChainId.CalculateHashWith("__SmartContractZero__")).ToAccount(),
                IncrementId = 0,
                MethodName = "DeploySmartContract",
                Params = ByteString.CopyFrom(new Parameters()
                {
                    Params = {
                        new Param
                        {
                            IntVal = 0
                        }, 
                        new Param
                        {
                            BytesVal = ByteString.CopyFrom(code)
                        }
                    }
                }.ToByteArray()),
                
                Fee = TxPoolConfig.Default.FeeThreshold + 1
            };
            
            Hash hash = txDep.GetHash();

            ECSignature signature = signer.Sign(keyPair, hash.GetHashBytes());
            txDep.P = ByteString.CopyFrom(keyPair.PublicKey.Q.GetEncoded());
            txDep.R = ByteString.CopyFrom(signature.R); 
            txDep.S = ByteString.CopyFrom(signature.S);

            var res = BroadcastTransaction(txDep).Result;
            return txDep;
>>>>>>> acda9412
        }
        
        
        
        private async Task<bool> InitialDebugSync(string initFileName)
        {
            try
            {
                string appFolder = _nodeConfig.DataDir;
                var fullPath = System.IO.Path.Combine(appFolder, "tests", initFileName);

                /*Block b = null;
                using (StreamReader r = new StreamReader(fullPath))
                {
                    string jsonChain = r.ReadToEnd();
                    b = JsonParser.Default.Parse<Block>(jsonChain);
                }*/
                
                using (StreamReader file = File.OpenText(fullPath))
                using (JsonTextReader reader = new JsonTextReader(file))
                {
                    JObject balances = (JObject)JToken.ReadFrom(reader);
                    
                    foreach (var kv in balances)
                    {
                        var address = Convert.FromBase64String(kv.Key);
                        var balance = kv.Value.ToObject<ulong>();
                        
                        await _worldStateManager.OfChain(_nodeConfig.ChainId);
            
                        var accountDataProvider = _worldStateManager.GetAccountDataProvider(address);
                        var dataProvider = accountDataProvider.GetDataProvider();
                        
                        // set balance
                        await dataProvider.SetAsync("Balance".CalculateHash(),
                            new UInt64Value {Value = balance}.ToByteArray());
                        var str = $"Initial balance {balance} in Address \"{kv.Key}\""; 
                        _logger.Log(LogLevel.Debug, "Initial balance {0} in Address \"{1}\"", balance, kv.Key);
                    }
                }
            }
            catch (Exception e)
            {
                return false;
            }

            return true;
        }

        /// <summary>
        /// get the tx from tx pool or database
        /// </summary>
        /// <param name="txId"></param>
        /// <returns></returns>
        public async Task<ITransaction> GetTransaction(Hash txId)
        {
            if (_poolService.TryGetTx(txId, out var tx))
            {
                return tx;
            }

            return await _transactionManager.GetTransaction(txId);
        }

        /// <summary>
        /// This inserts a transaction into the node. Note that it does
        /// not broadcast it to the network and doesn't add it to the
        /// transaction pool. Essentially it just inserts the transaction
        /// in the database.
        /// </summary>
        /// <param name="tx">The transaction to insert</param>
        /// <returns>The hash of the transaction that was inserted</returns>
        public async Task<IHash> InsertTransaction(Transaction tx)
        {
            return await _transactionManager.AddTransactionAsync(tx);
        }
        
        /// <summary>
        /// This method processes a transaction received from one of the
        /// connected peers.
        /// </summary>
        /// <param name="messagePayload"></param>
        /// <returns></returns>
        public async Task ReceiveTransaction(ByteString messagePayload, bool isFromSend)
        {
            try
            {
                Transaction tx = Transaction.Parser.ParseFrom(messagePayload);
                _logger.Trace("Received Transaction: " + JsonFormatter.Default.Format(tx));

                await _poolService.AddTxAsync(tx);

                if (isFromSend)
                {
                    _protocolDirector.AddTransaction(tx);
                }
            }
            catch (Exception e)
            {
                _logger.Error(e, "Invalid tx - Could not receive transaction from the network", null);
            }
        }

        /// <summary>
        /// This method requests a specified number of peers from
        /// the node's peer list.
        /// </summary>
        /// <param name="numPeers"></param>
        /// <returns></returns>
        public async Task<List<NodeData>> GetPeers(ushort? numPeers)
        {
            return _protocolDirector.GetPeers(numPeers);
        }

        /// <summary>
        /// return default incrementId for one address
        /// </summary>
        /// <param name="addr"></param>
        /// <returns></returns>
        public async Task<ulong> GetIncrementId(Hash addr)
        {
            try
            {
                var idInDB = (await _accountContextService.GetAccountDataContext(addr, _nodeConfig.ChainId))
                    .IncrementId;
                var idInPool = _poolService.GetIncrementId(addr);

                return Math.Max(idInDB, idInPool);
            }
            catch (Exception e)
            {
                return 0;
            }
        }

        public async Task<Hash> GetLastValidBlockHash()
        {
            var pointer = Path.CalculatePointerForLastBlockHash(_nodeConfig.ChainId);
            return await _worldStateManager.GetDataAsync(pointer);
        }

        /// <summary>
        /// Add a new block received from network by first validating it and then
        /// executing it.
        /// </summary>
        /// <param name="block"></param>
        /// <returns></returns>
        public async Task<BlockExecutionResult> ExecuteAndAddBlock(IBlock block)
        {
            try
            {
                var context = await _chainContextService.GetChainContextAsync(_nodeConfig.ChainId);
                var error = await _blockVaildationService.ValidateBlockAsync(block, context);

                if (error != ValidationError.Success)
                {
                    _logger.Trace("Invalid block received from network" + error.ToString());
                    return new BlockExecutionResult(false, error);
                }

                bool executed = await _blockExecutor.ExecuteBlock(block);

                return new BlockExecutionResult(executed, error);
            }
            catch (Exception e)
            {
                _logger.Error(e, "Block synchronzing failed");
                return new BlockExecutionResult(e);
            }
        }

        /// <summary>
        /// get missing tx hashes for the block. If an exception occured it return
        /// null. If there's simply no transaction from this block in the pool it
        /// returns an empty list.
        /// </summary>
        /// <param name="block"></param>
        /// <returns></returns>
        public List<Hash> GetMissingTransactions(IBlock block)
        {
            try
            {
                var res = new List<Hash>();
                var txs = block.Body.Transactions;
                foreach (var id in txs)
                {
                    if (!_poolService.TryGetTx(id, out var tx))
                    {
                        res.Add(id);
                    }
                }

                return res;
            }
            catch (Exception e)
            {
                _logger?.Trace("Error while getting missing transactions");
                return null;
            }
        }

        public async Task<ulong> GetCurrentChainHeight()
        {
            IChainContext chainContext = await _chainContextService.GetChainContextAsync(_nodeConfig.ChainId);
            return chainContext.BlockHeight;
        }

        /// <summary>
        /// add tx
        /// </summary>
        /// <param name="tx"></param>
        /// <returns></returns>
        public async Task<bool> AddTransaction(ITransaction tx)
        {
            return await _poolService.AddTxAsync(tx);
        }

        /// <summary>
        /// temple mine to generate fake block data with loop
        /// </summary>
        public void Mine()
        {
            Task.Run(async () =>
            {
                var tx = DeployTxDemo();
                var b = await _miner.Mine();
                var result = await _transactionResultService.GetResultAsync(tx.GetHash());
                //Console.WriteLine(result.RetVal.d);
                _logger.Log(LogLevel.Debug, "Genereate block: {0}, with {1} transactions", b.GetHash(),
                    b.Body.Transactions.Count);
                while (true)
                {
                    await Task.Delay(5000);

                    try
                    {
                        while (true)
                        {
                            await Task.Delay(10000); // secs

                            var block = await _miner.Mine();

                            _logger.Log(LogLevel.Debug, "Genereated block: {0}, with {1} transactions", block.GetHash(),
                                block.Body.Transactions.Count);

                            await BroadcastBlock(block);
                        }
                    }
                    catch (Exception e)
                    {
                        _logger.Log(LogLevel.Debug, e);
                    }
                }
            });

        }

        public async Task<bool> BroadcastBlock(IBlock block)
        {
            try
            {
                await _protocolDirector.BroadcastBlock(block as Block);
            }
            catch (Exception e)
            {
                Console.WriteLine(e);
            }

            _logger.Trace("Broadcasted block to peers:");

            return true;
        }

        public async Task<IMessage> GetContractAbi(Hash address)
        {
            return await _smartContractService.GetAbiAsync(address);
        }

        /// <summary>
        /// Broadcasts a transaction to the network. This method
        /// also places it in the transaction pool.
        /// </summary>
        /// <param name="tx">The tx to broadcast</param>
        public async Task<bool> BroadcastTransaction(ITransaction tx)
        {
            bool res;

            try
            {
                res = await _poolService.AddTxAsync(tx);
            }
            catch (Exception e)
            {
                _logger.Trace("Pool insertion failed: " + tx.GetHash().Value.ToBase64());
                return false;
            }

            if (res)
            {
                try
                {
                    await _protocolDirector.BroadcastTransaction(tx);
                }
                catch (Exception e)
                {
                    Console.WriteLine(e);
                }

                _logger.Trace("Broadcasted transaction to peers: " + tx.GetTransactionInfo());
                return true;
            }

            _logger.Trace("Broadcasting transaction failed: { txid: " + tx.GetHash().Value.ToBase64() + " }");
            return false;
        }

        public async Task<Block> GetBlockAtHeight(int height)
        {
            return await _blockManager.GetBlockByHeight(_nodeConfig.ChainId, (ulong)height);
        }

        /// <summary>
        /// return transaction execution result
        /// </summary>
        /// <param name="txHash"></param>
        /// <returns></returns>
        public async Task<TransactionResult> GetTransactionResult(Hash txHash)
        {
            var res = await _transactionResultService.GetResultAsync(txHash);
            return res;
        }
        
    }
}<|MERGE_RESOLUTION|>--- conflicted
+++ resolved
@@ -53,11 +53,8 @@
         private readonly IChainCreationService _chainCreationService;
         private readonly IWorldStateManager _worldStateManager;
         private readonly ISmartContractService _smartContractService;
-<<<<<<< HEAD
-=======
         private readonly ITransactionResultService _transactionResultService;
 
->>>>>>> acda9412
         private readonly IBlockExecutor _blockExecutor;
 
         public MainChainNode(ITxPoolService poolService, ITransactionManager txManager, IRpcServer rpcServer,
@@ -182,8 +179,6 @@
             _logger?.Log(LogLevel.Debug, "AElf node started.");
             
             return true;
-<<<<<<< HEAD
-=======
         }
 
 
@@ -232,7 +227,6 @@
 
             var res = BroadcastTransaction(txDep).Result;
             return txDep;
->>>>>>> acda9412
         }
         
         
