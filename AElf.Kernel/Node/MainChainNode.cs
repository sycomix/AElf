--- conflicted
+++ resolved
@@ -477,7 +477,7 @@
             
             Hash hash = txDep.GetHash();
 
-            ECSignature signature = signer.Sign(keyPair, hash.GetBytes());
+            ECSignature signature = signer.Sign(keyPair, hash.GetHashBytes());
             txDep.P = ByteString.CopyFrom(keyPair.PublicKey.Q.GetEncoded());
             txDep.R = ByteString.CopyFrom(signature.R); 
             txDep.S = ByteString.CopyFrom(signature.S);
@@ -503,7 +503,7 @@
             
             Hash txhash = txInv.GetHash();
 
-            ECSignature signature = signer.Sign(keyPair, txhash.GetBytes());
+            ECSignature signature = signer.Sign(keyPair, txhash.GetHashBytes());
             txInv.P = ByteString.CopyFrom(keyPair.PublicKey.Q.GetEncoded());
             txInv.R = ByteString.CopyFrom(signature.R); 
             txInv.S = ByteString.CopyFrom(signature.S);
@@ -539,7 +539,7 @@
             
             Hash hash = txDep.GetHash();
 
-            ECSignature signature = signer.Sign(keyPair, hash.GetBytes());
+            ECSignature signature = signer.Sign(keyPair, hash.GetHashBytes());
             txDep.P = ByteString.CopyFrom(keyPair.PublicKey.Q.GetEncoded());
             txDep.R = ByteString.CopyFrom(signature.R); 
             txDep.S = ByteString.CopyFrom(signature.S);
@@ -745,12 +745,7 @@
                                 "Generate first extra block: \"{0}\", with [{1}] transactions",
                                 firstBlock.GetHash().ToHex(),
                                 firstBlock.Body.Transactions.Count);
-<<<<<<< HEAD
-=======
-
                             _logger?.Debug("---- DPoS checking end");
-
->>>>>>> e7ff737a
                             return;
                         }
 
