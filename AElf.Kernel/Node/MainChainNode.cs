using System;
using System.Collections.Generic;
using System.IO;
using System.Linq;
using System.Reactive.Concurrency;
using System.Reactive.Linq;
using System.Reactive.Threading.Tasks;
using System.Threading;
using System.Threading.Tasks;
using AElf.Common.Attributes;
using AElf.Common.ByteArrayHelpers;
using AElf.Cryptography.ECDSA;
using AElf.Kernel.BlockValidationFilters;
using AElf.Kernel.Concurrency;
using AElf.Kernel.Concurrency.Execution;
using AElf.Kernel.Concurrency.Metadata;
using AElf.Kernel.Concurrency.Scheduling;
using AElf.Kernel.Consensus;
using AElf.Kernel.Managers;
using AElf.Kernel.Miner;
using AElf.Kernel.Node.Config;
using AElf.Kernel.Node.Protocol;
using AElf.Kernel.Node.RPC;
using AElf.Kernel.Node.RPC.DTO;
using AElf.Kernel.Services;
using AElf.Kernel.TxMemPool;
using AElf.Network.Data;
using AElf.Types.CSharp;
using Akka.Actor;
using Google.Protobuf;
using Google.Protobuf.WellKnownTypes;
using Newtonsoft.Json;
using Newtonsoft.Json.Linq;
using NLog;
using ServiceStack;

namespace AElf.Kernel.Node
{
    [LoggerName("Node")]
    public class MainChainNode : IAElfNode
    {
        private ECKeyPair _nodeKeyPair;
        private ActorSystem _sys = ActorSystem.Create("AElf");
        private readonly IBlockManager _blockManager;
        private readonly ITxPoolService _poolService;
        private readonly ITransactionManager _transactionManager;
        private readonly IRpcServer _rpcServer;
        private readonly ILogger _logger;
        private readonly IProtocolDirector _protocolDirector;
        private readonly INodeConfig _nodeConfig;
        private readonly IMiner _miner;
        private readonly IAccountContextService _accountContextService;
        private readonly IBlockVaildationService _blockVaildationService;
        private readonly IChainContextService _chainContextService;
        private readonly IChainManager _chainManager;
        private readonly IChainCreationService _chainCreationService;
        private readonly IWorldStateDictator _worldStateDictator;
        private readonly ISmartContractService _smartContractService;
        private readonly ITransactionResultService _transactionResultService;
        private readonly IFunctionMetadataService _functionMetadataService;

        private readonly IBlockExecutor _blockExecutor;

        private DPoS _dPoS;

        public Hash ContractAccountHash =>
            _chainCreationService.GenesisContractHash(_nodeConfig.ChainId);

        public IExecutive Executive =>
            _smartContractService.GetExecutiveAsync(ContractAccountHash, _nodeConfig.ChainId).Result;
        
        private const int CheckTime = 3000;

        private int _flag = 0;
        public bool IsMining { get; private set; } = false;

        public int IsMiningInProcess
        {
            get { return _flag; }
        }

        public BlockProducer BlockProducers
        {
            get
            {
                var dict = MinersInfo.Instance.Producers;
                var blockProducers = new BlockProducer();
                foreach (var bp in dict.Values)
                {
                    blockProducers.Nodes.Add(
                        ByteArrayHelpers.FromHexString(bp["address"]).ToHex()
                    );
                }

                return blockProducers;
            }
        }

        public Hash ChainId
        {
            get => _nodeConfig.ChainId;
        }


        public MainChainNode(ITxPoolService poolService, ITransactionManager txManager, IRpcServer rpcServer,
            IProtocolDirector protocolDirector, ILogger logger, INodeConfig nodeConfig, IMiner miner,
            IAccountContextService accountContextService, IBlockVaildationService blockVaildationService,
            IChainContextService chainContextService, IBlockExecutor blockExecutor,
            IChainCreationService chainCreationService, IWorldStateDictator worldStateDictator, 
            IChainManager chainManager, ISmartContractService smartContractService,
            ITransactionResultService transactionResultService, IBlockManager blockManager, 
            IFunctionMetadataService functionMetadataService)
        {
            _chainCreationService = chainCreationService;
            _chainManager = chainManager;
            _worldStateDictator = worldStateDictator;
            _smartContractService = smartContractService;
            _transactionResultService = transactionResultService;
            _blockManager = blockManager;
            _functionMetadataService = functionMetadataService;
            _poolService = poolService;
            _protocolDirector = protocolDirector;
            _transactionManager = txManager;
            _rpcServer = rpcServer;
            _logger = logger;
            _nodeConfig = nodeConfig;
            _miner = miner;
            _accountContextService = accountContextService;
            _blockVaildationService = blockVaildationService;
            _chainContextService = chainContextService;
            _worldStateDictator = worldStateDictator;
            _blockExecutor = blockExecutor;
        }

        public bool Start(ECKeyPair nodeKeyPair, bool startRpc, int rpcPort, string rpcHost, string initData, byte[] code)
        {
            if (_nodeConfig == null)
            {
                _logger?.Log(LogLevel.Error, "No node configuration.");
                return false;
            }
            
            if (_nodeConfig.ChainId?.Value == null || _nodeConfig.ChainId.Value.Length <= 0)
            {
                _logger?.Log(LogLevel.Error, "No chain id.");
                return false;
            }

            try
            {
                bool chainExists = _chainManager.Exists(_nodeConfig.ChainId).Result;
            
                if (!chainExists)
                {
                    // Creation of the chain if it doesn't already exist
                    var smartContractZeroReg = new SmartContractRegistration
                    {
                        Category = 0, 
                        ContractBytes = ByteString.CopyFrom(code),
                        ContractHash = code.CalculateHash()
                    };
                    var res = _chainCreationService.CreateNewChainAsync(_nodeConfig.ChainId, smartContractZeroReg)
                        .Result;
                    
                    _logger.Log(LogLevel.Debug, "Chain Id = \"{0}\"", _nodeConfig.ChainId.ToHex());
                    _logger.Log(LogLevel.Debug, "Genesis block hash = \"{0}\"", res.GenesisBlockHash.ToHex());
                    var contractAddress = GetGenesisContractHash();
                    _logger.Log(LogLevel.Debug, "HEX Genesis contract address = \"{0}\"",
                        contractAddress.ToAccount().ToHex());
                    
                }
            }
            catch (Exception e)
            {
                _logger?.Log(LogLevel.Error,
                    "Could not create the chain : " + _nodeConfig.ChainId.ToHex());
            }
            
            
            if (!string.IsNullOrWhiteSpace(initData))
            {
                /*if (!InitialDebugSync(initdata).Result)
                {
                    //todo log 
                    return false;
                }*/
            }
            
            // set world state
            _worldStateDictator.SetChainId(_nodeConfig.ChainId);
            
            _nodeKeyPair = nodeKeyPair;
            
            if (startRpc)
                _rpcServer.Start(rpcHost, rpcPort);

            _poolService.Start();
            _protocolDirector.Start();

            // todo : avoid circular dependency
            _rpcServer.SetCommandContext(this);
            _protocolDirector.SetCommandContext(this, true); // If not miner do sync
            
            // akka env 
            

            var servicePack = new ServicePack
            {
                ChainContextService = _chainContextService,
                SmartContractService = _smartContractService,
                ResourceDetectionService = new ResourceUsageDetectionService(_functionMetadataService),
                WorldStateDictator = _worldStateDictator
            };
            
            var grouper = new Grouper(servicePack.ResourceDetectionService, _logger);
            _blockExecutor.Start(grouper);
            
            if (_nodeConfig.IsMiner)
            {
                _miner.Start(nodeKeyPair, grouper);
                
                //DoDPos();
                _logger.Log(LogLevel.Debug, "Coinbase = \"{0}\"", _miner.Coinbase.ToHex());
            }
            
            _logger?.Log(LogLevel.Debug, "AElf node started.");
            
            return true;
        }


        public bool IsMiner()
        {
            return _nodeConfig.IsMiner;
        }
        
        private async Task<bool> InitialDebugSync(string initFileName)
        {
            try
            {
                string appFolder = _nodeConfig.DataDir;
                var fullPath = System.IO.Path.Combine(appFolder, "tests", initFileName);

                /*Block b = null;
                using (StreamReader r = new StreamReader(fullPath))
                {
                    string jsonChain = r.ReadToEnd();
                    b = JsonParser.Default.Parse<Block>(jsonChain);
                }*/
                
                using (StreamReader file = File.OpenText(fullPath))
                using (JsonTextReader reader = new JsonTextReader(file))
                {
                    JObject balances = (JObject)JToken.ReadFrom(reader);
                    
                    foreach (var kv in balances)
                    {
                        var address = ByteArrayHelpers.FromHexString(kv.Key);
                        var balance = kv.Value.ToObject<ulong>();
                        
                        var accountDataProvider = await _worldStateDictator.GetAccountDataProvider(address);
                        var dataProvider = accountDataProvider.GetDataProvider();
                        
                        // set balance
                        await dataProvider.SetAsync("Balance".CalculateHash(),
                            new UInt64Value {Value = balance}.ToByteArray());
                        var str = $"Initial balance {balance} in Address \"{kv.Key}\""; 
                        _logger.Log(LogLevel.Debug, "Initial balance {0} in Address \"{1}\"", balance, kv.Key);
                    }
                }
            }
            catch (Exception e)
            {
                return false;
            }

            return true;
        }

        /// <summary>
        /// get the tx from tx pool or database
        /// </summary>
        /// <param name="txId"></param>
        /// <returns></returns>
        public async Task<ITransaction> GetTransaction(Hash txId)
        {
            if (_poolService.TryGetTx(txId, out var tx))
            {
                return tx;
            }

            return await _transactionManager.GetTransaction(txId);
        }

        /// <summary>
        /// This inserts a transaction into the node. Note that it does
        /// not broadcast it to the network and doesn't add it to the
        /// transaction pool. Essentially it just inserts the transaction
        /// in the database.
        /// </summary>
        /// <param name="tx">The transaction to insert</param>
        /// <returns>The hash of the transaction that was inserted</returns>
        public async Task<IHash> InsertTransaction(Transaction tx)
        {
            return await _transactionManager.AddTransactionAsync(tx);
        }
        
        /// <summary>
        /// This method processes a transaction received from one of the
        /// connected peers.
        /// </summary>
        /// <param name="messagePayload"></param>
        /// <returns></returns>
        public async Task ReceiveTransaction(ByteString messagePayload, bool isFromSend)
        {
            try
            {
                Transaction tx = Transaction.Parser.ParseFrom(messagePayload);
                
                TxValidation.TxInsertionAndBroadcastingError success = await _poolService.AddTxAsync(tx);

                if (success != TxValidation.TxInsertionAndBroadcastingError.Success)
                {
<<<<<<< HEAD
                    _logger.Trace("DID NOT add Transaction to pool: FROM, " + tx.From.ToHex() + ", INCR : " + tx.IncrementId);
=======
                    _logger.Trace("DID NOT add Transaction to pool: FROM, " + tx.GetHash().Value.ToByteArray().ToHex() + ", INCR : " + tx.IncrementId);
>>>>>>> e8abea2f
                    return;
                }

                if (isFromSend)
                {
<<<<<<< HEAD
                    _logger.Trace("Received Transaction: " + "FROM, " + tx.From.ToHex() + ", INCR : " + tx.IncrementId);
=======
                    _logger.Trace("Received Transaction: " + "FROM, " + tx.GetHash().Value.ToByteArray().ToHex() + ", INCR : " + tx.IncrementId);
>>>>>>> e8abea2f
                    _protocolDirector.AddTransaction(tx);
                }
                
                _logger?.Trace("Successfully added tx : " + tx.GetHash().Value.ToByteArray().ToHex());
            }
            catch (Exception e)
            {
                _logger?.Error(e, "Invalid tx - Could not receive transaction from the network", null);
            }
        }

        /// <summary>
        /// This method requests a specified number of peers from
        /// the node's peer list.
        /// </summary>
        /// <param name="numPeers"></param>
        /// <returns></returns>
        public async Task<List<NodeData>> GetPeers(ushort? numPeers)
        {
            return _protocolDirector.GetPeers(numPeers);
        }

        /// <summary>
        /// return default incrementId for one address
        /// </summary>
        /// <param name="addr"></param>
        /// <returns></returns>
        public async Task<ulong> GetIncrementId(Hash addr)
        {
            try
            {
                var idInDB = (await _accountContextService.GetAccountDataContext(addr, _nodeConfig.ChainId))
                    .IncrementId;
                var idInPool = _poolService.GetIncrementId(addr);

                return Math.Max(idInDB, idInPool);
            }
            catch (Exception e)
            {
                return 0;
            }
        }

        public async Task<Hash> GetLastValidBlockHash()
        {
            var pointer = Path.CalculatePointerForLastBlockHash(_nodeConfig.ChainId);
            return await _worldStateDictator.GetDataAsync(pointer);
        }

        /// <summary>
        /// Add a new block received from network by first validating it and then
        /// executing it.
        /// </summary>
        /// <param name="block"></param>
        /// <returns></returns>
        public async Task<BlockExecutionResult> ExecuteAndAddBlock(IBlock block)
        {
            try
            {
                int res = Interlocked.CompareExchange(ref _flag, 1, 0);
                
                if (res == 1)
                    return new BlockExecutionResult(false, ValidationError.Mining);
                
                var context = await _chainContextService.GetChainContextAsync(_nodeConfig.ChainId);
                var error = await _blockVaildationService.ValidateBlockAsync(block, context, _nodeKeyPair);
                
                if (error != ValidationError.Success)
                {
                    Interlocked.CompareExchange(ref _flag, 0, 1);
                    _logger.Trace("Invalid block received from network: " + error.ToString());
                    return new BlockExecutionResult(false, error);
                }

                bool executed = await _blockExecutor.ExecuteBlock(block);
                Interlocked.CompareExchange(ref _flag, 0, 1);
                
                return new BlockExecutionResult(executed, error);
                //return new BlockExecutionResult(true, error);
            }
            catch (Exception e)
            {
                _logger.Error(e, "Block synchronzing failed");
                Interlocked.CompareExchange(ref _flag, 0, 1);
                return new BlockExecutionResult(e);
            }
        }

        /// <summary>
        /// get missing tx hashes for the block. If an exception occured it return
        /// null. If there's simply no transaction from this block in the pool it
        /// returns an empty list.
        /// </summary>
        /// <param name="block"></param>
        /// <returns></returns>
        public List<Hash> GetMissingTransactions(IBlock block)
        {
            try
            {
                var res = new List<Hash>();
                var txs = block.Body.Transactions;
                foreach (var id in txs)
                {
                    if (!_poolService.TryGetTx(id, out var tx))
                    {
                        res.Add(id);
                    }
                }

                return res;
            }
            catch (Exception e)
            {
                _logger?.Trace("Error while getting missing transactions");
                return null;
            }
        }

        public async Task<ulong> GetCurrentChainHeight()
        {
            IChainContext chainContext = await _chainContextService.GetChainContextAsync(_nodeConfig.ChainId);
            return chainContext.BlockHeight;
        }

        /// <summary>
        /// add tx
        /// </summary>
        /// <param name="tx"></param>
        /// <returns></returns>
        public async Task<TxValidation.TxInsertionAndBroadcastingError> AddTransaction(ITransaction tx)
        {
            return await _poolService.AddTxAsync(tx);
        }
        
        private static int currentIncr = 0;
        
        private Transaction GetFakeTx()
        {
            ECKeyPair keyPair = new KeyPairGenerator().Generate();
            ECSigner signer = new ECSigner();
            var txDep = new Transaction
            {
                From = keyPair.GetAddress(),
                To = GetGenesisContractHash(),
                IncrementId = (ulong)currentIncr++,
            };
            
            Hash hash = txDep.GetHash();

            ECSignature signature = signer.Sign(keyPair, hash.GetBytes());
            txDep.P = ByteString.CopyFrom(keyPair.PublicKey.Q.GetEncoded());
            txDep.R = ByteString.CopyFrom(signature.R); 
            txDep.S = ByteString.CopyFrom(signature.S);

            return txDep;
        }

        
        
        private ITransaction InvokTxDemo(ECKeyPair keyPair, Hash hash, string methodName, byte[] param, ulong index)
        {
            ECSigner signer = new ECSigner();
            var txInv = new Transaction
            {
                From = keyPair.GetAddress(),
                To = hash,
                IncrementId = index,
                MethodName = methodName,
                Params = ByteString.CopyFrom(param),
                
                Fee = TxPoolConfig.Default.FeeThreshold + 1
            };
            
            Hash txhash = txInv.GetHash();

            ECSignature signature = signer.Sign(keyPair, txhash.GetBytes());
            txInv.P = ByteString.CopyFrom(keyPair.PublicKey.Q.GetEncoded());
            txInv.R = ByteString.CopyFrom(signature.R); 
            txInv.S = ByteString.CopyFrom(signature.S);

            var res = BroadcastTransaction(txInv).Result;
            return txInv;
        }
        
        
        
        private ITransaction DeployTxDemo(ECKeyPair keyPair)
        {
            var ContractName = "AElf.Kernel.Tests.TestContract";
            var contractZeroDllPath = $"../{ContractName}/bin/Debug/netstandard2.0/{ContractName}.dll";
            
            byte[] code = null;
            using (FileStream file = File.OpenRead(System.IO.Path.GetFullPath(contractZeroDllPath)))
            {
                code = file.ReadFully();
            }
            
            ECSigner signer = new ECSigner();
            var txDep = new Transaction
            {
                From = keyPair.GetAddress(),
                To = GetGenesisContractHash(),
                IncrementId = 0,
                MethodName = "DeploySmartContract",
                Params = ByteString.CopyFrom(ParamsPacker.Pack(0, code)),
                
                Fee = TxPoolConfig.Default.FeeThreshold + 1
            };
            
            Hash hash = txDep.GetHash();

            ECSignature signature = signer.Sign(keyPair, hash.GetBytes());
            txDep.P = ByteString.CopyFrom(keyPair.PublicKey.Q.GetEncoded());
            txDep.R = ByteString.CopyFrom(signature.R); 
            txDep.S = ByteString.CopyFrom(signature.S);
            var res = BroadcastTransaction(txDep).Result;

            return txDep;
        }
        
        
        public Hash GetGenesisContractHash()
        {
            return _chainCreationService.GenesisContractHash(_nodeConfig.ChainId);
        }
        
        
        /// <summary>
        /// temple mine to generate fake block data with loop
        /// </summary>
        public void DoDPos()
        {
            if (IsMining)
                return;

            IsMining = true;
            
            DoDPoSMining(_nodeConfig.IsMiner);
        }

        public async Task<IBlock> Mine()
        {
            int res = Interlocked.CompareExchange(ref _flag, 1, 0);
            
            if (res == 1)
                return null;
            
            _logger?.Trace($"Mine - Entered mining {res}");
            
            var block =  await _miner.Mine();
            
            int b = Interlocked.CompareExchange(ref _flag, 0, 1);
            
            _logger?.Trace($"Mine - Leaving mining {b}");
            
            return block;

        }

        public async Task<bool> BroadcastBlock(IBlock block)
        {
            if (block == null)
            {
                return false;
            }
            
            int count = 0;
            count = await _protocolDirector.BroadcastBlock(block as Block);

            var bh = block.GetHash().ToHex();
            _logger.Trace($"Broadcasted block \"{bh}\"  to [" +
                          count + $"] peers. Block height: [{block.Header.Index}]");

            return true;
        }

        public async Task<IMessage> GetContractAbi(Hash address)
        {
            return await _smartContractService.GetAbiAsync(address);
        }

        /// <summary>
        /// Broadcasts a transaction to the network. This method
        /// also places it in the transaction pool.
        /// </summary>
        /// <param name="tx">The tx to broadcast</param>
        public async Task<TxValidation.TxInsertionAndBroadcastingError> BroadcastTransaction(ITransaction tx)
        {
            TxValidation.TxInsertionAndBroadcastingError res;

            try
            {
                res = await _poolService.AddTxAsync(tx);
            }
            catch (Exception e)
            {
                _logger.Trace("Transaction insertion failed: {0},\n{1}", e.Message, tx.GetTransactionInfo());
                return TxValidation.TxInsertionAndBroadcastingError.Failed;
            }

            if (res == TxValidation.TxInsertionAndBroadcastingError.Success)
            {
                try
                {
                    await _protocolDirector.BroadcastTransaction(tx);
                }
                catch (Exception e)
                {
                    _logger.Trace("Broadcasting transaction failed: {0},\n{1}", e.Message, tx.GetTransactionInfo());
                    return TxValidation.TxInsertionAndBroadcastingError.BroadCastFailed;
                }

                _logger.Trace("Broadcasted transaction to peers: " + tx.GetTransactionInfo());
                return TxValidation.TxInsertionAndBroadcastingError.Success;
            }

            _logger.Trace("Transaction insertion failed:{0}, [{1}]", res, tx.GetTransactionInfo());
            //await _poolService.RemoveAsync(tx.GetHash());
            return res;
        }

        public async Task<Block> GetBlockAtHeight(int height)
        {
            return await _blockManager.GetBlockByHeight(_nodeConfig.ChainId, (ulong)height);
        }

        /// <summary>
        /// return transaction execution result
        /// </summary>
        /// <param name="txHash"></param>
        /// <returns></returns>
        public async Task<TransactionResult> GetTransactionResult(Hash txHash)
        {
            var res = await _transactionResultService.GetResultAsync(txHash);
            return res;
        }

        #region Private Methods for DPoS

        // ReSharper disable once InconsistentNaming
        private void DoDPoSMining(bool doLogsAboutConsensus = true)
        {
            new EventLoopScheduler().Schedule(() =>
            {
                Console.WriteLine("-- DPoS Mining Has been fired!");
                
                _dPoS = new DPoS(_nodeKeyPair);
                    
                //Record the rounds count in local memory
                ulong roundsCount = 0;
                
                //In Value of the BP in one round, will update in every round
                var inValue = Hash.Generate();
                
                //Use this value to make sure every BP produce one block in one timeslot
                ulong latestMinedNormalBlockRoundsCount = 0;
                //Use thisvalue to make sure every EBP produce one block in one timeslot
                ulong latestMinedExtraBlockRoundsCount = 0;
                //Use this value to make sure every BP try once in one timeslot
                ulong latestTriedToHelpProducingExtraBlockRoundsCount = 0;
                //Use this value to make sure every BP try to publish its in value onece in one timeslot
                ulong lastTryToPublishInValueRoundsCount = 0;

                var dPoSInfo = "";

                var flag = false;
                
                var intervalSequnce = GetIntervalObservable();
                intervalSequnce.Subscribe
                (
                    async x =>
                    {
                        var currentHeightOfThisNode = (long) await _chainManager.GetChainCurrentHeight(ChainId);
                        var currentHeightOfOtherNodes = _protocolDirector.GetLatestIndexOfOtherNode();
                        if (currentHeightOfThisNode < currentHeightOfOtherNodes && currentHeightOfOtherNodes != -1 && !flag)
                        {
                            Console.WriteLine("Current height of me: " + currentHeightOfThisNode);
                            Console.WriteLine("Current height of others: " + currentHeightOfOtherNodes);
                            Console.WriteLine("Having more blocks to sync, so the dpos mining won't start");
                            flag = true;
                            return;
                        }

                        flag = false;
                        
                        var actualRoundsCount = await GetActualRoundsCount();
                        if (roundsCount != actualRoundsCount)
                        {
                            //Update the rounds count
                            roundsCount = actualRoundsCount;

                            //Update the In Value
                            inValue = Hash.Generate();
                        }

                        #region Try to generate first extra block

                        if (x == 0)
                        {
                            if (!_nodeConfig.ConsensusInfoGenerater)
                                return;
                            
                            var dpoSInfo = await ExecuteTxsForFirstExtraBlock();

                            await BroadcastSyncTxForFirstExtraBlock(dpoSInfo);

                            var firstBlock =
                                await Mine(); //Which is the first extra block (which can produce DPoS information)

                            await BroadcastBlock(firstBlock);

                            _logger.Log(LogLevel.Debug,
                                "Generate first extra block: \"{0}\", with [{1}] transactions",
                                firstBlock.GetHash().ToHex(),
                                firstBlock.Body.Transactions.Count);
                            return;
                        }

                        #endregion

                        #region Log DPoS Info

                        if (doLogsAboutConsensus)
                        {
                            // ReSharper disable once InconsistentNaming
                            var currentDPoSInfo = await GetDPoSInfo();
                            if (dPoSInfo != currentDPoSInfo)
                            {
                                dPoSInfo = currentDPoSInfo;
                                _logger.Log(LogLevel.Debug, dPoSInfo);
                            }
                        }

                        #endregion

                        #region Try to mine normal block

                        if (latestMinedNormalBlockRoundsCount != roundsCount)
                        {
                            if (await CheckAbleToMineNormalBlock())
                            {
                                var signature = Hash.Default;
                                if (roundsCount > 1)
                                {
                                    signature = await CalculateSignature(inValue);
                                }

                                // out = hash(in)
                                Hash outValue = inValue.CalculateHash();

                                await BroadcastTxsForNormalBlock(roundsCount, outValue, signature,
                                    await GetIncrementId(_nodeKeyPair.GetAddress()));

                                var block = await Mine();

                                if (!await BroadcastBlock(block))
                                    return;

                                latestMinedNormalBlockRoundsCount = roundsCount;

                                _logger.Log(LogLevel.Debug,
                                    "Generate block: \"{0}\", with [{1}] transactions\n Published out value: {2}\n signature: \"{3}\"",
                                    block.GetHash().Value.ToByteArray().ToHex(), 
                                    block.Body.Transactions.Count,
                                    outValue.Value.ToByteArray().ToHex().Remove(0, 2),
                                    signature.Value.ToByteArray().ToHex().Remove(0, 2));
                                return;
                            }
                        }

                        #endregion

                        #region Try to mine extra block

                        if (await CheckIsTimeToMineExtraBlock())
                        {
                            if (lastTryToPublishInValueRoundsCount != roundsCount)
                            {
                                //Try to publish in value (every BP can do this)
                                await BroadcastTransaction(_dPoS.GetTxToPublishInValueTx(
                                    await GetIncrementId(_nodeKeyPair.GetAddress()), ContractAccountHash, inValue,
                                    new UInt64Value {Value = roundsCount}));

                                lastTryToPublishInValueRoundsCount = roundsCount;

                                return;
                            }

                            if (latestMinedExtraBlockRoundsCount != roundsCount && await CheckAbleToMineExtraBlock())
                            {
                                var incrementId = await GetIncrementId(_nodeKeyPair.GetAddress());

                                var extraBlockResult = await ExecuteTxsForExtraBlock(incrementId);

                                await BroadcastTxsToSyncExtraBlock(incrementId + 1, extraBlockResult.Item1,
                                    extraBlockResult.Item2, extraBlockResult.Item3);

                                var extraBlock = await Mine(); //Which is an extra block

                                if (!await BroadcastBlock(extraBlock))
                                    return;

                                latestMinedExtraBlockRoundsCount = roundsCount;

                                _logger.Log(LogLevel.Debug,
                                    "Generate extra block: {0}, with {1} transactions",
                                    extraBlock.GetHash().Value.ToByteArray().ToHex(), 
                                    extraBlock.Body.Transactions.Count);

                                return;
                            }
                        }

                        #endregion

                        #region Try to help mining extra block

                        if (latestTriedToHelpProducingExtraBlockRoundsCount != roundsCount &&
                            await CheckAbleToHelpMiningExtraBlock())
                        {
                            var incrementId = await GetIncrementId(_nodeKeyPair.GetAddress());

                            var extraBlockResult = await ExecuteTxsForExtraBlock(incrementId);

                            await BroadcastTxsToSyncExtraBlock(incrementId + 1, extraBlockResult.Item1,
                                extraBlockResult.Item2, extraBlockResult.Item3);

                            var extraBlock = await Mine(); //Which is an extra block

                            if (await BroadcastBlock(extraBlock))
                            {
                                latestTriedToHelpProducingExtraBlockRoundsCount = roundsCount;

                                Console.WriteLine("round:" + roundsCount);

                                _logger.Log(LogLevel.Debug,
                                    "Help to generate extra block: {0}, with {1} transactions",
                                    extraBlock.GetHash().Value.ToByteArray().ToHex(),
                                    extraBlock.Body.Transactions.Count);
                            }
                        }

                        #endregion
                    },

                    ex =>
                    {
                        Console.WriteLine("Error occurs to dpos part");
                    },

                    () =>
                    {
                        Console.WriteLine("Complete dpos");
                    }
                );
                
            });
        }
       



        private async Task<DPoSInfo> ExecuteTxsForFirstExtraBlock()
        {
            var txsForFirstExtraBlock = _dPoS.GetTxsForFirstExtraBlock(
                await GetIncrementId(_nodeKeyPair.GetAddress()), BlockProducers, ContractAccountHash
            );

            var dPoSInfo = new DPoSInfo();
            
            foreach (var tx in txsForFirstExtraBlock)
            {
                var tc = new TransactionContext
                {
                    Transaction = tx
                };
                Executive.SetTransactionContext(tc).Apply(true).Wait();
                
                if (tx.MethodName.StartsWith("Generate"))
                {
                    if (!tc.Trace.IsSuccessful())
                    {
                        _logger?.Debug(tc.Trace.StdErr);
                    }

                    dPoSInfo = tc.Trace.RetVal.Data.DeserializeToPbMessage<DPoSInfo>();
                }
            }

            return dPoSInfo;
        }

        private async Task BroadcastSyncTxForFirstExtraBlock(DPoSInfo dPoSInfo)
        {
            var txToSyncFirstExtraBlock = _dPoS.GetTxToSyncFirstExtraBlock(
                await GetIncrementId(_nodeKeyPair.GetAddress()), ContractAccountHash, dPoSInfo, BlockProducers);

            await BroadcastTransaction(txToSyncFirstExtraBlock);
        }

        private async Task BroadcastTxsForNormalBlock(ulong roundsCount, Hash outValue, Hash signature, ulong incrementId)
        {
            var txForNormalBlock = _dPoS.GetTxsForNormalBlock(
                incrementId, ContractAccountHash, roundsCount,
                outValue, signature);
            foreach (var tx in txForNormalBlock)
            {
                await BroadcastTransaction(tx);
            }
        }
        
        private async Task<Tuple<RoundInfo, RoundInfo, StringValue>> ExecuteTxsForExtraBlock(ulong incrementId)
        {
            var txsForNormalBlock = _dPoS.GetTxsForExtraBlock(
                incrementId, ContractAccountHash);
            
            var currentRoundInfo = new RoundInfo();
            var nextRoundInfo = new RoundInfo();
            // ReSharper disable once InconsistentNaming
            var nextEBP = new StringValue();
            
            foreach (var tx in txsForNormalBlock)
            {
                var tc = new TransactionContext
                {
                    Transaction = tx
                };
                Executive.SetTransactionContext(tc).Apply(true).Wait();

                if (!tc.Trace.StdErr.IsNullOrEmpty())
                {
                    continue;
                }
                
                if (tx.MethodName.StartsWith("Supply"))
                {
                    currentRoundInfo = tc.Trace.RetVal.Data.DeserializeToPbMessage<RoundInfo>();
                }
                
                if (tx.MethodName.StartsWith("Generate"))
                {
                    nextRoundInfo =tc.Trace.RetVal.Data.DeserializeToPbMessage<RoundInfo>();
                }

                if (tx.MethodName.StartsWith("Set"))
                {
                    nextEBP = tc.Trace.RetVal.Data.DeserializeToPbMessage<StringValue>();
                }
            }

            return Tuple.Create(currentRoundInfo, nextRoundInfo, nextEBP);
        }

        // ReSharper disable once InconsistentNaming
        private async Task BroadcastTxsToSyncExtraBlock(ulong incrementId,
            RoundInfo currentRoundInfo, RoundInfo nextRoundInfo, StringValue nextEBP)
        {
            var txForExtraBlock = _dPoS.GetTxToSyncExtraBlock(
                incrementId, ContractAccountHash, currentRoundInfo, nextRoundInfo, nextEBP);

            await BroadcastTransaction(txForExtraBlock);
        }

        private async Task<ulong> GetActualRoundsCount()
        {
            var tcGetRoundsCountTx = new TransactionContext
            {
                Transaction = _dPoS.GetRoundsCountTx(await GetIncrementId(_nodeKeyPair.GetAddress()), ContractAccountHash)
            };
            Executive.SetTransactionContext(tcGetRoundsCountTx).Apply(true).Wait();
            
            if (tcGetRoundsCountTx.Trace.StdErr.IsNullOrEmpty())
            {
                return tcGetRoundsCountTx.Trace.RetVal.Data.DeserializeToUInt64();
            }

            return 0;
        }

        // ReSharper disable once InconsistentNaming
        private async Task<string> GetDPoSInfo()
        {
            // ReSharper disable once InconsistentNaming
            var tcGetDPoSInfo = new TransactionContext
            {
                Transaction = _dPoS.GetDPoSInfoToStringTx(await GetIncrementId(_nodeKeyPair.GetAddress()), ContractAccountHash)
            };
            Executive.SetTransactionContext(tcGetDPoSInfo).Apply(true).Wait();

            if (!tcGetDPoSInfo.Trace.StdErr.IsNullOrEmpty())
            {
                return "";
            }
            
            return tcGetDPoSInfo.Trace.RetVal.Data.DeserializeToString() + 
                   "\nCurrent Block Height:" + await _chainManager.GetChainCurrentHeight(ChainId);
        }
        
        // ReSharper disable once MemberCanBeMadeStatic.Local
        private IObservable<long> GetIntervalObservable()
        {
            return Observable.Interval(TimeSpan.FromMilliseconds(CheckTime));
        }

        private async Task<Hash> CalculateSignature(Hash inValue)
        {
            var tcCalculateSignature = new TransactionContext
            {
                Transaction =
                    _dPoS.GetCalculateSignatureTx(
                        await GetIncrementId(_nodeKeyPair.GetAddress()), ContractAccountHash,
                        inValue)
            };
            Executive.SetTransactionContext(tcCalculateSignature).Apply(true).Wait();
            return tcCalculateSignature.Trace.RetVal.Data.DeserializeToPbMessage<Hash>();
        }

        private async Task<bool> CheckAbleToMineNormalBlock()
        {
            var tcAbleToMine = new TransactionContext
            {
                Transaction = _dPoS.GetAbleToMineTx(await GetIncrementId(_nodeKeyPair.GetAddress()),
                    ContractAccountHash)
            };
            Executive.SetTransactionContext(tcAbleToMine).Apply(true).Wait();
                            
            return tcAbleToMine.Trace.RetVal.Data.DeserializeToBool();
        }

        private async Task<bool> CheckAbleToHelpMiningExtraBlock()
        {
            var tcAbleToHelp = new TransactionContext
            {
                Transaction = _dPoS.GetReadyForHelpingProducingExtraBlockTx(await GetIncrementId(_nodeKeyPair.GetAddress()),
                    ContractAccountHash)
            };
            Executive.SetTransactionContext(tcAbleToHelp).Apply(true).Wait();
                            
            return tcAbleToHelp.Trace.RetVal.Data.DeserializeToBool();
        }

        private async Task<bool> CheckIsTimeToMineExtraBlock()
        {
            // ReSharper disable once InconsistentNaming
            var tcIsTimeToProduceEB = new TransactionContext
            {
                Transaction =
                    _dPoS.GetIsTimeToProduceExtraBlockTx(
                        await GetIncrementId(_nodeKeyPair.GetAddress()), ContractAccountHash)
            };
            Executive.SetTransactionContext(tcIsTimeToProduceEB).Apply(true).Wait();

            // ReSharper disable once InconsistentNaming
            return tcIsTimeToProduceEB.Trace.RetVal.Data.DeserializeToBool();
        }

        private async Task<bool> CheckAbleToMineExtraBlock()
        {
            // ReSharper disable once InconsistentNaming
            var tcAbleToProduceEB = new TransactionContext
            {
                Transaction =
                    _dPoS.GetAbleToProduceExtraBlockTx(
                        // This tx won't be broadcasted
                        await GetIncrementId(_nodeKeyPair.GetAddress()), ContractAccountHash)
            };
            Executive.SetTransactionContext(tcAbleToProduceEB).Apply(true).Wait();

            // ReSharper disable once InconsistentNaming
            var res = tcAbleToProduceEB.Trace.RetVal.Data.DeserializeToBool();
            return res;
        }

        
        #endregion
    }
}<|MERGE_RESOLUTION|>--- conflicted
+++ resolved
@@ -321,21 +321,14 @@
 
                 if (success != TxValidation.TxInsertionAndBroadcastingError.Success)
                 {
-<<<<<<< HEAD
-                    _logger.Trace("DID NOT add Transaction to pool: FROM, " + tx.From.ToHex() + ", INCR : " + tx.IncrementId);
-=======
-                    _logger.Trace("DID NOT add Transaction to pool: FROM, " + tx.GetHash().Value.ToByteArray().ToHex() + ", INCR : " + tx.IncrementId);
->>>>>>> e8abea2f
+                    _logger.Trace("DID NOT add Transaction to pool: FROM, " + tx.GetHash().ToHex() + ", INCR : " +
+                                  tx.IncrementId);
                     return;
                 }
 
                 if (isFromSend)
                 {
-<<<<<<< HEAD
-                    _logger.Trace("Received Transaction: " + "FROM, " + tx.From.ToHex() + ", INCR : " + tx.IncrementId);
-=======
-                    _logger.Trace("Received Transaction: " + "FROM, " + tx.GetHash().Value.ToByteArray().ToHex() + ", INCR : " + tx.IncrementId);
->>>>>>> e8abea2f
+                    _logger.Trace("Received Transaction: " + "FROM, " + tx.GetHash().ToHex() + ", INCR : " + tx.IncrementId);
                     _protocolDirector.AddTransaction(tx);
                 }
                 
