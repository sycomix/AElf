﻿using System;
using System.Collections.Generic;
using System.Threading.Tasks;
using AElf.Common.Attributes;
using AElf.Cryptography;
using AElf.Cryptography.ECDSA;
using AElf.Kernel.BlockValidationFilters;
using AElf.Kernel.Managers;
using AElf.Kernel.Miner;
using AElf.Kernel.Node.Config;
using AElf.Kernel.Node.Protocol;
using AElf.Kernel.Node.RPC;
using AElf.Kernel.Node.RPC.DTO;
using AElf.Kernel.Services;
using AElf.Kernel.TxMemPool;
using AElf.Network.Data;
using Google.Protobuf;
using Google.Protobuf.WellKnownTypes;
using NLog;

namespace AElf.Kernel.Node
{
    [LoggerName("Node")]
    public class MainChainNode : IAElfNode
    {
        private ECKeyPair _nodeKeyPair;
        
        private readonly ITxPoolService _poolService;
        private readonly ITransactionManager _transactionManager;
        private readonly IRpcServer _rpcServer;
        private readonly ILogger _logger;
        private readonly IProtocolDirector _protocolDirector;
        private readonly INodeConfig _nodeConfig;
        private readonly IMiner _miner;
        private readonly IAccountContextService _accountContextService;
        private readonly IBlockVaildationService _blockVaildationService;
        private readonly IChainContextService _chainContextService;

        public MainChainNode(ITxPoolService poolService, ITransactionManager txManager, IRpcServer rpcServer, 
            IProtocolDirector protocolDirector, ILogger logger, INodeConfig nodeConfig, IMiner miner, 
            IAccountContextService accountContextService, IBlockVaildationService blockVaildationService, 
            IChainContextService chainContextService)
        {
            _poolService = poolService;
            _protocolDirector = protocolDirector;
            _transactionManager = txManager;
            _rpcServer = rpcServer;
            _logger = logger;
            _nodeConfig = nodeConfig;
            _miner = miner;
            _accountContextService = accountContextService;
            _blockVaildationService = blockVaildationService;
            _chainContextService = chainContextService;
        }

        public void Start(ECKeyPair nodeKeyPair, bool startRpc)
        {
            _nodeKeyPair = nodeKeyPair;
            
            if (startRpc)
                _rpcServer.Start();
            
            _poolService.Start();
            _protocolDirector.Start();
            
            // todo : avoid circular dependency
            _rpcServer.SetCommandContext(this);
            _protocolDirector.SetCommandContext(this);
            
            if(_nodeConfig.IsMiner)
                _miner.Start();    
            
            _logger.Log(LogLevel.Debug, "AElf node started.");
            if (_nodeConfig.IsMiner)
            {
                _logger.Log(LogLevel.Debug, "Chain Id = \"{0}\"", _nodeConfig.ChainId.ToByteString().ToBase64());
                _logger.Log(LogLevel.Debug, "Coinbase = \"{0}\"", _miner.Coinbase.Value.ToStringUtf8());
            }
        }

        /// <summary>
        /// get the tx from tx pool or database
        /// </summary>
        /// <param name="txId"></param>
        /// <returns></returns>
        public async Task<ITransaction> GetTransaction(Hash txId)
        {
            if (_poolService.TryGetTx(txId, out var tx))
            {
                return tx;
            }
            return await _transactionManager.GetTransaction(txId);
        }

        /// <summary>
        /// This inserts a transaction into the node. Note that it does
        /// not broadcast it to the network and doesn't add it to the
        /// transaction pool. Essentially it just inserts the transaction
        /// in the database.
        /// </summary>
        /// <param name="tx">The transaction to insert</param>
        /// <returns>The hash of the transaction that was inserted</returns>
        public async Task<IHash> InsertTransaction(Transaction tx)
        {
            return await _transactionManager.AddTransactionAsync(tx);
        }

        /// <summary>
        /// Broadcasts a transaction to the network. This method
        /// also places it in the transaction pool.
        /// </summary>
        /// <param name="tx">The tx to broadcast</param>
        public async Task<bool> BroadcastTransaction(ITransaction tx)
        {
            bool res = true;
            
            try
            {
                //res = await _poolService.AddTxAsync(tx);
            }
            catch (Exception e)
            {
                _logger.Trace("Pool insertion failed: " + tx.GetHash().Value.ToBase64());
                return false;
            }

            if (res)
            {
                try
                {
                    await _protocolDirector.BroadcastTransaction(tx);
                }
                catch (Exception e)
                {
                    Console.WriteLine(e);
                }
                
                _logger.Trace("Broadcasted transaction to peers: " + tx.GetTransactionInfo());
                return true;
            }
            
            _logger.Trace("Broadcasting transaction failed: { txid: " + tx.GetHash().Value.ToBase64() + " }");
            return false;
        }
        
        /// <summary>
        /// This method processes a transaction received from one of the
        /// connected peers.
        /// </summary>
        /// <param name="messagePayload"></param>
        /// <returns></returns>
        public async Task ReceiveTransaction(ByteString messagePayload)
        {
            try
            {
                Transaction tx = Transaction.Parser.ParseFrom(messagePayload);
                _logger.Trace("Received Transaction: " + JsonFormatter.Default.Format(tx));
                await _poolService.AddTxAsync(tx);
            }
            catch (Exception e)
            {
                _logger.Error(e, "Invalid tx - Could not receive transaction from the network", null);
            }
        }

        /// <summary>
        /// This method requests a specified number of peers from
        /// the node's peer list.
        /// </summary>
        /// <param name="numPeers"></param>
        /// <returns></returns>
        public async Task<List<NodeData>> GetPeers(ushort? numPeers)
        {
            return _protocolDirector.GetPeers(numPeers);
        }

<<<<<<< HEAD
        public async Task<int> GetCurrentIncrementId(string adr)
        {
            return await Task.FromResult(1);
=======
        /// <summary>
        /// return default incrementId for one address
        /// </summary>
        /// <param name="addr"></param>
        /// <returns></returns>
        public async Task<ulong> GetIncrementId(Hash addr)
        {
            var idInDB = (await _accountContextService.GetAccountDataContext(addr, _nodeConfig.ChainId)).IncrementId;
            var idInPool = _poolService.GetIncrementId(addr);

            return Math.Max(idInDB, idInDB);
        }

        /// <summary>
        /// validate a new block received
        /// </summary>
        /// <param name="block"></param>
        /// <returns></returns>
        public async Task<ValidationError> ValidateBlock(IBlock block)
        {
            var context = await _chainContextService.GetChainContextAsync(_nodeConfig.ChainId);
            var error = await _blockVaildationService.ValidateBlockAsync(block, context);
            return error;
        }
        
        /// <summary>
        /// get missing tx hashes for the block
        /// </summary>
        /// <param name="block"></param>
        /// <returns></returns>
        public List<Hash> GetMissingTransactions(IBlock block)
        {
            var res = new List<Hash>();
            var txs = block.Body.Transactions;
            foreach (var id in txs)
            {
                if (!_poolService.TryGetTx(id, out var tx))
                {
                    res.Add(id);
                }
            }
            return res;
        }

        /// <summary>
        /// add tx
        /// </summary>
        /// <param name="tx"></param>
        /// <returns></returns>
        public async Task<bool> AddTransaction(ITransaction tx)
        {
            return await _poolService.AddTxAsync(tx);
>>>>>>> c4668dac
        }
    }
}<|MERGE_RESOLUTION|>--- conflicted
+++ resolved
@@ -174,11 +174,6 @@
             return _protocolDirector.GetPeers(numPeers);
         }
 
-<<<<<<< HEAD
-        public async Task<int> GetCurrentIncrementId(string adr)
-        {
-            return await Task.FromResult(1);
-=======
         /// <summary>
         /// return default incrementId for one address
         /// </summary>
@@ -186,10 +181,17 @@
         /// <returns></returns>
         public async Task<ulong> GetIncrementId(Hash addr)
         {
-            var idInDB = (await _accountContextService.GetAccountDataContext(addr, _nodeConfig.ChainId)).IncrementId;
-            var idInPool = _poolService.GetIncrementId(addr);
-
-            return Math.Max(idInDB, idInDB);
+            try
+            {
+                var idInDB = (await _accountContextService.GetAccountDataContext(addr, _nodeConfig.ChainId)).IncrementId;
+                var idInPool = _poolService.GetIncrementId(addr);
+
+                return Math.Max(idInDB, idInPool);
+            }
+            catch (Exception e)
+            {
+                return 0;
+            }
         }
 
         /// <summary>
@@ -231,7 +233,6 @@
         public async Task<bool> AddTransaction(ITransaction tx)
         {
             return await _poolService.AddTxAsync(tx);
->>>>>>> c4668dac
         }
     }
 }