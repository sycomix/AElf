﻿using System.Collections.Generic;
using AElf.Configuration;
using Newtonsoft.Json;

namespace AElf.Kernel.Node.Config
{
    public class MinersInfo : ConfigBase<MinersInfo>
    {
        [JsonProperty("producers")]
        public Dictionary<string, Dictionary<string, string>> Producers { get; set; }

        public MinersInfo()
        {
            Producers = new Dictionary<string, Dictionary<string, string>>
            {
                {
                    "1", new Dictionary<string, string>
                    {
                        {"address", "0491c7b8074a634a40bbcc30d90b72a4506b"}
                    }
                },
                {
                    "2", new Dictionary<string, string>
                    {
                        {"address", "0439718f8e2342d4bd426b7e88e095a1de18"}
                    }
<<<<<<< HEAD
=======
                },
                {
                    "3", new Dictionary<string, string>
                    {
                        {"address", "0454aec7b9b5720f3266fda0ae21cb4f4274"}
                    }
>>>>>>> 01cc54fd
                }
            };
        }
    }
}
<|MERGE_RESOLUTION|>--- conflicted
+++ resolved
@@ -1,40 +1,37 @@
-﻿using System.Collections.Generic;
-using AElf.Configuration;
-using Newtonsoft.Json;
-
-namespace AElf.Kernel.Node.Config
-{
-    public class MinersInfo : ConfigBase<MinersInfo>
-    {
-        [JsonProperty("producers")]
-        public Dictionary<string, Dictionary<string, string>> Producers { get; set; }
-
-        public MinersInfo()
-        {
-            Producers = new Dictionary<string, Dictionary<string, string>>
-            {
-                {
-                    "1", new Dictionary<string, string>
-                    {
-                        {"address", "0491c7b8074a634a40bbcc30d90b72a4506b"}
-                    }
-                },
-                {
-                    "2", new Dictionary<string, string>
-                    {
-                        {"address", "0439718f8e2342d4bd426b7e88e095a1de18"}
-                    }
-<<<<<<< HEAD
-=======
-                },
-                {
-                    "3", new Dictionary<string, string>
-                    {
-                        {"address", "0454aec7b9b5720f3266fda0ae21cb4f4274"}
-                    }
->>>>>>> 01cc54fd
-                }
-            };
-        }
-    }
-}
+﻿using System.Collections.Generic;
+using AElf.Configuration;
+using Newtonsoft.Json;
+
+namespace AElf.Kernel.Node.Config
+{
+    public class MinersInfo : ConfigBase<MinersInfo>
+    {
+        [JsonProperty("producers")]
+        public Dictionary<string, Dictionary<string, string>> Producers { get; set; }
+
+        public MinersInfo()
+        {
+            Producers = new Dictionary<string, Dictionary<string, string>>
+            {
+                {
+                    "1", new Dictionary<string, string>
+                    {
+                        {"address", "0491c7b8074a634a40bbcc30d90b72a4506b"}
+                    }
+                },
+                {
+                    "2", new Dictionary<string, string>
+                    {
+                        {"address", "0439718f8e2342d4bd426b7e88e095a1de18"}
+                    }
+                },
+                {
+                    "3", new Dictionary<string, string>
+                    {
+                        {"address", "0454aec7b9b5720f3266fda0ae21cb4f4274"}
+                    }
+                }
+            };
+        }
+    }
+}