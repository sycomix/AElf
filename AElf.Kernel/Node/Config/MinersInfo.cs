--- conflicted
+++ resolved
@@ -1,46 +1,40 @@
-﻿using System.Collections.Generic;
-using AElf.Configuration;
-using Newtonsoft.Json;
-
-namespace AElf.Kernel.Node.Config
-{
-    public class MinersInfo : ConfigBase<MinersInfo>
-    {
-        [JsonProperty("producers")]
-        public Dictionary<string, Dictionary<string, string>> Producers { get; set; }
-
-        public MinersInfo()
-        {
-            Producers = new Dictionary<string, Dictionary<string, string>>
-            {
-                {
-                    "1", new Dictionary<string, string>
-                    {
-                        {"coinbase", "GdsgFf\\="},
-<<<<<<< HEAD
-                        {"pubkey", "BJHHuAdKY0pAu8ww2QtypFBr"}
-                    }
-                }/*,
-                {
-                    "2", new Dictionary<string, string>
-                    {
-                        {"coinbase", "KAOFepo=="},
-                        {"pubkey", "BDlxj44jQtS9Qmt+iOCVod4Y"}
-                    }
-                },
-                {
-                    "3", new Dictionary<string, string>
-                    {
-                        {"coinbase", "FfEpvVG!="},
-                        {"pubkey", "BFSux7m1cg8yZv2griHLT0J0"}
-                    }
-                }*/
-=======
-                        {"pubkey", "BH7TrIINjocJl5wdfL11UU8T"}
-                    }
-                }
->>>>>>> 6713647c
-            };
-        }
-    }
+﻿﻿using System.Collections.Generic;
+using AElf.Configuration;
+using Newtonsoft.Json;
+
+namespace AElf.Kernel.Node.Config
+{
+    public class MinersInfo : ConfigBase<MinersInfo>
+    {
+        [JsonProperty("producers")]
+        public Dictionary<string, Dictionary<string, string>> Producers { get; set; }
+
+        public MinersInfo()
+        {
+            Producers = new Dictionary<string, Dictionary<string, string>>
+            {
+                {
+                    "1", new Dictionary<string, string>
+                    {
+                        {"coinbase", "GdsgFf\\="},
+                        {"pubkey", "BJHHuAdKY0pAu8ww2QtypFBr"}
+                    }
+                }/*,
+                {
+                    "2", new Dictionary<string, string>
+                    {
+                        {"coinbase", "KAOFepo=="},
+                        {"pubkey", "BDlxj44jQtS9Qmt+iOCVod4Y"}
+                    }
+                },
+                {
+                    "3", new Dictionary<string, string>
+                    {
+                        {"coinbase", "FfEpvVG!="},
+                        {"pubkey", "BFSux7m1cg8yZv2griHLT0J0"}
+                    }
+                }*/
+            };
+        }
+    }
 }