--- conflicted
+++ resolved
@@ -20,18 +20,7 @@
         private readonly ISmartContractRunnerFactory _smartContractRunnerFactory;
         private readonly IWorldStateManager _worldStateManager;
 
-<<<<<<< HEAD
-        private readonly IAccountContextService _accountContextService;
-
-        
-        private readonly ISerializer<SmartContractRegistration> _serializer;
-
-        public SmartContractZero(ISmartContractRunnerFactory smartContractRunnerFactory,
-            IWorldStateManager worldStateManager, ISerializer<SmartContractRegistration> serializer,
-            IAccountContextService accountContextService)
-=======
         public SmartContractZero(ISmartContractRunnerFactory smartContractRunnerFactory, IWorldStateManager worldStateManager)
->>>>>>> 030c04de
         {
             _smartContractRunnerFactory = smartContractRunnerFactory;
             _worldStateManager = worldStateManager;
@@ -43,22 +32,6 @@
             await _worldStateManager.OfChain(dataProvider.Context.ChainId);
         }
 
-<<<<<<< HEAD
-        public async Task InvokeAsync(SmartContractInvokeContext context)
-        {
-            var type = typeof(SmartContractZero);
-            var member = type.GetMethod(context.MethodName);
-            var p = member.GetParameters()[0]; //first parameters
-
-            ProtobufSerializer serializer = new ProtobufSerializer();
-            var obj = serializer.Deserialize(context.Params.ToByteArray(), p.ParameterType.DeclaringType);
-
-            await (Task) member.Invoke(this, new object[] {context, obj});
-        }
-
-        // Hard coded method in the kernel
-        public async Task RegisterSmartContract(SmartContractInvokeContext context, SmartContractRegistration reg)
-=======
         public async Task<object> InvokeAsync(SmartContractInvokeContext context)
         {
             var type = typeof(SmartContractZero);
@@ -75,24 +48,13 @@
 
         /// <inheritdoc/>
         public async Task<object> RegisterSmartContract(SmartContractRegistration reg)
->>>>>>> 030c04de
         {
             var smartContractMap = _accountDataProvider.GetDataProvider().GetDataProvider(SMART_CONTRACT_MAP_KEY);
-
             //TODO: For now just hard coded to Hash.Zero
             var hash = reg.ContractHash;
             await smartContractMap.SetAsync(hash, reg.Serialize());
             return null;
         }
-<<<<<<< HEAD
-
-        public async Task DeploySmartContract(SmartContractInvokeContext context,
-            SmartContractDeployment smartContractRegister)
-        {
-            var addresses = _accountDataProvider.GetDataProvider().GetDataProvider(SMART_CONTRACT_INSTANCES);
-        }
-
-=======
         
         
         /// <inheritdoc/>
@@ -131,17 +93,12 @@
             return smartContract;
         }
         
->>>>>>> 030c04de
 
         /// <inheritdoc/>
         public async Task<ISmartContract> GetSmartContractAsync(Hash hash)
         {
             if (_smartContracts.ContainsKey(hash))
                 return _smartContracts[hash];
-<<<<<<< HEAD
-
-            // get SmartContractRegistration
-=======
             
             
             // get smart contract deployment info
@@ -156,7 +113,6 @@
             
             /*// get SmartContractRegistration
             var contractHash = deployment.ContractHash;
->>>>>>> 030c04de
             var smartContractMap = _accountDataProvider.GetDataProvider().GetDataProvider(SMART_CONTRACT_MAP_KEY);
             var regData = await smartContractMap.GetAsync(contractHash);
             if (regData == null)
@@ -165,15 +121,6 @@
 
             // get runnner
             var runner = _smartContractRunnerFactory.GetRunner(reg.Category);
-<<<<<<< HEAD
-            var smartContract = await runner.RunAsync(reg);
-
-            var acc = new Account(reg.ContractHash);
-            var dp = _worldStateManager.GetAccountDataProvider(_accountDataProvider.Context.ChainId, acc.GetAddress());
-
-            await smartContract.InitializeAsync(dp);
-
-=======
             
             // get account dataprovider
             var adp = _worldStateManager.GetAccountDataProvider(hash);
@@ -182,7 +129,6 @@
             var smartContract = await runner.RunAsync(reg, deployment, adp);
             
             // cache
->>>>>>> 030c04de
             _smartContracts[hash] = smartContract;
 
             //TODO: _smartContracts should be implemented as a memory cache with expired.*/
