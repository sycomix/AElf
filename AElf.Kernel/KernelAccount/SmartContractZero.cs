using System;
using System.Collections.Generic;
using System.Threading.Tasks;
using AElf.Kernel.Managers;
using AElf.Kernel.Services;
using Google.Protobuf;

namespace AElf.Kernel.KernelAccount
{
    public class SmartContractZero : ISmartContractZero
    {
        private const string SMART_CONTRACT_MAP_KEY = "SmartContractMap";

        private const string SMART_CONTRACT_INSTANCES = "SmartContractInstances";

        private IAccountDataProvider _accountDataProvider;

        private readonly IDictionary<IHash, ISmartContract> _smartContracts =
            new Dictionary<IHash, ISmartContract>();

        private readonly ISmartContractRunnerFactory _smartContractRunnerFactory;

        private readonly IWorldStateManager _worldStateManager;

        private readonly IAccountContextService _accountContextService;
<<<<<<< HEAD

        private ISerializer<SmartContractRegistration> _serializer;
=======
        
        private readonly ISerializer<SmartContractRegistration> _serializer;
>>>>>>> d51c520f

        public SmartContractZero(ISmartContractRunnerFactory smartContractRunnerFactory,
            IWorldStateManager worldStateManager, ISerializer<SmartContractRegistration> serializer,
            IAccountContextService accountContextService)
        {
            _smartContractRunnerFactory = smartContractRunnerFactory;
            _worldStateManager = worldStateManager;
            _serializer = serializer;
            _accountContextService = accountContextService;
        }

        public async Task InitializeAsync(IAccountDataProvider dataProvider)
        {
            _accountDataProvider = dataProvider;
            await Task.CompletedTask;
        }

        public async Task InvokeAsync(SmartContractInvokeContext context)
        {
            var type = typeof(SmartContractZero);
            var member = type.GetMethod(context.MethodName);
            var p = member.GetParameters()[0]; //first parameters

            ProtobufSerializer serializer = new ProtobufSerializer();
            var obj = serializer.Deserialize(context.Params.ToByteArray(), p.ParameterType.DeclaringType);

            await (Task) member.Invoke(this, new object[] {context, obj});
        }

        // Hard coded method in the kernel
        public async Task RegisterSmartContract(SmartContractInvokeContext context, SmartContractRegistration reg)
        {
            var smartContractMap = _accountDataProvider.GetDataProvider().GetDataProvider(SMART_CONTRACT_MAP_KEY);
<<<<<<< HEAD
            await smartContractMap.SetAsync(
                reg.ContractHash, _serializer.Serialize(reg)
            );
=======
            //TODO: For now just hard coded to Hash.Zero
            await smartContractMap.SetAsync(reg.ContractHash, _serializer.Serialize(reg));
>>>>>>> d51c520f
        }

        public async Task DeploySmartContract(SmartContractInvokeContext context,
            SmartContractDeployment smartContractRegister)
        {
            var addresses = _accountDataProvider.GetDataProvider().GetDataProvider(SMART_CONTRACT_INSTANCES);
        }


        public async Task<ISmartContract> GetSmartContractAsync(Hash hash)
        {
            if (_smartContracts.ContainsKey(hash))
                return _smartContracts[hash];

            // get SmartContractRegistration
            var smartContractMap = _accountDataProvider.GetDataProvider().GetDataProvider(SMART_CONTRACT_MAP_KEY);
            //var regHash = _registeredContracts[hash];
            var obj = await smartContractMap.GetAsync(hash);
            var reg = _serializer.Deserialize(obj);

            var runner = _smartContractRunnerFactory.GetRunner(reg.Category);
            var smartContract = await runner.RunAsync(reg);

            var acc = new Account(reg.ContractHash);
            var dp = _worldStateManager.GetAccountDataProvider(_accountDataProvider.Context.ChainId, acc.GetAddress());

            await smartContract.InitializeAsync(dp);

            _smartContracts[hash] = smartContract;

            //TODO: _smartContracts should be implemented as a memory cache with expired.

            return smartContract;
        }

        public Hash GetHash()
        {
            return Hash.Zero;
        }

        /// <summary>
        /// deploy a contract account
        /// </summary>
        /// <param name="caller"></param>
        /// <param name="smartContractRegistration"></param>
        /// <returns></returns>
        public Task<IAccount> DeployAccount(Hash caller, SmartContractRegistration smartContractRegistration)
        {
            // create new account for the contract
            var calllerContext =
                _accountContextService.GetAccountDataContext(caller, _accountDataProvider.Context.ChainId);
            throw new NotImplementedException();
            //var hash = new Hash(calllerContext.CalculateHashWith(smartContractRegistration.Bytes));
            //_accountContextService.GetAccountDataContext(hash, _accountDataProvider.Context.ChainId);
            //return Task.FromResult((IAccount) new Account(hash));
        }
    }
}<|MERGE_RESOLUTION|>--- conflicted
+++ resolved
@@ -23,13 +23,9 @@
         private readonly IWorldStateManager _worldStateManager;
 
         private readonly IAccountContextService _accountContextService;
-<<<<<<< HEAD
 
-        private ISerializer<SmartContractRegistration> _serializer;
-=======
         
         private readonly ISerializer<SmartContractRegistration> _serializer;
->>>>>>> d51c520f
 
         public SmartContractZero(ISmartContractRunnerFactory smartContractRunnerFactory,
             IWorldStateManager worldStateManager, ISerializer<SmartContractRegistration> serializer,
@@ -63,14 +59,9 @@
         public async Task RegisterSmartContract(SmartContractInvokeContext context, SmartContractRegistration reg)
         {
             var smartContractMap = _accountDataProvider.GetDataProvider().GetDataProvider(SMART_CONTRACT_MAP_KEY);
-<<<<<<< HEAD
-            await smartContractMap.SetAsync(
-                reg.ContractHash, _serializer.Serialize(reg)
-            );
-=======
+
             //TODO: For now just hard coded to Hash.Zero
             await smartContractMap.SetAsync(reg.ContractHash, _serializer.Serialize(reg));
->>>>>>> d51c520f
         }
 
         public async Task DeploySmartContract(SmartContractInvokeContext context,
