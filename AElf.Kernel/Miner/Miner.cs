﻿using System;
using System.Collections.Generic;
using System.Linq;
using System.Threading;
using System.Threading.Tasks;
using AElf.Common.Attributes;
using AElf.Cryptography.ECDSA;
using AElf.Kernel.Concurrency;
using AElf.Kernel.Concurrency.Scheduling;
using AElf.Kernel.Managers;
using AElf.Kernel.Services;
using AElf.Kernel.TxMemPool;
using AElf.Kernel.Types;
using AElf.Types.CSharp;
using Google.Protobuf;
using Google.Protobuf.WellKnownTypes;
using ServiceStack;
using ReaderWriterLock = AElf.Common.Synchronisation.ReaderWriterLock;

namespace AElf.Kernel.Miner
{
    [LoggerName("Node")]
    public class Miner : IMiner
    {
        private readonly ITxPoolService _txPoolService;
        private ECKeyPair _keyPair;
        private readonly IChainManager _chainManager;
        private readonly IBlockManager _blockManager;
        private readonly IWorldStateDictator _worldStateDictator;
        private ISmartContractService _smartContractService;
        private IConcurrencyExecutingService _concurrencyExecutingService;
        private ITransactionManager _transactionManager;
        private ITransactionResultManager _transactionResultManager;


        private readonly Dictionary<ulong, IBlock> waiting = new Dictionary<ulong, IBlock>();

        private MinerLock Lock { get; } = new MinerLock();
        
        /// <summary>
        /// Signals to a CancellationToken that mining should be canceled
        /// </summary>
        public CancellationTokenSource Cts { get; private set; }

        private IGrouper _grouper;
      
        
        public IMinerConfig Config { get; }

        public Hash Coinbase => Config.CoinBase;

<<<<<<< HEAD
        public Miner(IMinerConfig config, ITxPoolService txPoolService,
            IChainManager chainManager, IBlockManager blockManager, IWorldStateDictator worldStateDictator,
            ISmartContractService smartContractService, IConcurrencyExecutingService concurrencyExecutingService)
=======
        public Miner(IMinerConfig config, ITxPoolService txPoolService, 
                IChainManager chainManager, IBlockManager blockManager, IWorldStateDictator worldStateDictator, 
            ISmartContractService smartContractService, IConcurrencyExecutingService concurrencyExecutingService, ITransactionManager transactionManager, ITransactionResultManager transactionResultManager)
>>>>>>> 86ed947b
        {
            Config = config;
            _txPoolService = txPoolService;
            _chainManager = chainManager;
            _blockManager = blockManager;
            _worldStateDictator = worldStateDictator;
            _smartContractService = smartContractService;
            _concurrencyExecutingService = concurrencyExecutingService;
            _transactionManager = transactionManager;
            _transactionResultManager = transactionResultManager;
        }


        public async Task<IBlock> Mine()
        {
            try
            {
                if (Cts == null || Cts.IsCancellationRequested)
                    return null;            

                var readyTxs = await _txPoolService.GetReadyTxsAsync(Config.TxCount);
                // TODO：dispatch txs with ISParallel, return list of tx results

                // reset Promotable and update account context
            
                List<TransactionTrace> traces = null;
                if(Config.IsParallel)
                {  
                    traces = readyTxs.Count == 0
                    ? new List<TransactionTrace>()
                    : await _concurrencyExecutingService.ExecuteAsync(readyTxs, Config.ChainId, _grouper);
                }
                else
                {
                    foreach (var transaction in readyTxs)
                    {
                        var executive = await _smartContractService.GetExecutiveAsync(transaction.To, Config.ChainId);
                        var txnInitCtxt = new TransactionContext()
                        {
                            Transaction = transaction
                        };
                        await executive.SetTransactionContext(txnInitCtxt).Apply(true);
                    }
                }
                
                var results = new List<TransactionResult>();
                foreach (var trace in traces)
                {
                    var res = new TransactionResult()
                    {
                        TransactionId = trace.TransactionId
                    };
                    if (string.IsNullOrEmpty(trace.StdErr))
                    {
                        res.Logs.AddRange(trace.FlattenedLogs);
                        res.Status = Status.Mined;
                        res.RetVal = ByteString.CopyFrom(trace.RetVal.ToFriendlyBytes());
                    }
                    else
                    {
                        res.Status = Status.Failed;
                        res.RetVal = ByteString.CopyFromUtf8(trace.StdErr);
                    }
                    results.Add(res);
                }
                
                // insert txs to db
                // update tx pool state
                var addrs = await InsertTxs(readyTxs, results);
                await _txPoolService.UpdateAccountContext(addrs);
            
                // generate block
                var block = await GenerateBlockAsync(Config.ChainId, results);
                
                // sign block
                ECSigner signer = new ECSigner();
                var hash = block.GetHash();
                var bytes = hash.GetHashBytes();
                ECSignature signature = signer.Sign(_keyPair, bytes);

                block.Header.P = ByteString.CopyFrom(_keyPair.PublicKey.Q.GetEncoded());
                block.Header.R = ByteString.CopyFrom(signature.R);
                block.Header.S = ByteString.CopyFrom(signature.S);

                var foo = block.Header.MerkleTreeRootOfWorldState;
                Console.WriteLine($"Merkle Tree Root Hash: {foo.Value.ToByteArray().ToHex()}");
                // append block
                await _blockManager.AddBlockAsync(block);
                await _chainManager.AppendBlockToChainAsync(block);
            
                return block;
            }
            catch (Exception e)
            {
                Console.WriteLine(e);
                return null;
            }
        }
        
        /// <summary>
        /// update database
        /// </summary>
        /// <param name="executedTxs"></param>
        /// <param name="txResults"></param>
        private async Task<HashSet<Hash>> InsertTxs(List<ITransaction> executedTxs, List<TransactionResult> txResults)
        {
            var addrs = new HashSet<Hash>();
            foreach (var t in executedTxs)
            {
                addrs.Add(t.From);
                await _transactionManager.AddTransactionAsync(t);
            }
            
            txResults.ForEach(async r =>
            {
                await _transactionResultManager.AddTransactionResultAsync(r);
            });
            return addrs;
        }
        
        /// <summary>
        /// generate block
        /// </summary>
        /// <param name="chainId"></param>
        /// <param name="results"></param>
        /// <returns></returns>
        public async Task<IBlock> GenerateBlockAsync(Hash chainId, IEnumerable<TransactionResult> results)
        {
            
            var lastBlockHash = await _chainManager.GetChainLastBlockHash(chainId);
            var index = await _chainManager.GetChainCurrentHeight(chainId);
            var block = new Block(lastBlockHash);
            block.Header.Index = index;
            block.Header.ChainId = chainId;

            // add tx hash
            foreach (var r in results)
            {
                block.AddTransaction(r.TransactionId);
            }
        
            // calculate and set tx merkle tree root
            block.FillTxsMerkleTreeRootInHeader();
            
            
            // set ws merkle tree root
            await _worldStateDictator.SetWorldStateAsync(lastBlockHash);
            var ws = await _worldStateDictator.GetWorldStateAsync(lastBlockHash);
            block.Header.Time = Timestamp.FromDateTime(DateTime.UtcNow);
            

            if(ws != null)
                block.Header.MerkleTreeRootOfWorldState = await ws.GetWorldStateMerkleTreeRootAsync();
            block.Body.BlockHeader = block.Header.GetHash();

            
            return block;
        }
        
        
        /// <summary>
        /// generate block header
        /// </summary>
        /// <param name="chainId"></param>
        /// <param name="merkleTreeRootForTransaction"></param>
        /// <returns></returns>
        public async Task<IBlockHeader> GenerateBlockHeaderAsync(Hash chainId, Hash merkleTreeRootForTransaction)
        {
            // get ws merkle tree root
            var lastBlockHash = await _chainManager.GetChainLastBlockHash(chainId);
            var index = await _chainManager.GetChainCurrentHeight(chainId);
            var block = new Block(lastBlockHash);
            block.Header.Index = index + 1;
            block.Header.ChainId = chainId;
            
            
            var ws = await _worldStateDictator.GetWorldStateAsync(lastBlockHash);
            var state = await ws.GetWorldStateMerkleTreeRootAsync();
            
            var header = new BlockHeader
            {
                Version = 0,
                PreviousBlockHash = lastBlockHash,
                MerkleTreeRootOfWorldState = state,
                MerkleTreeRootOfTransactions = merkleTreeRootForTransaction
            };

            return header;

        }
        

        
        /// <summary>
        /// start mining  
        /// </summary>
        public void Start(ECKeyPair nodeKeyPair, IGrouper grouper)
        {
            Cts = new CancellationTokenSource();
            _keyPair = nodeKeyPair;
            _grouper = grouper;
            //MiningResetEvent = new AutoResetEvent(false);
        }

        /// <summary>
        /// stop mining
        /// </summary>
        public void Stop()
        {
            Lock.WriteLock(() =>
            {
                Cts.Cancel();
                Cts.Dispose();
                _keyPair = null;
                //MiningResetEvent.Dispose();
            });
            
        }

    }
    
    /// <inheritdoc />
    /// <summary>
    /// A lock for managing asynchronous access to memory pool.
    /// </summary>
    public class MinerLock : ReaderWriterLock
    {
    }
}<|MERGE_RESOLUTION|>--- conflicted
+++ resolved
@@ -1,4 +1,4 @@
-﻿using System;
+﻿﻿using System;
 using System.Collections.Generic;
 using System.Linq;
 using System.Threading;
@@ -49,15 +49,9 @@
 
         public Hash Coinbase => Config.CoinBase;
 
-<<<<<<< HEAD
-        public Miner(IMinerConfig config, ITxPoolService txPoolService,
-            IChainManager chainManager, IBlockManager blockManager, IWorldStateDictator worldStateDictator,
-            ISmartContractService smartContractService, IConcurrencyExecutingService concurrencyExecutingService)
-=======
         public Miner(IMinerConfig config, ITxPoolService txPoolService, 
                 IChainManager chainManager, IBlockManager blockManager, IWorldStateDictator worldStateDictator, 
             ISmartContractService smartContractService, IConcurrencyExecutingService concurrencyExecutingService, ITransactionManager transactionManager, ITransactionResultManager transactionResultManager)
->>>>>>> 86ed947b
         {
             Config = config;
             _txPoolService = txPoolService;
@@ -70,9 +64,10 @@
             _transactionResultManager = transactionResultManager;
         }
 
-
+        
         public async Task<IBlock> Mine()
         {
+
             try
             {
                 if (Cts == null || Cts.IsCancellationRequested)
