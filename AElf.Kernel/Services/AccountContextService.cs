﻿﻿using System;
 using System.Collections.Concurrent;
 using System.Collections.Generic;
 using System.Threading.Tasks;
 using AElf.Kernel.Extensions;
 using AElf.Kernel.Managers;
 using Google.Protobuf;
 using Google.Protobuf.WellKnownTypes;

namespace AElf.Kernel.Services
{
    public class AccountContextService : IAccountContextService
    {
        private readonly ConcurrentDictionary<Hash, IAccountDataContext> _accountDataContexts =
            new ConcurrentDictionary<Hash, IAccountDataContext>();

        private readonly IWorldStateManager _worldStateManager;

        public AccountContextService(IWorldStateManager worldStateManager)
        {   
            _worldStateManager = worldStateManager;
        }
        
        /// <inheritdoc/>
        public async Task<IAccountDataContext> GetAccountDataContext(Hash account, Hash chainId)
        {
            var key = chainId.CalculateHashWith(account);    
            if (_accountDataContexts.TryGetValue(key, out var ctx))
            {
                return ctx;
            }
            
            await _worldStateManager.OfChain(chainId);
            var adp = _worldStateManager.GetAccountDataProvider(account);

            var idBytes = await adp.GetDataProvider().GetAsync(GetKeyForIncrementId());
            var id = idBytes == null ? 0 : UInt64.Parser.ParseFrom(idBytes.Value).Value;
            
            var accountDataContext = new AccountDataContext
            {
                IncrementId = id,
                Address = account,
                ChainId = chainId
            };

            _accountDataContexts.TryAdd(key, accountDataContext);
            return accountDataContext;
        }

        
        /// <inheritdoc/>
        public async Task SetAccountContext(IAccountDataContext accountDataContext)
        {
            _accountDataContexts.AddOrUpdate(accountDataContext.ChainId.CalculateHashWith(accountDataContext.Address),
                accountDataContext, (hash, context) => accountDataContext);
            
            await _worldStateManager.OfChain(accountDataContext.ChainId);
            var adp = _worldStateManager.GetAccountDataProvider(accountDataContext.Address);

<<<<<<< HEAD
            await adp.GetDataProvider().SetAsync(GetKeyForIncrementId(), new UInt64Value
            {
                Value = accountDataContext.IncrementId
            }.ToByteArray());
=======
            await adp.GetDataProvider()
                .SetAsync(GetKeyForIncrementId(), new UInt64 {Value = accountDataContext.IncrementId});
>>>>>>> 0cfa83ce
        }

        private Hash GetKeyForIncrementId()
        {
            return "Id".CalculateHash();
        }
    }
}<|MERGE_RESOLUTION|>--- conflicted
+++ resolved
@@ -34,7 +34,7 @@
             var adp = _worldStateManager.GetAccountDataProvider(account);
 
             var idBytes = await adp.GetDataProvider().GetAsync(GetKeyForIncrementId());
-            var id = idBytes == null ? 0 : UInt64.Parser.ParseFrom(idBytes.Value).Value;
+            var id = idBytes?.ToUInt64() ?? 0;
             
             var accountDataContext = new AccountDataContext
             {
@@ -57,15 +57,12 @@
             await _worldStateManager.OfChain(accountDataContext.ChainId);
             var adp = _worldStateManager.GetAccountDataProvider(accountDataContext.Address);
 
-<<<<<<< HEAD
-            await adp.GetDataProvider().SetAsync(GetKeyForIncrementId(), new UInt64Value
+            await adp.GetDataProvider().SetAsync(GetKeyForIncrementId(), accountDataContext.IncrementId.ToBytes());
+            /*await adp.GetDataProvider().SetAsync(GetKeyForIncrementId(), new UInt64Value
             {
                 Value = accountDataContext.IncrementId
-            }.ToByteArray());
-=======
-            await adp.GetDataProvider()
-                .SetAsync(GetKeyForIncrementId(), new UInt64 {Value = accountDataContext.IncrementId});
->>>>>>> 0cfa83ce
+            }.ToByteArray());*/
+
         }
 
         private Hash GetKeyForIncrementId()
