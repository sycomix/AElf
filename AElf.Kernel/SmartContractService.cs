﻿using System.Threading.Tasks;
using AElf.Kernel.KernelAccount;
using AElf.Kernel.Storages;

namespace AElf.Kernel
{
    public class SmartContractService : ISmartContractService
    {
        private IBlockManager _blockManager;

        public SmartContractService(IBlockManager blockManager)
        {
            _blockManager = blockManager;
        }

        public async Task<ISmartContract> GetAsync(Hash account, IChainContext context)
        {
            var sm = context.SmartContractZero;

            if (account == Hash.Zero)
            {
                return sm;
            }

<<<<<<< HEAD
            return await sm.GetSmartContractAsync(account);
=======
            return await sm.GetSmartContractAsync(account);        
        }
    }

    public interface ISmartContractManager
    {
        Task<SmartContractRegistration> GetAsync(Hash chainId, Hash account);
        Task InsertAsync(SmartContractRegistration reg);
    }

    public class SmartContractManager : ISmartContractManager
    {
        private readonly ISmartContractRegistrationStore _smartContractRegisterationStore;

        public SmartContractManager(ISmartContractRegistrationStore smartContractRegisterationStore)
        {
            _smartContractRegisterationStore = smartContractRegisterationStore;
        }

        public async Task<SmartContractRegistration> GetAsync(Hash chainId, Hash account)
        {
            return await _smartContractRegisterationStore.GetAsync(chainId, account);
        }

        public async Task InsertAsync(SmartContractRegistration reg)
        {
            await _smartContractRegisterationStore.InsertAsync(reg);
>>>>>>> 6bf540eb
        }
    }
}<|MERGE_RESOLUTION|>--- conflicted
+++ resolved
@@ -22,37 +22,8 @@
                 return sm;
             }
 
-<<<<<<< HEAD
             return await sm.GetSmartContractAsync(account);
-=======
-            return await sm.GetSmartContractAsync(account);        
-        }
-    }
 
-    public interface ISmartContractManager
-    {
-        Task<SmartContractRegistration> GetAsync(Hash chainId, Hash account);
-        Task InsertAsync(SmartContractRegistration reg);
-    }
-
-    public class SmartContractManager : ISmartContractManager
-    {
-        private readonly ISmartContractRegistrationStore _smartContractRegisterationStore;
-
-        public SmartContractManager(ISmartContractRegistrationStore smartContractRegisterationStore)
-        {
-            _smartContractRegisterationStore = smartContractRegisterationStore;
-        }
-
-        public async Task<SmartContractRegistration> GetAsync(Hash chainId, Hash account)
-        {
-            return await _smartContractRegisterationStore.GetAsync(chainId, account);
-        }
-
-        public async Task InsertAsync(SmartContractRegistration reg)
-        {
-            await _smartContractRegisterationStore.InsertAsync(reg);
->>>>>>> 6bf540eb
         }
     }
 }