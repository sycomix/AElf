--- conflicted
+++ resolved
@@ -17,16 +17,12 @@
         /// </summary>
         public byte[] Signatures;
 
-<<<<<<< HEAD
         /// <summary>
         /// The merkle root hash of all the transactions in this block
         /// </summary>
-        public IHash<IMerkleTree<ITransaction>> MerkleRootHash => GetTransactionMerkleTreeRoot();
+        public IHash MerkleRootHash => GetTransactionMerkleTreeRoot();
 
-        private readonly BinaryMerkleTree<ITransaction> _transactionMerkleTree = new BinaryMerkleTree<ITransaction>();
-=======
-        private BinaryMerkleTree _transactionMerkleTree = new BinaryMerkleTree();
->>>>>>> 44b99368
+        private readonly BinaryMerkleTree _transactionMerkleTree = new BinaryMerkleTree();
 
         /// <summary>
         /// the timestamp of this block
