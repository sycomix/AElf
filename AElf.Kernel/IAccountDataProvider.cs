--- conflicted
+++ resolved
@@ -6,13 +6,9 @@
     /// <summary>
     /// Data is stored associated with Account
     /// </summary>
-    public interface IAccountDataProvider : ISerializable
+    public interface IAccountDataProvider
     {
-<<<<<<< HEAD
-
-=======
         
->>>>>>> 826dabc0
         IAccountDataContext Context { get; set; }
 
         IHash<IAccount> GetAccountAddress();
