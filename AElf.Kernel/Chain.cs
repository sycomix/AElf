﻿using System;
using System.Collections.Generic;
using System.Linq;
using System.Threading.Tasks;
using AElf.Kernel.Extensions;
using AElf.Kernel.KernelAccount;

namespace AElf.Kernel
{
    public class Chain : IChain
    {
        public long CurrentBlockHeight { get; set; }
        public Hash CurrentBlockHash { get; set; }
        public void UpdateCurrentBlock(IBlock block)
        {
            CurrentBlockHeight += 1;
            CurrentBlockHash = block.GetHash();
        }

<<<<<<< HEAD
        /// <summary>
        /// Inititalize for accountZero
        /// </summary>
        /// <returns></returns>
        private bool Initialize()
        {
            if(_isInitialized)
                return false;
            _isInitialized = true;
            
            // delply accountZero
            DeployContractInAccountZero();
            
            // TODO: add genesis to chain
            return true;
            
        }
        
        
        /// <summary>
        /// deploy contracts for AccountZero
        /// </summary>
        private void DeployContractInAccountZero()
=======
        public Hash Id { get; set; }
        public Hash GenesisBlockHash { get; set; }

        public Chain():this(Hash.Zero)
>>>>>>> 44b99368
        {
            
        }

        public Chain(Hash id)
        {
            Id = id;
        }
    }
}<|MERGE_RESOLUTION|>--- conflicted
+++ resolved
@@ -7,46 +7,20 @@
 
 namespace AElf.Kernel
 {
-    public class Chain : IChain
+    public class Chain
     {
         public long CurrentBlockHeight { get; set; }
         public Hash CurrentBlockHash { get; set; }
-        public void UpdateCurrentBlock(IBlock block)
+        public void UpdateCurrentBlock(Block block)
         {
             CurrentBlockHeight += 1;
             CurrentBlockHash = block.GetHash();
         }
 
-<<<<<<< HEAD
-        /// <summary>
-        /// Inititalize for accountZero
-        /// </summary>
-        /// <returns></returns>
-        private bool Initialize()
-        {
-            if(_isInitialized)
-                return false;
-            _isInitialized = true;
-            
-            // delply accountZero
-            DeployContractInAccountZero();
-            
-            // TODO: add genesis to chain
-            return true;
-            
-        }
-        
-        
-        /// <summary>
-        /// deploy contracts for AccountZero
-        /// </summary>
-        private void DeployContractInAccountZero()
-=======
         public Hash Id { get; set; }
         public Hash GenesisBlockHash { get; set; }
 
         public Chain():this(Hash.Zero)
->>>>>>> 44b99368
         {
             
         }
