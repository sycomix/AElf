﻿using System;
using System.Collections.Generic;
using System.Threading.Tasks;
using AElf.Kernel.Extensions;

namespace AElf.Kernel.Storages
{
    public interface ITransactionStore
    {
        Task InsertAsync(ITransaction tx);
        Task<ITransaction> GetAsync(IHash hash);
    }
    
    /// <summary>
    /// Simply use a dictionary to store transactions.
    /// </summary>
    public class TransactionStore : ITransactionStore
    {
        private static readonly Dictionary<IHash, ITransaction> Transactions = new Dictionary<IHash, ITransaction>();
        
        public Task InsertAsync(ITransaction tx)
        {
<<<<<<< HEAD
            Transactions.Add(new Hash<ITransaction>(tx.CalculateHash()), tx);
            return Task.CompletedTask;
=======
            //return Task.FromResult(0);
            throw new System.NotImplementedException();
>>>>>>> 44b99368
        }

        public Task<ITransaction> GetAsync(IHash hash)
        {
            foreach (var k in Transactions.Keys)
            {
                if (k.Equals(hash))
                {
                    return Task.FromResult(Transactions[k]);
                }
            }
            throw new InvalidOperationException("Cannot find corresponding transaction.");
        }
    }
}<|MERGE_RESOLUTION|>--- conflicted
+++ resolved
@@ -20,13 +20,8 @@
         
         public Task InsertAsync(ITransaction tx)
         {
-<<<<<<< HEAD
-            Transactions.Add(new Hash<ITransaction>(tx.CalculateHash()), tx);
+            Transactions.Add(new Hash(tx.CalculateHash()), tx);
             return Task.CompletedTask;
-=======
-            //return Task.FromResult(0);
-            throw new System.NotImplementedException();
->>>>>>> 44b99368
         }
 
         public Task<ITransaction> GetAsync(IHash hash)
