﻿using AElf.Kernel.Extensions;
using System;

namespace AElf.Kernel
{
    public class Block : IBlock
    {
        /// <summary>
        /// Initializes a new instance of the <see cref="T:AElf.Kernel.Block"/> class.
        /// a previous block must be referred, except the genesis block.
        /// </summary>
        /// <param name="preBlockHash">Pre block hash.</param>
<<<<<<< HEAD
        protected Block(IHash<IBlock> preBlockHash)
=======
        public Block(Hash preBlockHash)
>>>>>>> 44b99368
        {
            Header = new BlockHeader(preBlockHash);
            Body = new BlockBody();
        }

        /// <summary>
        /// Adds the transaction to the block and wait for transaction execution
        /// </summary>
        /// <returns><c>true</c>, if transaction was added, <c>false</c> otherwise.</returns>
        /// <param name="tx">Tx.</param>
        public bool AddTransaction(Hash tx)
        {
            if (!Body.AddTransaction(tx)) 
                return false;
            Header.AddTransaction(tx);
            return true;
        }

        public IBlockHeader Header { get; set; }
        public IBlockBody Body { get; set; }


        /// <summary>
        /// Returns the block hash.
        /// </summary>
        /// <returns>The hash.</returns>
        public Hash GetHash()
        {
            return new Hash(this.CalculateHash());
        }
    }
}<|MERGE_RESOLUTION|>--- conflicted
+++ resolved
@@ -3,18 +3,14 @@
 
 namespace AElf.Kernel
 {
-    public class Block : IBlock
+    public class Block
     {
         /// <summary>
         /// Initializes a new instance of the <see cref="T:AElf.Kernel.Block"/> class.
         /// a previous block must be referred, except the genesis block.
         /// </summary>
         /// <param name="preBlockHash">Pre block hash.</param>
-<<<<<<< HEAD
-        protected Block(IHash<IBlock> preBlockHash)
-=======
-        public Block(Hash preBlockHash)
->>>>>>> 44b99368
+        protected Block(Hash preBlockHash)
         {
             Header = new BlockHeader(preBlockHash);
             Body = new BlockBody();
@@ -33,8 +29,8 @@
             return true;
         }
 
-        public IBlockHeader Header { get; set; }
-        public IBlockBody Body { get; set; }
+        public BlockHeader Header { get; set; }
+        public BlockBody Body { get; set; }
 
 
         /// <summary>
