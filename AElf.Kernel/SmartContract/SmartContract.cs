﻿using System;
using System.Linq;
using System.Reflection;
using System.Security.Cryptography.X509Certificates;
using System.Threading.Tasks;
using Google.Protobuf;

namespace AElf.Kernel
{
    public abstract class SmartContract : ISmartContract
    {
        private IAccountDataProvider _accountDataProvider;


        public async Task InitializeAsync(IAccountDataProvider dataProvider)
        {
            _accountDataProvider = dataProvider;
            await Task.CompletedTask;
        }

<<<<<<< HEAD
        public abstract Task InvokeAsync(SmartContractInvokeContext context);
=======
        public abstract Task<object> InvokeAsync(SmartContractInvokeContext context);

    }
    
    public class CSharpSmartContract : SmartContract
    {

        public object Instance { get; set; }
        public override async Task<object> InvokeAsync(SmartContractInvokeContext context)
        {
            var type = Instance.GetType();
            
            // method info
            var member = type.GetMethod(context.MethodName);
>>>>>>> 030c04de

            // params array
            var parameters = Parameters.Parser.ParseFrom(context.Params).Params.Select(p => p.Value()).ToArray();
            
            return (object)member.Invoke(Instance, parameters);
        }
    }
}<|MERGE_RESOLUTION|>--- conflicted
+++ resolved
@@ -18,9 +18,6 @@
             await Task.CompletedTask;
         }
 
-<<<<<<< HEAD
-        public abstract Task InvokeAsync(SmartContractInvokeContext context);
-=======
         public abstract Task<object> InvokeAsync(SmartContractInvokeContext context);
 
     }
@@ -35,7 +32,6 @@
             
             // method info
             var member = type.GetMethod(context.MethodName);
->>>>>>> 030c04de
 
             // params array
             var parameters = Parameters.Parser.ParseFrom(context.Params).Params.Select(p => p.Value()).ToArray();
