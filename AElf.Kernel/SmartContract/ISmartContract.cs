--- conflicted
+++ resolved
@@ -7,10 +7,6 @@
     public interface ISmartContract 
     {
         Task InitializeAsync(IAccountDataProvider dataProvider);
-<<<<<<< HEAD
-        Task InvokeAsync(SmartContractInvokeContext context);
-=======
         Task<object> InvokeAsync(SmartContractInvokeContext context);
->>>>>>> 030c04de
     }
 }