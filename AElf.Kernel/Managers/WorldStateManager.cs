﻿using System.Collections.Generic;
using System.Linq;
using System.Threading;
using System.Threading.Tasks;
using AElf.Kernel.Extensions;
using AElf.Kernel.Services;
using AElf.Kernel.Storages;

namespace AElf.Kernel.Managers
{
    public class WorldStateManager: IWorldStateManager
    {
        #region Stores and Service
        private readonly IWorldStateStore _worldStateStore;
        private readonly IDataStore _dataStore;
        private readonly IChangesStore _changesStore;

        private readonly IAccountContextService _accountContextService;
        
        /// <summary>
        /// To avoid accessing DataStore so frequently.
        /// </summary>
        private Hash _preBlockHash;

        /// <summary>
        /// A specific key to store previous block hash value.
        /// </summary>
        public Hash HashToGetPreBlockHash => "PreviousBlockHash".CalculateHash();
        #endregion

        public WorldStateManager(IWorldStateStore worldStateStore,
            IAccountContextService accountContextService,
            IChangesStore changesStore, IDataStore dataStore)
        {
            _worldStateStore = worldStateStore;
            _accountContextService = accountContextService;
            _changesStore = changesStore;
            _dataStore = dataStore;

            _preBlockHash = _dataStore.GetDataAsync(HashToGetPreBlockHash)?.Result ?? Hash.Zero;
            
<<<<<<< HEAD
            _dataStore.SetDataAsync(CalculateKeyForPathsCount(), ((long)0).ToBytes());
=======
            _dataStore.SetDataAsync(GetHashToGetPathsCount(), ((ulong)0).ToBytes());
>>>>>>> 1f21700e
        }
        
        /// <summary>
        /// Insert a Change to ChangesStore.
        /// And refresh the paths count of current world state,
        /// as well as insert a changed path to DataStore.
        /// The key to get the changed path can be calculated by _preBlockHash and the order.
        /// </summary>
        /// <param name="pathHash"></param>
        /// <param name="change"></param>
        /// <returns></returns>
        public async Task InsertChangeAsync(Hash pathHash, Change change)
        {
            await _changesStore.InsertChangeAsync(pathHash, change);
            
<<<<<<< HEAD
            var countBytes = await _dataStore.GetDataAsync(CalculateKeyForPathsCount());
            countBytes = countBytes ??  ((long)0).ToBytes();
            var key = CalculateKeyForPath(_preBlockHash, countBytes);
=======
            var countBytes = await _dataStore.GetDataAsync(GetHashToGetPathsCount());
            countBytes = countBytes ??  ((ulong)0).ToBytes();
            var key = CalculateHashToGetPath(_preBlockHash, countBytes);
>>>>>>> 1f21700e
            var count = countBytes.ToInt64();
            await _dataStore.SetDataAsync(key, pathHash.Value.ToByteArray());
            count++;
            await _dataStore.SetDataAsync(CalculateKeyForPathsCount(), count.ToBytes());
        }

        public async Task<Change> GetChangeAsync(Hash pathHash)
        {
            return await _changesStore.GetChangeAsync(pathHash);
        }
        
        /// <summary>
        /// Rollback changes of executed transactions
        /// by rollback the PointerStore.
        /// </summary>
        /// <returns></returns>
        public async Task RollbackCurrentChangesAsync()
        {
            var dict = await GetChangesDictionaryAsync();
            foreach (var pair in dict)
            {
                await _changesStore.UpdatePointerAsync(pair.Key, pair.Value.Befores[0]);
            }
        }

        /// <summary>
        /// Get an AccountDataProvider instance
        /// </summary>
        /// <param name="chainId"></param>
        /// <param name="accountHash"></param>
        /// <returns></returns>
        public IAccountDataProvider GetAccountDataProvider(Hash chainId, Hash accountHash)
        {
            return new AccountDataProvider(accountHash, chainId, _accountContextService, this);
        }

        #region Methods about WorldState

        /// <summary>
        /// Get a WorldState instance.
        /// </summary>
        /// <param name="chainId"></param>
        /// <param name="blockHash"></param>
        /// <returns></returns>
        public async Task<IWorldState> GetWorldStateAsync(Hash chainId, Hash blockHash)
        {
            return await _worldStateStore.GetWorldStateAsync(chainId, blockHash);
        }
        
        /// <summary>
        /// Capture a ChangesStore instance and generate a ChangesDict,
        /// then set the ChangesDict to WorldStateStore.
        /// </summary>
        /// <param name="chainId"></param>
        /// <param name="preBlockHash">At last set preBlockHash to a specific key</param>
        /// <returns></returns>
        public async Task SetWorldStateAsync(Hash chainId, Hash preBlockHash)
        {
            var changes = await GetChangesDictionaryAsync();
            var dict = new ChangesDict();
            foreach (var pair in changes)
            {
                var pairHashChange = new PairHashChange
                {
                    Key = pair.Key.Clone(),
                    Value = pair.Value.Clone()
                };
                dict.Dict.Add(pairHashChange);
            }
            await _worldStateStore.InsertWorldStateAsync(chainId, _preBlockHash, dict);
            await _dataStore.SetDataAsync(HashToGetPreBlockHash, preBlockHash.Value.ToArray());

            //Refresh _preBlockHash after setting WorldState.
            _preBlockHash = preBlockHash;
        }
        #endregion

        #region Methods about PointerStore
        /// <summary>
        /// Update the PointerStore
        /// </summary>
        /// <param name="pathHash"></param>
        /// <param name="pointerHash"></param>
        /// <returns></returns>
        public async Task UpdatePointerAsync(Hash pathHash, Hash pointerHash)
        {
            await _changesStore.UpdatePointerAsync(pathHash, pointerHash);
        }

        /// <summary>
        /// Using path hash value to get a pointer hash value from PointerStore.
        /// The pointer hash value represents a actual address of database.
        /// </summary>
        /// <param name="pathHash"></param>
        /// <returns></returns>
        public async Task<Hash> GetPointerAsync(Hash pathHash)
        {
            return await _changesStore.GetPointerAsync(pathHash);
        }
        #endregion

        #region Methods about DataStore
        /// <summary>
        /// Using a pointer hash value like a key to set a byte array to DataStore.
        /// </summary>
        /// <param name="pointerHash"></param>
        /// <param name="data"></param>
        /// <returns></returns>
        public async Task SetDataAsync(Hash pointerHash, byte[] data)
        {
            await _dataStore.SetDataAsync(pointerHash, data);
        }

        /// <summary>
        /// Using a pointer hash value to get data from DataStore.
        /// </summary>
        /// <param name="pointerHash"></param>
        /// <returns></returns>
        public async Task<byte[]> GetDataAsync(Hash pointerHash)
        {
            return await _dataStore.GetDataAsync(pointerHash);
        }
        
        /// <summary>
        /// blockHash + order = key.
        /// Using key to get path from DataSotre.
        /// Then return all the paths.
        /// </summary>
        /// <param name="blockHash"></param>
        /// <returns></returns>
        public async Task<List<Hash>> GetPathsAsync(Hash blockHash = null)
        {
            Interlocked.CompareExchange(ref blockHash, _preBlockHash, null);
            
            var paths = new List<Hash>();

            var changedPathsCount = await GetChangedPathsCountAsync(blockHash);
            
            for (ulong i = 0; i < changedPathsCount; i++)
            {
                var key = CalculateKeyForPath(blockHash, i.ToBytes());
                var path = await _dataStore.GetDataAsync(key);
                paths.Add(path);
            }

            return paths;
        }
        #endregion

        #region Get Changes
        /// <summary>
        /// Using a paths list to get Changes from a ChangesStore.
        /// </summary>
        /// <param name="chainId"></param>
        /// <param name="blockHash"></param>
        /// <returns></returns>
        public async Task<List<Change>> GetChangesAsync(Hash chainId, Hash blockHash)
        {
            var paths = await GetPathsAsync(blockHash);
            var worldState = await _worldStateStore.GetWorldStateAsync(chainId, blockHash);
            var changes = new List<Change>();
            foreach (var path in paths)
            {
                var change = await worldState.GetChangeAsync(path);
                changes.Add(change);
            }

            return changes;
        }

        /// <summary>
        /// Get Changes from current _changesStore.
        /// </summary>
        /// <returns></returns>
        public async Task<List<Change>> GetChangesAsync()
        {
            var paths = await GetPathsAsync();
            var changes = new List<Change>();
            if (paths == null)
                return changes;
            
            foreach (var path in paths)
            {
                var change = await _changesStore.GetChangeAsync(path);
                changes.Add(change);
            }

            return changes;
        }

        /// <summary>
        /// Get Dictionary of path - Change of current _changesStore.
        /// </summary>
        /// <returns></returns>
        public async Task<Dictionary<Hash, Change>> GetChangesDictionaryAsync()
        {
            var paths = await GetPathsAsync();
            var dict = new Dictionary<Hash, Change>();
            if (paths == null)
            {
                return dict;
            }
            
            foreach (var path in paths)
            {
                var change = await _changesStore.GetChangeAsync(path);
                dict[path] = change;
            }

            return dict;
        }
        #endregion

        /// <summary>
        /// The normal way to get a pointer hash value from a Path instance.
        /// </summary>
        /// <param name="path"></param>
        /// <returns></returns>
        public Hash CalculatePointerHashOfCurrentHeight(Path path)
        {
            return path.SetBlockHash(_preBlockHash).GetPointerHash();
        }
       
        #region Private methods
        /// <summary>
        /// A specific way to get a hash value which pointer to
        /// the count of Changes of a world state.
        /// </summary>
        /// <param name="blockHash"></param>
        /// <returns></returns>
        private Hash CalculateKeyForPathsCount(Hash blockHash = null)
        {
            Interlocked.CompareExchange(ref blockHash, _preBlockHash, null);
            Hash foo = "paths".CalculateHash();
            return foo.CombineHashWith(blockHash);
        }

        /// <summary>
        /// Get the count of changed-paths of a specific block.
        /// </summary>
        /// <param name="blockHash"></param>
        /// <returns></returns>
        private async Task<ulong> GetChangedPathsCountAsync(Hash blockHash)
        {
            var changedPathsCountBytes = await _dataStore.GetDataAsync(CalculateKeyForPathsCount(blockHash));
            return changedPathsCountBytes?.ToInt64() ?? 0;
        }

        /// <summary>
        /// Just use the result hash to get the path of a specific block and a specific order of changes.
        /// </summary>
        /// <param name="blockHash"></param>
        /// <param name="countBytes"></param>
        /// <returns></returns>
        private Hash CalculateKeyForPath(Hash blockHash, byte[] countBytes)
        {
            return blockHash.CombineReverseHashWith(countBytes);
        }
        #endregion
    }
}<|MERGE_RESOLUTION|>--- conflicted
+++ resolved
@@ -39,11 +39,7 @@
 
             _preBlockHash = _dataStore.GetDataAsync(HashToGetPreBlockHash)?.Result ?? Hash.Zero;
             
-<<<<<<< HEAD
-            _dataStore.SetDataAsync(CalculateKeyForPathsCount(), ((long)0).ToBytes());
-=======
-            _dataStore.SetDataAsync(GetHashToGetPathsCount(), ((ulong)0).ToBytes());
->>>>>>> 1f21700e
+            _dataStore.SetDataAsync(CalculateKeyForPathsCount(), ((ulong)0).ToBytes());
         }
         
         /// <summary>
@@ -59,15 +55,10 @@
         {
             await _changesStore.InsertChangeAsync(pathHash, change);
             
-<<<<<<< HEAD
+
             var countBytes = await _dataStore.GetDataAsync(CalculateKeyForPathsCount());
-            countBytes = countBytes ??  ((long)0).ToBytes();
+            countBytes = countBytes ??  ((ulong)0).ToBytes();
             var key = CalculateKeyForPath(_preBlockHash, countBytes);
-=======
-            var countBytes = await _dataStore.GetDataAsync(GetHashToGetPathsCount());
-            countBytes = countBytes ??  ((ulong)0).ToBytes();
-            var key = CalculateHashToGetPath(_preBlockHash, countBytes);
->>>>>>> 1f21700e
             var count = countBytes.ToInt64();
             await _dataStore.SetDataAsync(key, pathHash.Value.ToByteArray());
             count++;
