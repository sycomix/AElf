--- conflicted
+++ resolved
@@ -286,22 +286,7 @@
         }
        
         #region Private methods
-<<<<<<< HEAD
-        /// <summary>
-        /// A specific way to get a hash value which pointer to
-        /// the count of Changes of a world state.
-        /// </summary>
-        /// <param name="blockHash"></param>
-        /// <returns></returns>
-        private Hash GetHashToGetPathsCount(Hash blockHash = null)
-        {
-            Interlocked.CompareExchange(ref blockHash, _preBlockHash, null);
-            Hash foo = "paths".CalculateHash();
-            return foo.CombineHashWith(blockHash);
-        }
-
-=======
->>>>>>> 6deb3d72
+
         /// <summary>
         /// Get the count of changed-paths of a specific block.
         /// </summary>
