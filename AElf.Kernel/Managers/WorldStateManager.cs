﻿using System;
using System.Collections.Generic;
using System.Linq;
using System.Threading;
using System.Threading.Tasks;
using AElf.Kernel.Extensions;
using AElf.Kernel.Storages;
using Google.Protobuf;
using Google.Protobuf.WellKnownTypes;

namespace AElf.Kernel.Managers
{
    public class WorldStateManager: IWorldStateManager
    {
        #region Stores
        private readonly IWorldStateStore _worldStateStore;
        private readonly IDataStore _dataStore;
        private readonly IChangesStore _changesStore;
        #endregion
        
        private bool _isChainIdSetted;
        private Hash _chainId;
        private Hash _preBlockHash;

        public WorldStateManager(IWorldStateStore worldStateStore,
            IChangesStore changesStore, IDataStore dataStore)
        {
            _worldStateStore = worldStateStore;
            _changesStore = changesStore;
            _dataStore = dataStore;
        }

        public async Task<IWorldStateManager> OfChain(Hash chainId)
        {
            _chainId = chainId;
            
            _preBlockHash = await _dataStore.GetDataAsync(Path.CalculatePointerForLastBlockHash(chainId));

            var keyToGetCount = Path.CalculatePointerForPathsCount(_chainId, _preBlockHash);
            if (await _dataStore.GetDataAsync(keyToGetCount) == null)
            {
                await _dataStore.SetDataAsync(keyToGetCount, new UInt64Value {Value = 0}.ToByteArray());
            }

            _isChainIdSetted = true;

            return this;
        }
        
        /// <summary>
        /// Insert a Change to ChangesStore.
        /// And refresh the paths count of current world state,
        /// as well as insert a changed path to DataStore.
        /// The key to get the changed path can be calculated by _preBlockHash and the order.
        /// </summary>
        /// <param name="pathHash"></param>
        /// <param name="change"></param>
        /// <returns></returns>
        public async Task InsertChangeAsync(Hash pathHash, Change change)
        {
            Check();
            
            await _changesStore.InsertChangeAsync(pathHash, change);
<<<<<<< HEAD
            
            // TODO: Change this impl.
            var countBytes = await _dataStore.GetDataAsync(Path.CalculatePointerForPathsCount(_chainId, _preBlockHash));
            countBytes = countBytes ??  ((ulong)0).ToBytes();
            var key = CalculateKeyForPath(_preBlockHash, countBytes);
            var count = countBytes.ToUInt64();
=======

            var keyToGetCount = Path.CalculatePointerForPathsCount(_chainId, _preBlockHash);

            var count = UInt64Value.Parser.ParseFrom(await _dataStore.GetDataAsync(keyToGetCount));
                
            // make a path related to its order
            var key = CalculateKeyForPath(_preBlockHash, count);
>>>>>>> e7dd43c3
            await _dataStore.SetDataAsync(key, pathHash.Value.ToByteArray());

            // update the count of changes
            count = new UInt64Value {Value = count.Value + 1};
            await _dataStore.SetDataAsync(keyToGetCount, count.ToByteArray());
        }

        public async Task<Change> GetChangeAsync(Hash pathHash)
        {
            return await _changesStore.GetChangeAsync(pathHash);
        }
        
        /// <summary>
        /// Rollback changes of executed transactions
        /// by rollback the PointerStore.
        /// </summary>
        /// <returns></returns>
        public async Task RollbackCurrentChangesAsync()
        {
            var dict = await GetChangesDictionaryAsync();
            foreach (var pair in dict)
            {
                if (pair.Value.Befores.Count > 0)
                {
                    await _changesStore.UpdatePointerAsync(pair.Key, pair.Value.Befores[0]);
                }
            }
        }

        public async Task Rollback(Hash blockHash)
        {
            var dict = await GetChangesDictionaryAsync(blockHash);
            foreach (var pair in dict)
            {
                await _changesStore.UpdatePointerAsync(pair.Key, pair.Value.Befores[0]);
            }
        }

        /// <summary>
        /// Get an AccountDataProvider instance
        /// </summary>
        /// <param name="accountAddress"></param>
        /// <returns></returns>
        public IAccountDataProvider GetAccountDataProvider(Hash accountAddress)
        {
            Check();
            
            return new AccountDataProvider(_chainId, accountAddress, this);
        }

        #region Methods about WorldState

        /// <summary>
        /// Get a WorldState instance.
        /// </summary>
        /// <param name="blockHash"></param>
        /// <returns></returns>
        public async Task<IWorldState> GetWorldStateAsync(Hash blockHash)
        {
            Check();
            
            return await _worldStateStore.GetWorldStateAsync(_chainId, blockHash);
        }
        
        /// <summary>
        /// Capture a ChangesStore instance and generate a ChangesDict,
        /// then set the ChangesDict to WorldStateStore.
        /// </summary>
        /// <param name="preBlockHash">At last set preBlockHash to a specific key</param>
        /// <returns></returns>
        public async Task SetWorldStateAsync(Hash preBlockHash)
        {
            Check();
            
            var changes = await GetChangesDictionaryAsync();
            var dict = new ChangesDict();
            foreach (var pair in changes)
            {
                var pairHashChange = new PairHashChange
                {
                    Key = pair.Key.Clone(),
                    Value = pair.Value.Clone()
                };
                dict.Dict.Add(pairHashChange);
            }
            await _worldStateStore.InsertWorldStateAsync(_chainId, _preBlockHash, dict);
            
            //Refresh _preBlockHash after setting WorldState.
            _preBlockHash = preBlockHash;
        }
        #endregion

        #region Methods about PointerStore
        /// <summary>
        /// Update the PointerStore
        /// </summary>
        /// <param name="pathHash"></param>
        /// <param name="pointerHash"></param>
        /// <returns></returns>
        public async Task UpdatePointerAsync(Hash pathHash, Hash pointerHash)
        {
            await _changesStore.UpdatePointerAsync(pathHash, pointerHash);
        }

        /// <summary>
        /// Using path hash value to get a pointer hash value from PointerStore.
        /// The pointer hash value represents a actual address of database.
        /// </summary>
        /// <param name="pathHash"></param>
        /// <returns></returns>
        public async Task<Hash> GetPointerAsync(Hash pathHash)
        {
            return await _changesStore.GetPointerAsync(pathHash);
        }
        #endregion

        #region Methods about DataStore
        /// <summary>
        /// Using a pointer hash value like a key to set a byte array to DataStore.
        /// </summary>
        /// <param name="pointerHash"></param>
        /// <param name="data"></param>
        /// <returns></returns>
        public async Task SetDataAsync(Hash pointerHash, byte[] data)
        {
            await _dataStore.SetDataAsync(pointerHash, data);
        }

        /// <summary>
        /// Using a pointer hash value to get data from DataStore.
        /// </summary>
        /// <param name="pointerHash"></param>
        /// <returns></returns>
        public async Task<byte[]> GetDataAsync(Hash pointerHash)
        {
            return await _dataStore.GetDataAsync(pointerHash);
        }
        
        /// <summary>
        /// blockHash + order = key.
        /// Using key to get path from DataSotre.
        /// Then return all the paths.
        /// </summary>
        /// <param name="blockHash"></param>
        /// <returns></returns>
        public async Task<List<Hash>> GetPathsAsync(Hash blockHash = null)
        {
            Interlocked.CompareExchange(ref blockHash, _preBlockHash, null);
            
            var paths = new List<Hash>();

            var changedPathsCount = await GetChangedPathsCountAsync(blockHash);
            
            for (ulong i = 0; i < changedPathsCount; i++)
            {
                var key = CalculateKeyForPath(blockHash, new UInt64Value {Value = i});
                var path = await _dataStore.GetDataAsync(key);
                paths.Add(path);
            }

            return paths;
        }
        #endregion

        #region Get Changes
        /// <summary>
        /// Using a paths list to get Changes from a ChangesStore.
        /// </summary>
        /// <param name="blockHash"></param>
        /// <returns></returns>
        public async Task<List<Change>> GetChangesAsync(Hash blockHash)
        {
            Check();

            var paths = await GetPathsAsync(blockHash);
            var worldState = await _worldStateStore.GetWorldStateAsync(_chainId, blockHash);
            var changes = new List<Change>();
            foreach (var path in paths)
            {
                var change = await worldState.GetChangeAsync(path);
                changes.Add(change);
            }

            return changes;
        }

        /// <summary>
        /// Get Changes from current _changesStore.
        /// </summary>
        /// <returns></returns>
        public async Task<List<Change>> GetChangesAsync()
        {
            var paths = await GetPathsAsync();
            var changes = new List<Change>();
            if (paths == null)
                return changes;
            
            foreach (var path in paths)
            {
                var change = await _changesStore.GetChangeAsync(path);
                changes.Add(change);
            }

            return changes;
        }

        /// <summary>
        /// Get Dictionary of path - Change of current _changesStore.
        /// </summary>
        /// <returns></returns>
        public async Task<Dictionary<Hash, Change>> GetChangesDictionaryAsync()
        {
            var paths = await GetPathsAsync();
            var dict = new Dictionary<Hash, Change>();
            if (paths == null)
            {
                return dict;
            }
            
            foreach (var path in paths)
            {
                var change = await _changesStore.GetChangeAsync(path);
                dict[path] = change;
            }

            return dict;
        }
        
        public async Task<Dictionary<Hash, Change>> GetChangesDictionaryAsync(Hash blockHash)
        {
            var paths = await GetPathsAsync(blockHash);
            var dict = new Dictionary<Hash, Change>();
            if (paths == null)
            {
                return dict;
            }

            var worldState = await GetWorldStateAsync(blockHash);
            
            foreach (var path in paths)
            {
                var change = await worldState.GetChangeAsync(path);
                dict[path] = change;
            }

            return dict;
        }
        #endregion

        /// <summary>
        /// The normal way to get a pointer hash value from a Path instance.
        /// </summary>
        /// <param name="path"></param>
        /// <returns></returns>
        public Hash CalculatePointerHashOfCurrentHeight(Path path)
        {
            return path.SetBlockHash(_preBlockHash).GetPointerHash();
        }
       
        #region Private methods
<<<<<<< HEAD
=======

>>>>>>> e7dd43c3
        /// <summary>
        /// Get the count of changed-paths of a specific block.
        /// </summary>
        /// <param name="blockHash"></param>
        /// <returns></returns>
        private async Task<ulong> GetChangedPathsCountAsync(Hash blockHash)
        {
            Check();
            
            var changedPathsCount = UInt64Value.Parser.ParseFrom(
                await _dataStore.GetDataAsync(Path.CalculatePointerForPathsCount(_chainId, blockHash)));
            return changedPathsCount.Value;
        }

        /// <summary>
        /// Just use the result hash to get the path of a specific block and a specific order of changes.
        /// </summary>
        /// <param name="blockHash"></param>
        /// <param name="obj"></param>
        /// <returns></returns>
        // ReSharper disable once MemberCanBeMadeStatic.Local
        private Hash CalculateKeyForPath(Hash blockHash, IMessage obj)
        {
            return blockHash.CombineReverseHashWith(obj.CalculateHash());
        }

        private void Check()
        {
            if (!_isChainIdSetted)
            {
                throw new InvalidOperationException("Should set chain id before using a WorldStateManager");
            }
        }
        #endregion
    }
}<|MERGE_RESOLUTION|>--- conflicted
+++ resolved
@@ -61,14 +61,6 @@
             Check();
             
             await _changesStore.InsertChangeAsync(pathHash, change);
-<<<<<<< HEAD
-            
-            // TODO: Change this impl.
-            var countBytes = await _dataStore.GetDataAsync(Path.CalculatePointerForPathsCount(_chainId, _preBlockHash));
-            countBytes = countBytes ??  ((ulong)0).ToBytes();
-            var key = CalculateKeyForPath(_preBlockHash, countBytes);
-            var count = countBytes.ToUInt64();
-=======
 
             var keyToGetCount = Path.CalculatePointerForPathsCount(_chainId, _preBlockHash);
 
@@ -76,7 +68,6 @@
                 
             // make a path related to its order
             var key = CalculateKeyForPath(_preBlockHash, count);
->>>>>>> e7dd43c3
             await _dataStore.SetDataAsync(key, pathHash.Value.ToByteArray());
 
             // update the count of changes
@@ -103,15 +94,6 @@
                 {
                     await _changesStore.UpdatePointerAsync(pair.Key, pair.Value.Befores[0]);
                 }
-            }
-        }
-
-        public async Task Rollback(Hash blockHash)
-        {
-            var dict = await GetChangesDictionaryAsync(blockHash);
-            foreach (var pair in dict)
-            {
-                await _changesStore.UpdatePointerAsync(pair.Key, pair.Value.Befores[0]);
             }
         }
 
@@ -304,26 +286,6 @@
 
             return dict;
         }
-        
-        public async Task<Dictionary<Hash, Change>> GetChangesDictionaryAsync(Hash blockHash)
-        {
-            var paths = await GetPathsAsync(blockHash);
-            var dict = new Dictionary<Hash, Change>();
-            if (paths == null)
-            {
-                return dict;
-            }
-
-            var worldState = await GetWorldStateAsync(blockHash);
-            
-            foreach (var path in paths)
-            {
-                var change = await worldState.GetChangeAsync(path);
-                dict[path] = change;
-            }
-
-            return dict;
-        }
         #endregion
 
         /// <summary>
@@ -337,10 +299,7 @@
         }
        
         #region Private methods
-<<<<<<< HEAD
-=======
-
->>>>>>> e7dd43c3
+
         /// <summary>
         /// Get the count of changed-paths of a specific block.
         /// </summary>
