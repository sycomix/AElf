--- conflicted
+++ resolved
@@ -1,8 +1,4 @@
-<<<<<<< HEAD
-﻿using System.Numerics;
-=======
 ﻿using System.Threading.Tasks;
->>>>>>> a07f680f
 
 namespace AElf.Kernel
 {
@@ -17,7 +13,6 @@
         /// <returns></returns>
         IHash<IAccount> GetAddress();
 
-<<<<<<< HEAD
         /// <summary>
         /// Invoke the specified methodName and values.
         /// </summary>
@@ -25,8 +20,5 @@
         /// <param name="methodName">Method name.</param>
         /// <param name="values">Values.</param>
         void Invoke(string methodName, params string[] values);
-=======
-
->>>>>>> a07f680f
     }
 }