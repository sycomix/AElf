syntax = "proto3";

option csharp_namespace = "AElf.Kernel";

message Transaction
{
    Hash From = 1;
    Hash To = 2;
    uint64 IncrementId = 3;
    string MethodName = 4;
    bytes Params = 5;
    uint64 Fee = 6;
    bytes R = 7;
    bytes S = 8;
    bytes P = 9;
}

message Hash{
    bytes Value = 1;
}

message BlockHeader{
    int32 Version = 1;
    Hash PerviousBlock = 2;
    Hash MerkleTreeRootOfTransactions = 3;
}

message BlockBody{
    Hash BlockHeader = 1;
    repeated Hash Transactions =2;
}

message Block{
    BlockHeader Header = 1;
    BlockBody Body = 2;
}

message SmartContractRegistration{
    int32 Category = 1;
    Hash ContractHash = 2;
    bytes ContractBytes = 3;

}

message SmartContractDeployment{
    Hash ContractHash = 1;
    bytes ConstructParams =2;
}

message SmartContractInvokeContext{
    Hash Caller = 1;
    uint64 IncrementId = 2;
<<<<<<< HEAD
    string MethodName = 3;
    bytes Params = 4;
=======
}

message Change{
    repeated Hash Befores = 1;
    Hash After = 2;
    Hash TransactionIds = 3;
    Hash LatestChangedBlockHash = 4;
}

message PairHashChange{
    Hash Key = 1;
    Change Value = 2;
}

message ChangesDict{
    repeated PairHashChange Dict = 1;
}

message Chain{
    Hash Id = 1;
    Hash CurrentBlockHash = 2;
    uint64 CurrentBlockHeight = 3;
}


message TransactionResult{
    Hash TransactionId = 1;
    Status status = 2;
    bytes logs = 3;
}

enum Status {
    NotExisted = 0;
    Refused = 1;
    Pending = 2;
    ExecutedFailed = 3;
    Mined = 4;
>>>>>>> d51c520f
}<|MERGE_RESOLUTION|>--- conflicted
+++ resolved
@@ -50,10 +50,8 @@
 message SmartContractInvokeContext{
     Hash Caller = 1;
     uint64 IncrementId = 2;
-<<<<<<< HEAD
     string MethodName = 3;
     bytes Params = 4;
-=======
 }
 
 message Change{
@@ -91,5 +89,4 @@
     Pending = 2;
     ExecutedFailed = 3;
     Mined = 4;
->>>>>>> d51c520f
 }