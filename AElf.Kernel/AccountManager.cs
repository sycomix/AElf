﻿using System.Threading.Tasks;
using AElf.Kernel.Extensions;
using AElf.Kernel.KernelAccount;

namespace AElf.Kernel
{
    public class AccountManager : IAccountManager
    {
<<<<<<< HEAD
        public Task<IAccount> CreateAccountAsync(byte[] smartContract, IChain chain)
=======
        private IWorldState _worldState;

        public AccountManager(IWorldState worldState)
        {
            _worldState = worldState;
        }

        public Task ExecuteTransactionAsync(IAccount fromAccount, IAccount toAccount, ITransaction tx)
>>>>>>> 3aaf2dd6
        {
            throw new System.NotImplementedException();
        }

        public IAccount GetAccountByHash(IHash<IAccount> hash)
        {
            throw new System.NotImplementedException();
        }

<<<<<<< HEAD
=======
        /// <summary>
        ///  Create account with smartContractContractRegistration
        /// </summary>
        /// <param name="accountCaller"></param>
        /// <param name="smartContractContractRegistration"></param>
        public async Task<IAccount> CreateAccount(IAccount accountCaller, SmartContractRegistration smartContractContractRegistration)
        {
            // inittitalize the account and accountDataprovider
            var hash = new Hash<IAccount>(accountCaller.CalculateHashWith(smartContractContractRegistration));
            var account = new Account(hash);
            var accountDataProvider = _worldState.GetAccountDataProviderByAccount(account);
            accountDataProvider.GetDataProvider().SetDataProvider("SmartContractMap");
            // register smartcontract to the new contract
            SmartContractZero smartContractZero = new SmartContractZero();
            await smartContractZero.InititalizeAsync(accountDataProvider);
            await smartContractZero.RegisterSmartContract(smartContractContractRegistration);
            return account;
        }
>>>>>>> 3aaf2dd6
    }
}<|MERGE_RESOLUTION|>--- conflicted
+++ resolved
@@ -6,18 +6,7 @@
 {
     public class AccountManager : IAccountManager
     {
-<<<<<<< HEAD
         public Task<IAccount> CreateAccountAsync(byte[] smartContract, IChain chain)
-=======
-        private IWorldState _worldState;
-
-        public AccountManager(IWorldState worldState)
-        {
-            _worldState = worldState;
-        }
-
-        public Task ExecuteTransactionAsync(IAccount fromAccount, IAccount toAccount, ITransaction tx)
->>>>>>> 3aaf2dd6
         {
             throw new System.NotImplementedException();
         }
@@ -26,27 +15,5 @@
         {
             throw new System.NotImplementedException();
         }
-
-<<<<<<< HEAD
-=======
-        /// <summary>
-        ///  Create account with smartContractContractRegistration
-        /// </summary>
-        /// <param name="accountCaller"></param>
-        /// <param name="smartContractContractRegistration"></param>
-        public async Task<IAccount> CreateAccount(IAccount accountCaller, SmartContractRegistration smartContractContractRegistration)
-        {
-            // inittitalize the account and accountDataprovider
-            var hash = new Hash<IAccount>(accountCaller.CalculateHashWith(smartContractContractRegistration));
-            var account = new Account(hash);
-            var accountDataProvider = _worldState.GetAccountDataProviderByAccount(account);
-            accountDataProvider.GetDataProvider().SetDataProvider("SmartContractMap");
-            // register smartcontract to the new contract
-            SmartContractZero smartContractZero = new SmartContractZero();
-            await smartContractZero.InititalizeAsync(accountDataProvider);
-            await smartContractZero.RegisterSmartContract(smartContractContractRegistration);
-            return account;
-        }
->>>>>>> 3aaf2dd6
     }
 }