﻿<Project Sdk="Microsoft.NET.Sdk">
  <PropertyGroup>
    <TargetFramework>netstandard2.0</TargetFramework>
  </PropertyGroup>
  <ItemGroup>
    <Compile Remove="MerkleNode.cs" />
    <Compile Remove="MerkleTree.cs" />
    <Compile Remove="Merkle\Node.cs" />
  </ItemGroup>
  <ItemGroup>
    <PackageReference Include="LiteDB" Version="4.0.0" />
    <PackageReference Include="Newtonsoft.Json" Version="10.0.3" />
    <PackageReference Include="QuickGraphCore" Version="1.0.0" />
  </ItemGroup>
  <ItemGroup>
<<<<<<< HEAD
    <ProjectReference Include="..\AElf.Serialization\AElf.Serialization.csproj">
      <Project>{13DC325F-B46C-4A90-A67E-785AE8D92640}</Project>
      <Name>AElf.Serialization</Name>
    </ProjectReference>
=======
    <None Remove="GenesisBlock.json" />
>>>>>>> b9410d02
  </ItemGroup>
</Project><|MERGE_RESOLUTION|>--- conflicted
+++ resolved
@@ -1,25 +1,24 @@
-﻿<Project Sdk="Microsoft.NET.Sdk">
-  <PropertyGroup>
-    <TargetFramework>netstandard2.0</TargetFramework>
-  </PropertyGroup>
-  <ItemGroup>
-    <Compile Remove="MerkleNode.cs" />
-    <Compile Remove="MerkleTree.cs" />
-    <Compile Remove="Merkle\Node.cs" />
-  </ItemGroup>
-  <ItemGroup>
-    <PackageReference Include="LiteDB" Version="4.0.0" />
-    <PackageReference Include="Newtonsoft.Json" Version="10.0.3" />
-    <PackageReference Include="QuickGraphCore" Version="1.0.0" />
-  </ItemGroup>
-  <ItemGroup>
-<<<<<<< HEAD
-    <ProjectReference Include="..\AElf.Serialization\AElf.Serialization.csproj">
-      <Project>{13DC325F-B46C-4A90-A67E-785AE8D92640}</Project>
-      <Name>AElf.Serialization</Name>
-    </ProjectReference>
-=======
-    <None Remove="GenesisBlock.json" />
->>>>>>> b9410d02
-  </ItemGroup>
+<Project Sdk="Microsoft.NET.Sdk">
+  <PropertyGroup>
+    <TargetFramework>netstandard2.0</TargetFramework>
+  </PropertyGroup>
+  <ItemGroup>
+    <Compile Remove="MerkleNode.cs" />
+    <Compile Remove="MerkleTree.cs" />
+    <Compile Remove="Merkle\Node.cs" />
+  </ItemGroup>
+  <ItemGroup>
+    <PackageReference Include="LiteDB" Version="4.0.0" />
+    <PackageReference Include="Newtonsoft.Json" Version="10.0.3" />
+    <PackageReference Include="QuickGraphCore" Version="1.0.0" />
+  </ItemGroup>
+  <ItemGroup>
+    <ProjectReference Include="..\AElf.Serialization\AElf.Serialization.csproj">
+      <Project>{13DC325F-B46C-4A90-A67E-785AE8D92640}</Project>
+      <Name>AElf.Serialization</Name>
+    </ProjectReference>
+  </ItemGroup>
+  <ItemGroup>
+    <ProjectCapability Include="CSharp;Managed;ClassDesigner" />
+  </ItemGroup>
 </Project>