﻿using System;
using System.Text;
using System.Collections.Generic;
using System.Threading.Tasks;
using Akka.Actor;
using AElf.Kernel.Concurrency.Execution.Messages;
using AElf.Kernel.KernelAccount;
using Google.Protobuf;

namespace AElf.Kernel.Concurrency.Execution
{
    /// <summary>
    /// Job executor runs a list of transactions sequentially.
    /// </summary>
    public class JobExecutor : UntypedActor
    {
        enum State
        {
            Initializing,
            NotStarted,
            Running
        }
        private State _state = State.Initializing;
        private bool _startExecutionMessageReceived = false;
        private Hash _chainId;
        private IActorRef _serviceRouter;
        private ServicePack _servicePack;
        private IActorRef _resultCollector;
        private List<ITransaction> _transactions;
        private int _currentRunningIndex = -1;
        private Hash _currentTransactionHash;
        private IChainContext _chainContext;
        private Dictionary<Hash, TransactionResult> _transactionResults = new Dictionary<Hash, TransactionResult>();

        public JobExecutor(Hash chainId, IActorRef serviceRouter, List<ITransaction> transactions, IActorRef resultCollector)
        {
            _chainId = chainId;
            _serviceRouter = serviceRouter;
            _transactions = transactions;
            _resultCollector = resultCollector;
        }

        protected override void PreStart()
        {
            if (_transactions.Count == 0)
            {
                Context.System.Scheduler.ScheduleTellOnce(new TimeSpan(0, 0, 0), Self, PoisonPill.Instance, Self);
            }
            else
            {
                Context.System.Scheduler.ScheduleTellOnce(new TimeSpan(0, 0, 0), _serviceRouter, new RequestLocalSerivcePack(0), Self);
            }
        }

        protected override void OnReceive(object message)
        {
            switch (message)
            {
                case RespondLocalSerivcePack res:
                    if (_state == State.Initializing)
                    {
                        _servicePack = res.ServicePack;
                        _state = State.NotStarted;
                        if (_startExecutionMessageReceived)
                        {
                            RunNextOrStop();
                        }
                    }
                    break;
                case StartExecutionMessage start:
                    _startExecutionMessageReceived = true;
                    if (_state == State.NotStarted)
                    {
                        RunNextOrStop();
                    }
                    break;
                case TransactionResultMessage res when res.TransactionResult.TransactionId == _currentTransactionHash:
                    if (_state == State.Running)
                    {
                        ForwardResult(res);
                        _transactionResults.Add(res.TransactionResult.TransactionId, res.TransactionResult);
                        RunNextOrStop();
                    }
                    break;
            }
        }

        private void ForwardResult(TransactionResultMessage resultMessage)
        {
            if (_resultCollector != null)
            {
                _resultCollector.Forward(resultMessage);
            }
        }

        private void RunNextOrStop()
        {
            _state = State.Running;
            if (_currentRunningIndex == _transactions.Count - 1)
            {
                Context.Stop(Self);
            }
            else
            {
                _currentRunningIndex++;
                var tx = _transactions[_currentRunningIndex];
                _currentTransactionHash = tx.GetHash();
                ExecuteTransaction(tx).ContinueWith(
                    task => new TransactionResultMessage(task.Result),
                    TaskContinuationOptions.AttachedToParent & TaskContinuationOptions.ExecuteSynchronously
                ).PipeTo(Self);
            }
        }

        private async Task<TransactionResult> ExecuteTransaction(ITransaction transaction)
        {
            if (_chainContext == null)
            {
                _chainContext = await _servicePack.ChainContextService.GetChainContextAsync(_chainId);
            }

            var executive = await _servicePack.SmartContractService.GetExecutiveAsync(transaction.To, _chainId);
            // TODO: Handle timeout
            TransactionResult result = new TransactionResult()
            {
                TransactionId = transaction.GetHash(),
                Status = Status.Pending
            };
            // TODO: Reject tx if IncrementId != Nonce

            try
            {
                var txCtxt = new TransactionContext()
                {
                    PreviousBlockHash = _chainContext.BlockHash,
                    Transaction = transaction,
                    TransactionResult = result
                };
                await executive.SetTransactionContext(txCtxt).Apply();
                // TODO: Check run results / logs etc.
                result.Status = Status.Mined;
            }
            catch (Exception ex)
            {
<<<<<<< HEAD
                // TODO: Improve log
                result.Logs = ByteString.CopyFrom(Encoding.ASCII.GetBytes(ex.ToString()));
                result.Status = Status.ExecutedFailed;
=======
                result.Status = Status.Failed;
>>>>>>> 02edb5d9
            }
            finally
            {
                await _servicePack.SmartContractService.PutExecutiveAsync(transaction.To, executive);
            }

            return result;
        }

        public static Props Props(Hash chainId, IActorRef serviceRouter, List<ITransaction> transactions, IActorRef resultCollector)
        {
            return Akka.Actor.Props.Create(() => new JobExecutor(chainId, serviceRouter, transactions, resultCollector));
        }
    }
}<|MERGE_RESOLUTION|>--- conflicted
+++ resolved
@@ -1,11 +1,9 @@
 ﻿using System;
-using System.Text;
 using System.Collections.Generic;
 using System.Threading.Tasks;
 using Akka.Actor;
 using AElf.Kernel.Concurrency.Execution.Messages;
 using AElf.Kernel.KernelAccount;
-using Google.Protobuf;
 
 namespace AElf.Kernel.Concurrency.Execution
 {
@@ -16,71 +14,38 @@
     {
         enum State
         {
-            Initializing,
             NotStarted,
             Running
         }
-        private State _state = State.Initializing;
-        private bool _startExecutionMessageReceived = false;
-        private Hash _chainId;
-        private IActorRef _serviceRouter;
-        private ServicePack _servicePack;
+        private State _state = State.NotStarted;
+        private IChainContext _chainContext;
         private IActorRef _resultCollector;
         private List<ITransaction> _transactions;
         private int _currentRunningIndex = -1;
         private Hash _currentTransactionHash;
-        private IChainContext _chainContext;
         private Dictionary<Hash, TransactionResult> _transactionResults = new Dictionary<Hash, TransactionResult>();
 
-        public JobExecutor(Hash chainId, IActorRef serviceRouter, List<ITransaction> transactions, IActorRef resultCollector)
+        public JobExecutor(IChainContext chainContext, List<ITransaction> transactions, IActorRef resultCollector)
         {
-            _chainId = chainId;
-            _serviceRouter = serviceRouter;
+            _chainContext = chainContext;
             _transactions = transactions;
             _resultCollector = resultCollector;
-        }
-
-        protected override void PreStart()
-        {
-            if (_transactions.Count == 0)
-            {
-                Context.System.Scheduler.ScheduleTellOnce(new TimeSpan(0, 0, 0), Self, PoisonPill.Instance, Self);
-            }
-            else
-            {
-                Context.System.Scheduler.ScheduleTellOnce(new TimeSpan(0, 0, 0), _serviceRouter, new RequestLocalSerivcePack(0), Self);
-            }
         }
 
         protected override void OnReceive(object message)
         {
             switch (message)
             {
-                case RespondLocalSerivcePack res:
-                    if (_state == State.Initializing)
-                    {
-                        _servicePack = res.ServicePack;
-                        _state = State.NotStarted;
-                        if (_startExecutionMessageReceived)
-                        {
-                            RunNextOrStop();
-                        }
-                    }
-                    break;
                 case StartExecutionMessage start:
-                    _startExecutionMessageReceived = true;
                     if (_state == State.NotStarted)
                     {
                         RunNextOrStop();
                     }
                     break;
                 case TransactionResultMessage res when res.TransactionResult.TransactionId == _currentTransactionHash:
-                    if (_state == State.Running)
-                    {
-                        ForwardResult(res);
-                        _transactionResults.Add(res.TransactionResult.TransactionId, res.TransactionResult);
-                        RunNextOrStop();
-                    }
+                    ForwardResult(res);
+                    _transactionResults.Add(res.TransactionResult.TransactionId, res.TransactionResult);
+                    RunNextOrStop();
                     break;
             }
         }
@@ -114,53 +79,33 @@
 
         private async Task<TransactionResult> ExecuteTransaction(ITransaction transaction)
         {
-            if (_chainContext == null)
-            {
-                _chainContext = await _servicePack.ChainContextService.GetChainContextAsync(_chainId);
-            }
-
-            var executive = await _servicePack.SmartContractService.GetExecutiveAsync(transaction.To, _chainId);
             // TODO: Handle timeout
-            TransactionResult result = new TransactionResult()
-            {
-                TransactionId = transaction.GetHash(),
-                Status = Status.Pending
-            };
+            ISmartContractZero smartContractZero = _chainContext.SmartContractZero;
+            TransactionResult result = new TransactionResult();
+            result.TransactionId = transaction.GetHash();
             // TODO: Reject tx if IncrementId != Nonce
 
             try
             {
-                var txCtxt = new TransactionContext()
+                await smartContractZero.InvokeAsync(new SmartContractInvokeContext()
                 {
-                    PreviousBlockHash = _chainContext.BlockHash,
-                    Transaction = transaction,
-                    TransactionResult = result
-                };
-                await executive.SetTransactionContext(txCtxt).Apply();
-                // TODO: Check run results / logs etc.
+                    Caller = transaction.From,
+                    MethodName = transaction.MethodName,
+                    Params = transaction.Params
+                });
                 result.Status = Status.Mined;
             }
-            catch (Exception ex)
+            catch
             {
-<<<<<<< HEAD
-                // TODO: Improve log
-                result.Logs = ByteString.CopyFrom(Encoding.ASCII.GetBytes(ex.ToString()));
-                result.Status = Status.ExecutedFailed;
-=======
                 result.Status = Status.Failed;
->>>>>>> 02edb5d9
-            }
-            finally
-            {
-                await _servicePack.SmartContractService.PutExecutiveAsync(transaction.To, executive);
             }
 
             return result;
         }
 
-        public static Props Props(Hash chainId, IActorRef serviceRouter, List<ITransaction> transactions, IActorRef resultCollector)
+        public static Props Props(IChainContext chainContext, List<ITransaction> transactions, IActorRef resultCollector)
         {
-            return Akka.Actor.Props.Create(() => new JobExecutor(chainId, serviceRouter, transactions, resultCollector));
+            return Akka.Actor.Props.Create(() => new JobExecutor(chainContext, transactions, resultCollector));
         }
     }
 }