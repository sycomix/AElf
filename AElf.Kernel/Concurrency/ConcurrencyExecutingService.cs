--- conflicted
+++ resolved
@@ -1,126 +1,116 @@
-<<<<<<< HEAD
-﻿using System.Collections.Generic;
-=======
-﻿using System;
-using System.Collections.Generic;
-using System.Linq;
->>>>>>> a916d14b
-using System.Text;
-using System.Threading;
-using System.Threading.Tasks;
-using AElf.Kernel.Concurrency.Execution;
-using AElf.Kernel.Concurrency.Execution.Config;
-using AElf.Kernel.Concurrency.Execution.Messages;
-using AElf.Kernel.Concurrency.Metadata;
-using AElf.Kernel.Concurrency.Scheduling;
-using AElf.Kernel.Managers;
-using AElf.Kernel.Services;
-using Akka.Actor;
-using Akka.Configuration;
-using Akka.Routing;
-
-namespace AElf.Kernel.Concurrency
-{
-    public class ConcurrencyExecutingService : IConcurrencyExecutingService
-    {
-        private ActorSystem _actorSystem;
-        private IActorRef _requestor;
-        private IActorRef _router;
-        private bool _isInit;
-        private const string SystemName = "AElfSystem";
-        private readonly ServicePack _servicePack;
-
-        public ConcurrencyExecutingService(IChainContextService chainContextService, ISmartContractService smartContractService, IFunctionMetadataService functionMetadataService, IWorldStateDictator worldStateDictator, IAccountContextService accountContextService)
-        {
-            _servicePack = new ServicePack()
-            {
-                ChainContextService = chainContextService,
-                SmartContractService = smartContractService,
-                ResourceDetectionService = new ResourceUsageDetectionService(functionMetadataService),
-                WorldStateDictator = worldStateDictator,
-                AccountContextService = accountContextService,
-            };
-            _isInit = false;
-        }
-
-        public async Task<List<TransactionTrace>> ExecuteAsync(List<ITransaction> transactions, Hash chainId, IGrouper grouper)
-        {
-            if (!_isInit)
-            {
-                InitActorSystem();
-            }
-
-            _requestor = _actorSystem.ActorOf(Requestor.Props(_router));
-            var executeService = new ParallelTransactionExecutingService(_requestor, grouper);
-            return await executeService.ExecuteAsync(transactions, chainId);
-        }
-
-        public void InitWorkActorSystem()
-        {
-            var config = InitActorConfig(ActorHocon.ActorWorkerHocon);
-
-            _actorSystem = ActorSystem.Create(SystemName, config);
-            var worker = _actorSystem.ActorOf(Props.Create<Worker>(), "worker");
-            worker.Tell(new LocalSerivcePack(_servicePack));
-        }
-
-        public void InitActorSystem()
-        {
-            if (ActorConfig.Instance.IsCluster)
-            {
-                var config = InitActorConfig(ActorHocon.ActorClusterHocon);
-                _actorSystem = ActorSystem.Create(SystemName, config);
-                //Todo waiting for join cluster. we should get the status here.
-                Thread.Sleep(2000);
-                _router = _actorSystem.ActorOf(Props.Empty.WithRouter(FromConfig.Instance), "router");
-            }
-            else
-            {
-                _actorSystem = ActorSystem.Create(SystemName);
-                var workers = new List<string>();
-                for (var i = 0; i < ActorConfig.Instance.WorkerCount; i++)
-                {
-                    workers.Add("/user/worker" + i);
-                }
-
-                _router = _actorSystem.ActorOf(Props.Empty.WithRouter(new TrackedGroup(workers)), "router");
-                for (var i = 0; i < ActorConfig.Instance.WorkerCount; i++)
-                {
-                    var worker = _actorSystem.ActorOf(Props.Create<Worker>(), "worker" + i);
-                    worker.Tell(new LocalSerivcePack(_servicePack));
-                }
-            }
-
-            _isInit = true;
-        }
-
-<<<<<<< HEAD
-        private Akka.Configuration.Config InitActorConfig(string content)
-=======
-        private Config InitActorConfig(string content)
->>>>>>> a916d14b
-        {
-            if (ActorConfig.Instance.Seeds == null || ActorConfig.Instance.Seeds.Count == 0)
-            {
-                ActorConfig.Instance.Seeds = new List<SeedNode> {new SeedNode {HostName = ActorConfig.Instance.HostName, Port = ActorConfig.Instance.Port}};
-            }
-
-            var seedNodes = new StringBuilder();
-            seedNodes.Append("akka.cluster.seed-nodes = [");
-            foreach (var seed in ActorConfig.Instance.Seeds)
-            {
-                seedNodes.Append("\"akka.tcp://").Append(SystemName).Append("@").Append(seed.HostName).Append(":").Append(seed.Port).Append("\",");
-            }
-            seedNodes.Remove(seedNodes.Length - 1, 1);
-            seedNodes.Append("]");
-            
-            
-            var config = ConfigurationFactory.ParseString("akka.remote.dot-netty.tcp.hostname=" + ActorConfig.Instance.HostName)
-                .WithFallback(ConfigurationFactory.ParseString("akka.remote.dot-netty.tcp.port=" + ActorConfig.Instance.Port))
-                .WithFallback(ConfigurationFactory.ParseString(seedNodes.ToString()))
-                .WithFallback(content);
-
-            return config;
-        }
-    }
+using System.Collections.Generic;
+using System.Text;
+using System.Threading;
+using System.Threading.Tasks;
+using AElf.Kernel.Concurrency.Execution;
+using AElf.Kernel.Concurrency.Execution.Config;
+using AElf.Kernel.Concurrency.Execution.Messages;
+using AElf.Kernel.Concurrency.Metadata;
+using AElf.Kernel.Concurrency.Scheduling;
+using AElf.Kernel.Managers;
+using AElf.Kernel.Services;
+using Akka.Actor;
+using Akka.Configuration;
+using Akka.Routing;
+
+namespace AElf.Kernel.Concurrency
+{
+    public class ConcurrencyExecutingService : IConcurrencyExecutingService
+    {
+        private ActorSystem _actorSystem;
+        private IActorRef _requestor;
+        private IActorRef _router;
+        private bool _isInit;
+        private const string SystemName = "AElfSystem";
+        private readonly ServicePack _servicePack;
+
+        public ConcurrencyExecutingService(IChainContextService chainContextService, ISmartContractService smartContractService, IFunctionMetadataService functionMetadataService, IWorldStateDictator worldStateDictator, IAccountContextService accountContextService)
+        {
+            _servicePack = new ServicePack()
+            {
+                ChainContextService = chainContextService,
+                SmartContractService = smartContractService,
+                ResourceDetectionService = new ResourceUsageDetectionService(functionMetadataService),
+                WorldStateDictator = worldStateDictator,
+                AccountContextService = accountContextService,
+            };
+            _isInit = false;
+        }
+
+        public async Task<List<TransactionTrace>> ExecuteAsync(List<ITransaction> transactions, Hash chainId, IGrouper grouper)
+        {
+            if (!_isInit)
+            {
+                InitActorSystem();
+            }
+
+            _requestor = _actorSystem.ActorOf(Requestor.Props(_router));
+            var executeService = new ParallelTransactionExecutingService(_requestor, grouper);
+            return await executeService.ExecuteAsync(transactions, chainId);
+        }
+
+        public void InitWorkActorSystem()
+        {
+            var config = InitActorConfig(ActorHocon.ActorWorkerHocon);
+
+            _actorSystem = ActorSystem.Create(SystemName, config);
+            var worker = _actorSystem.ActorOf(Props.Create<Worker>(), "worker");
+            worker.Tell(new LocalSerivcePack(_servicePack));
+        }
+
+        public void InitActorSystem()
+        {
+            if (ActorConfig.Instance.IsCluster)
+            {
+                var config = InitActorConfig(ActorHocon.ActorClusterHocon);
+                _actorSystem = ActorSystem.Create(SystemName, config);
+                //Todo waiting for join cluster. we should get the status here.
+                Thread.Sleep(2000);
+                _router = _actorSystem.ActorOf(Props.Empty.WithRouter(FromConfig.Instance), "router");
+            }
+            else
+            {
+                _actorSystem = ActorSystem.Create(SystemName);
+                var workers = new List<string>();
+                for (var i = 0; i < ActorConfig.Instance.WorkerCount; i++)
+                {
+                    workers.Add("/user/worker" + i);
+                }
+
+                _router = _actorSystem.ActorOf(Props.Empty.WithRouter(new TrackedGroup(workers)), "router");
+                for (var i = 0; i < ActorConfig.Instance.WorkerCount; i++)
+                {
+                    var worker = _actorSystem.ActorOf(Props.Create<Worker>(), "worker" + i);
+                    worker.Tell(new LocalSerivcePack(_servicePack));
+                }
+            }
+
+            _isInit = true;
+        }
+
+        private Akka.Configuration.Config InitActorConfig(string content)
+        {
+            if (ActorConfig.Instance.Seeds == null || ActorConfig.Instance.Seeds.Count == 0)
+            {
+                ActorConfig.Instance.Seeds = new List<SeedNode> {new SeedNode {HostName = ActorConfig.Instance.HostName, Port = ActorConfig.Instance.Port}};
+            }
+
+            var seedNodes = new StringBuilder();
+            seedNodes.Append("akka.cluster.seed-nodes = [");
+            foreach (var seed in ActorConfig.Instance.Seeds)
+            {
+                seedNodes.Append("\"akka.tcp://").Append(SystemName).Append("@").Append(seed.HostName).Append(":").Append(seed.Port).Append("\",");
+            }
+            seedNodes.Remove(seedNodes.Length - 1, 1);
+            seedNodes.Append("]");
+            
+            
+            var config = ConfigurationFactory.ParseString("akka.remote.dot-netty.tcp.hostname=" + ActorConfig.Instance.HostName)
+                .WithFallback(ConfigurationFactory.ParseString("akka.remote.dot-netty.tcp.port=" + ActorConfig.Instance.Port))
+                .WithFallback(ConfigurationFactory.ParseString(seedNodes.ToString()))
+                .WithFallback(content);
+
+            return config;
+        }
+    }
 }