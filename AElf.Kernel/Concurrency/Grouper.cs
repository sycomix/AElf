--- conflicted
+++ resolved
@@ -38,25 +38,18 @@
         /// </summary>
         /// <param name="txDict">Dictionary of Transaction list sent by accounts</param>
         /// <returns></returns>
-<<<<<<< HEAD
         public List<TransactionParallelGroup> MergeAccountTxList(Dictionary<Hash, List<Transaction>> txList)
         {
             if (txList.Count == 0)
             {
                 return new List<TransactionParallelGroup>();
             }
-=======
-        public List<List<Transaction>> MergeByAccount(List<Transaction> txList)
-        {
-			if(txList.Count == 0) return new List<List<Transaction>>();
-         
->>>>>>> 6a54c5e4
+            
             Dictionary<Hash, UnionFindNode> accountUnionSet = new Dictionary<Hash, UnionFindNode>();
             
             //set up the union find set
             foreach (var accountTxList in txList.Values)
             {
-<<<<<<< HEAD
                 foreach (var tx in accountTxList)
                 {
                     if (!accountUnionSet.TryGetValue(tx.From, out var fromNode))
@@ -73,19 +66,6 @@
                     
                     fromNode.Union(toNode);
                 }
-=======
-				if (!accountUnionSet.TryGetValue(tx.From, out var fromNode))
-                {
-					fromNode = new UnionFindNode();
-                }
-
-				if (!accountUnionSet.TryGetValue(tx.To, out var toNode))
-                {
-					toNode = new UnionFindNode();
-                }
-
-				fromNode.Union(toNode);
->>>>>>> 6a54c5e4
             }
 
             //set up the result group and init the first group
