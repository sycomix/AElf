--- conflicted
+++ resolved
@@ -64,22 +64,12 @@
                             Replacement.ReplaceValueIntoReplacement(functionMetadataTemplate.Key, Replacement.This,
                                 contractAddr.Value.ToByteArray().ToHex());
 
-<<<<<<< HEAD
-                        var fullResourceSet = new HashSet<Resource>(){new Resource(contractAddr.Value.ToByteArray().ToHex() + "._lock", DataAccessMode.ReadWriteAccountSharing)};
-                        var metadata = new FunctionMetadata(new HashSet<string>(), fullResourceSet);
-=======
-                        var localResourceSet = new HashSet<Resource>()
-                        {
-                            new Resource(contractAddr.Value.ToByteArray().ToHex() + "._lock",
-                                DataAccessMode.ReadWriteAccountSharing)
-                        };
                         var fullResourceSet = new HashSet<Resource>()
                         {
                             new Resource(contractAddr.Value.ToByteArray().ToHex() + "._lock",
                                 DataAccessMode.ReadWriteAccountSharing)
                         };
-                        var metadata = new FunctionMetadata(new HashSet<string>(), fullResourceSet, localResourceSet);
->>>>>>> 0b1617cc
+                        var metadata = new FunctionMetadata(new HashSet<string>(), fullResourceSet);
                         FunctionMetadataMap.Add(funcNameWithAddr, metadata);
                     }
                 }
