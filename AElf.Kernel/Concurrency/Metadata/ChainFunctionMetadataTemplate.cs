﻿using System;
using System.Collections.Generic;
using System.Linq;
using System.Reflection;
using System.Text.RegularExpressions;
using System.Threading.Tasks;
using AElf.Kernel.Storages;
using AElf.Types.CSharp.MetadataAttribute;
using Akka.Util.Internal;
using Google.Protobuf;
using NLog;
using Org.BouncyCastle.Security;
using QuickGraph;
using QuickGraph.Algorithms;

namespace AElf.Kernel.Concurrency.Metadata
{
    /// <summary>
    /// Where get and set the metadata when deploy the contracts and check correctness when trying to updating contracts(functions)
    /// TODO: Whether need the functionality of deleting the existing function?
    /// </summary>
    public class ChainFunctionMetadataTemplate : IChainFunctionMetadataTemplate
    {
        public Dictionary<string, Dictionary<string, FunctionMetadataTemplate>> ContractMetadataTemplateMap { get; private set; } 
        public AdjacencyGraph<string, Edge<string>> CallingGraph; //calling graph is prepared for update contract code (check for DAG at that time)
        
        private readonly ILogger _logger;
        private readonly IDataStore _dataStore;
        public Hash ChainId { get;}
        

        public ChainFunctionMetadataTemplate(IDataStore dataStore, Hash chainId, ILogger logger)
        {
            _dataStore = dataStore;
            _logger = logger;
            ChainId = chainId;
            
            var mapCache = _dataStore.GetDataAsync(Path.CalculatePointerForMetadataTemlate(chainId)).Result;
            var graphCache = _dataStore.GetDataAsync(Path.CalculatePointerForMetadataTemlateCallingGraph(chainId))
                .Result;
            if (mapCache != null)
            {
                ContractMetadataTemplateMap =
                    ReadFromSerializeContractMetadataTemplateMap(
                        SerializeContractMetadataTemplateMap.Parser.ParseFrom(mapCache));
                if (graphCache == null)
                {
                    throw new FunctionMetadataException("ChainId [" + ChainId.Value + "] Cannot find calling graph in database");
                }
                CallingGraph = RestoreCallingGraph(CallingGraphEdges.Parser.ParseFrom(graphCache));
            }
            else
            {
                ContractMetadataTemplateMap = new Dictionary<string, Dictionary<string, FunctionMetadataTemplate>>();
                CallingGraph = new AdjacencyGraph<string, Edge<string>>();
            }
        }

        #region Metadata extraction from contract code

        /// <summary>
        /// 1. extract attributes in type
        /// 2. check whether this new calling graph is DAG
        /// 3. Return new class's function metadata into map
        /// </summary>
        /// <param name="contractType"></param>
        /// <returns></returns>
        /// <exception cref="FunctionMetadataException"></exception>
        public async Task<bool> TryAddNewContract(Type contractType)
        {
            Ready();
            try
            {
                ExtractRawMetadataFromType(contractType, out var smartContractReferenceMap,
                    out var localFunctionMetadataTemplateMap);
                
                //TODO: we group tx that send to the contract that contains no attributes into the same group
                if (localFunctionMetadataTemplateMap.Count == 0 || localFunctionMetadataTemplateMap.First().Value.TemplateContainsMetadata == false)
                {
                    ContractMetadataTemplateMap.Add(contractType.FullName, localFunctionMetadataTemplateMap);
                    return true;
                }
                
                UpdateTemplate(contractType, smartContractReferenceMap, ref localFunctionMetadataTemplateMap);
                
                //merge the function metadata template map
                ContractMetadataTemplateMap.Add(contractType.FullName, localFunctionMetadataTemplateMap);
            }
            catch (FunctionMetadataException e)
            {
                _logger?.Error(e, e.Message);
                throw;
            }

            //TODO: now each call of this will have large Disk IO because we replace the new whole map into the old map even if just minor changes to the map
            await _dataStore.SetDataAsync(Path.CalculatePointerForMetadataTemlate(ChainId),
                GetSerializeContractMetadataTemplateMap().ToByteArray());
            await _dataStore.SetDataAsync(Path.CalculatePointerForMetadataTemlateCallingGraph(ChainId),
                GetSerializeCallingGraph().ToByteArray());
            
            return true;
        }

        
        

        /// <summary>
        /// FunctionMetadataException will be thrown in following cases: 
        /// (1) Duplicate member function name.
        /// (2) Local resource are not declared in the code.
        /// (3) Duplicate smart contract reference name
        /// (4) Duplicate declared field name.
        /// (5) Unknown reference in calling set
        /// </summary>
        /// <param name="contractType"></param>
        /// <param name="smartContractReferenceMap"></param>
        /// <param name="localFunctionMetadataTemplateMap"></param>
        /// <exception cref="FunctionMetadataException"></exception>
        private void ExtractRawMetadataFromType(Type contractType, out Dictionary<string, Type> smartContractReferenceMap, out Dictionary<string, FunctionMetadataTemplate> localFunctionMetadataTemplateMap )
        {
            var templocalFieldMap = new Dictionary<string, DataAccessMode>();
            smartContractReferenceMap = new Dictionary<string, Type>();
            localFunctionMetadataTemplateMap = new Dictionary<string, FunctionMetadataTemplate>();

            //load localFieldMap: <"${this}.[ResourceName]", DataAccessMode>
            foreach (var fieldInfo in contractType.GetFields(BindingFlags.Public | BindingFlags.NonPublic | BindingFlags.Instance))
            {
                var fieldAttr = fieldInfo.GetCustomAttribute<SmartContractFieldDataAttribute>();
                if (fieldAttr == null) continue;
                if (!templocalFieldMap.TryAdd(fieldAttr.FieldName, fieldAttr.DataAccessMode))
                {
                    throw new FunctionMetadataException("ChainId [" + ChainId.Value + "] Duplicate name of field attributes in contract " + contractType.FullName);
                }
            }
            
            //load smartContractReferenceMap: <"[contract_member_name]", Referenced contract type>
            foreach (var fieldInfo in contractType.GetFields(BindingFlags.Public | BindingFlags.NonPublic | BindingFlags.Instance))
            {
                var smartContractRefAttr = fieldInfo.GetCustomAttribute<SmartContractReferenceAttribute>();
                if (smartContractRefAttr == null) continue;
                if (!smartContractReferenceMap.TryAdd(smartContractRefAttr.FieldName, smartContractRefAttr.ContractType))
                {
                    throw new FunctionMetadataException("ChainId [" + ChainId.Value + "] Duplicate name of smart contract reference attributes in contract " + contractType.FullName);
                }
            }
            
            //load localFunctionMetadataTemplateMap: <"${[this]}.FunctionSignature", FunctionMetadataTemplate>
            //FunctionMetadataTemplate: <calling_set, local_resource_set>
            //calling_set: { "${[contract_member_name]}.[FunctionSignature]", ${this}.[FunctionSignature]... }
            //local_resource_set: {"${this}.[ResourceName]"}
            foreach (var methodInfo in contractType.GetMethods(
                BindingFlags.Public | BindingFlags.NonPublic | BindingFlags.Instance))
            {
                var functionAttribute = methodInfo.GetCustomAttribute<SmartContractFunctionAttribute>();
                if (functionAttribute == null) continue;

                var resourceSet = functionAttribute.LocalResources.Select(resource =>
                {
                    if (!templocalFieldMap.TryGetValue(resource, out var dataAccessMode))
                    {
                        throw new FunctionMetadataException("ChainId [" + ChainId.Value.ToByteArray().ToHex() + "] Unknown reference local field " + resource +
                                                            " in function " + functionAttribute.FunctionSignature);
                    }
                    return new Resource(resource, dataAccessMode);
                });
                
                if (!localFunctionMetadataTemplateMap.TryAdd(functionAttribute.FunctionSignature, 
                    new FunctionMetadataTemplate(new HashSet<string>(functionAttribute.CallingSet), new HashSet<Resource>(resourceSet))))
                {
                    throw new FunctionMetadataException("ChainId [" + ChainId.Value + "] Duplicate name of function attribute" + functionAttribute.FunctionSignature + " in contract" + contractType.FullName);
                }
            }

            if (localFunctionMetadataTemplateMap.Count == 0)
            {
<<<<<<< HEAD
=======
                var blackLists = new[] {"ToString", "Equals", "GetHashCode", "GetType"};
                foreach (var methodInfo in contractType.GetMethods())
                {
                    if (!blackLists.Contains(methodInfo.Name))
                    {
                        localFunctionMetadataTemplateMap.Add("${this}." + methodInfo.Name, new FunctionMetadataTemplate(false));
                        CallingGraph.AddVertex(contractType.FullName + "." + methodInfo.Name);
                    }
                }
                return;
>>>>>>> f2d0772e
                throw new FunctionMetadataException("ChainId [" + ChainId.Value + " no function marked in the target contract " + contractType.FullName);
            }
            
            //check for validaty of the calling set (whether have unknow reference)
            foreach (var kvPair in localFunctionMetadataTemplateMap)
            {
                foreach (var calledFunc in kvPair.Value.CallingSet)
                {
                    if (calledFunc.Contains(Replacement.This))
                    {
                        if (!localFunctionMetadataTemplateMap.ContainsKey(calledFunc))
                        {
                            throw new FunctionMetadataException(
                                "ChainId [" + ChainId.Value + "] calling set of function " + kvPair.Key + " when adding contract " +
                                contractType.FullName + " contains unknown reference to it's own function: " +
                                calledFunc);
                        }
                    }
                    else
                    {
                        if (!Replacement.TryGetReplacementWithIndex(calledFunc, 0, out var memberReplacement) ||
                            !smartContractReferenceMap.ContainsKey(Replacement.Value(memberReplacement)))
                        {
                            throw new FunctionMetadataException(
                                "ChainId [" + ChainId.Value + "] calling set of function " + kvPair.Key + " when adding contract " +
                                contractType.FullName + " contains unknown local member reference to other contract: " +
                                calledFunc);
                        }
                    }
                }
            }
        }

        /// <summary>
        /// Try to update the calling graph when updating the function.
        /// If the new graph after applying the update has circle (or have unknow reference of foreign edge(call other contract's function)), the update will not be approved and nothing will take effect
        /// </summary>
        /// <param name="contractType"></param>
        /// <param name="smartContractReferenceMap"></param>
        /// <param name="targetLocalFunctionMetadataTemplateMap"></param>
        /// <returns></returns>
        /// <exception cref="FunctionMetadataException"></exception>
        private void UpdateTemplate(Type contractType, Dictionary<string, Type> smartContractReferenceMap, ref Dictionary<string, FunctionMetadataTemplate> targetLocalFunctionMetadataTemplateMap)
        {
            //check for DAG  (the updating calling graph is DAG iff local calling graph is DAG)
            if (!TryGetLocalCallingGraph(targetLocalFunctionMetadataTemplateMap, out var localCallGraph, out var localTopologicRes))
            {
                throw new FunctionMetadataException("ChainId [" + ChainId.Value + "] Calling graph of " + contractType.FullName + " is Non-DAG thus nothing take effect");
            }

            
            List<Edge<string>> outEdgesToAdd = new List<Edge<string>>();
            
            //check for unknown reference
            foreach (var kvPair in targetLocalFunctionMetadataTemplateMap)
            {
                var sourceFunc = Replacement.ReplaceValueIntoReplacement(kvPair.Key, Replacement.This, contractType.FullName);
                foreach (var calledFunc in kvPair.Value.CallingSet)
                {
                    if (!calledFunc.Contains(Replacement.This))
                    {
                        Replacement.TryGetReplacementWithIndex(calledFunc, 0, out var memberReplacement);
                        Type referenceType = smartContractReferenceMap[Replacement.Value(memberReplacement)];
                        var globalCalledFunc = Replacement.ReplaceValueIntoReplacement(calledFunc, memberReplacement,
                            referenceType.FullName);
                        if (!CallingGraph.ContainsVertex(globalCalledFunc))
                        {
<<<<<<< HEAD
                            throw new FunctionMetadataException("ChainId [" + ChainId.Value + "] Unknow reference of the foreign target in edge <" + sourceFunc + ","+calledFunc+"> when trying to add contract " + contractType.FullName + " into calling graph, consider the target function does not exist in the foreign contract");
=======
                            throw new FunctionMetadataException("ChainId [" + ChainId.Value.ToByteArray().ToHex() + "] Unknow reference of the foreign target in edge <" + sourceFunc + ","+calledFunc+"> when trying to add contract " + contractType.FullName + " into calling graph, consider the target function does not exist in the foreign contract");
>>>>>>> f2d0772e
                        }
                        outEdgesToAdd.Add(new Edge<string>(sourceFunc, globalCalledFunc));
                    }
                }
            }
            
            //Merge local calling graph
            foreach (var localVertex in localCallGraph.Vertices)
            {
                var globalVertex = Replacement.ReplaceValueIntoReplacement(localVertex, Replacement.This, contractType.FullName);
                CallingGraph.AddVertex(globalVertex);
                foreach (var outEdge in localCallGraph.OutEdges(localVertex))
                {
                    var toVertex = Replacement.ReplaceValueIntoReplacement(outEdge.Target, Replacement.This, contractType.FullName);
                    CallingGraph.AddVerticesAndEdge(new Edge<string>(globalVertex, toVertex));
                }
            }
            //add foreign edges
            CallingGraph.AddEdgeRange(outEdgesToAdd);
        }
        
        
        public bool TryGetLocalCallingGraph(Dictionary<string, FunctionMetadataTemplate> localFunctionMetadataTemplateMap, out AdjacencyGraph<string, Edge<string>> callGraph, out IEnumerable<string> topologicRes)
        {
            Ready();
            callGraph = new AdjacencyGraph<string, Edge<string>>();
            foreach (var kvPair in localFunctionMetadataTemplateMap)
            {
                callGraph.AddVertex(kvPair.Key);
                foreach (var calledFunc in kvPair.Value.CallingSet)
                { 
                    if (calledFunc.Contains(Replacement.This))
                    {
                        callGraph.AddVerticesAndEdge(new Edge<string>(kvPair.Key, calledFunc));
                    }
                }
            }

            try
            {
                topologicRes = callGraph.TopologicalSort();
            }
            catch (NonAcyclicGraphException)
            {
                callGraph.Clear();
                callGraph = null;
                topologicRes = null;
                return false;
            }
            
            return true;
        }
        #endregion

        #region Serialization

        private SerializeContractMetadataTemplateMap GetSerializeContractMetadataTemplateMap()
        {
            var serializeMap = new SerializeContractMetadataTemplateMap();
            foreach (var kv in ContractMetadataTemplateMap)
            {
                var functionMetadataMapForContract = new SerializeFunctionMetadataTemplateMap();
                foreach (var funcTempalteMap in kv.Value)
                {
                    functionMetadataMapForContract.TemplateMap.Add(funcTempalteMap.Key, funcTempalteMap.Value);
                }
                serializeMap.MetadataTemplateMapForContract.Add(kv.Key, functionMetadataMapForContract);
            }

            return serializeMap;
        }
        
        private dynamic ReadFromSerializeContractMetadataTemplateMap(SerializeContractMetadataTemplateMap serializeMap)
        {
            var contractMetadataMap = new Dictionary<string, Dictionary<string, FunctionMetadataTemplate>>();
            foreach (var kv in serializeMap.MetadataTemplateMapForContract)
            {
                var functionMetadataMapForContract = new Dictionary<string, FunctionMetadataTemplate>();
                foreach (var funcTempalteMap in kv.Value.TemplateMap)
                {
                    functionMetadataMapForContract.Add(funcTempalteMap.Key, funcTempalteMap.Value);
                }
                contractMetadataMap.Add(kv.Key, functionMetadataMapForContract);
            }

            return contractMetadataMap;
        }

        private CallingGraphEdges GetSerializeCallingGraph()
        {
            var serializeCallingGraph = new CallingGraphEdges();
            serializeCallingGraph.Edges.AddRange(CallingGraph.Edges.Select(edge =>
                new GraphEdge {Source = edge.Source, Target = edge.Target}));
            return serializeCallingGraph;
        }

        private dynamic RestoreCallingGraph(CallingGraphEdges edges)
        {
            AdjacencyGraph<string, Edge<string>> graph = new AdjacencyGraph<string, Edge<string>>();
            graph.AddVerticesAndEdgeRange(edges.Edges.Select(kv => new Edge<string>(kv.Source, kv.Target)));
            try
            {
                graph.TopologicalSort();
            }
            catch (NonAcyclicGraphException)
            {
                throw new FunctionMetadataException("ChainId [" + ChainId.Value + "] The calling graph ISNOT DAG when restoring the calling graph according to the ContractMetadataTemplateMap from the database");
            }
            return graph;
        }

        private void Ready()
        {
            if (ChainId == null)
            {
                throw new FunctionMetadataException("ChainId not set for tempalte service ");
            }
        }

        #endregion
    }

    public class FunctionMetadataException : Exception
    {
        internal FunctionMetadataException(string msg) : base(msg)
        {
            
        }
    }

    internal static class Replacement
    {
        private static string ReplacementRegexPattern = @"\$\{[a-zA-Z_][a-zA-Z0-9_]*((\.[a-zA-Z_][a-zA-Z0-9_]*)*)\}";
        
        public static readonly string This = "${this}";

        public static string ContractType(Type contractType)
        {
            return "${" + contractType.FullName + "}";
        }

        public static string Value(string replacement)
        {
            if (Regex.Match(replacement, ReplacementRegexPattern).Value.Equals(replacement))
            {
                return replacement.Substring(2, replacement.Length - 3);
            }
            else
            {
                throw new InvalidParameterException("The input value: " + replacement + "is not a replacement");
            }
        }
        
        public static string ReplaceValueIntoReplacement(string str, string replacement, string value)
        {
            return str.Replace(replacement, value);
        }
        
        public static bool TryGetReplacementWithIndex(string str, int index, out string res)
        {
            var replacements = Regex.Matches(str, ReplacementRegexPattern);
            if (index < replacements.Count)
            {
                res = replacements[index].Value;
                return true;
            }
            else
            {
                res = null;
                return false;
            }
        }
    }
}<|MERGE_RESOLUTION|>--- conflicted
+++ resolved
@@ -173,8 +173,6 @@
 
             if (localFunctionMetadataTemplateMap.Count == 0)
             {
-<<<<<<< HEAD
-=======
                 var blackLists = new[] {"ToString", "Equals", "GetHashCode", "GetType"};
                 foreach (var methodInfo in contractType.GetMethods())
                 {
@@ -185,7 +183,6 @@
                     }
                 }
                 return;
->>>>>>> f2d0772e
                 throw new FunctionMetadataException("ChainId [" + ChainId.Value + " no function marked in the target contract " + contractType.FullName);
             }
             
@@ -253,11 +250,7 @@
                             referenceType.FullName);
                         if (!CallingGraph.ContainsVertex(globalCalledFunc))
                         {
-<<<<<<< HEAD
-                            throw new FunctionMetadataException("ChainId [" + ChainId.Value + "] Unknow reference of the foreign target in edge <" + sourceFunc + ","+calledFunc+"> when trying to add contract " + contractType.FullName + " into calling graph, consider the target function does not exist in the foreign contract");
-=======
                             throw new FunctionMetadataException("ChainId [" + ChainId.Value.ToByteArray().ToHex() + "] Unknow reference of the foreign target in edge <" + sourceFunc + ","+calledFunc+"> when trying to add contract " + contractType.FullName + " into calling graph, consider the target function does not exist in the foreign contract");
->>>>>>> f2d0772e
                         }
                         outEdgesToAdd.Add(new Edge<string>(sourceFunc, globalCalledFunc));
                     }
