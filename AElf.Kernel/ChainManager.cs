--- conflicted
+++ resolved
@@ -9,14 +9,6 @@
     public class ChainManager : IChainManager
     {
         private readonly IChainBlockRelationStore _relationStore;
-<<<<<<< HEAD
-        private readonly BlockManager _blockManager;
-
-        public ChainManager(IChainBlockRelationStore relationStore, BlockManager blockManager)
-        {
-            _relationStore = relationStore;
-            _blockManager = blockManager;
-=======
 
         private readonly IChainStore _chainStore;
 
@@ -24,7 +16,6 @@
         {
             _relationStore = relationStore;
             _chainStore = chainStore;
->>>>>>> 44b99368
         }
 
 
@@ -36,21 +27,16 @@
             }
             
             chain.UpdateCurrentBlock(block);
-<<<<<<< HEAD
             await _relationStore.InsertAsync(
-                new Hash<IChain>(chain.CalculateHash()),
-                new Hash<IBlock>(block.CalculateHash()), 
+                new Hash(chain.CalculateHash()), 
+                new Hash(block.CalculateHash()), 
                 chain.CurrentBlockHeight);
-            await _blockManager.AddBlockAsync(block);
-=======
-            await _relationStore.Insert(chain, block, chain.CurrentBlockHeight);
             await _chainStore.UpdateAsync(chain);
         }
 
         public Task<Chain> GetChainAsync(Hash id)
         {
             return _chainStore.GetAsync(id);
->>>>>>> 44b99368
         }
     }
 }