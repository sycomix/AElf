--- conflicted
+++ resolved
@@ -36,23 +36,9 @@
             return _chainStore.GetAsync(id);
         }
 
-<<<<<<< HEAD
-        /// <summary>
-        /// chain initialization
-        /// </summary>
-        /// <param name="chain"></param>
-        /// <param name="genesisBlock"></param>
-        /// <returns></returns>
-        public async Task InitializeChain(Chain chain, GenesisBlock genesisBlock)
-        {
-            chain.GenesisBlockHash = genesisBlock.GetHash();
-            chain.UpdateCurrentBlock(genesisBlock);
-            await _chainStore.UpdateAsync(chain);
-=======
         public Task<Chain> AddChainAsync(Hash chainId)
         {
             return _chainStore.InsertAsync(new Chain(chainId));
->>>>>>> 9cc9a6fe
         }
     }
 }