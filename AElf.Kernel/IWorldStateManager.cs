--- conflicted
+++ resolved
@@ -5,22 +5,12 @@
     public interface IWorldStateManager
     {
         /// <summary>
-        /// Get current world state of a chain
+        /// Get the world state of a chain
         /// </summary>
         /// <param name="chain"></param>
         /// <returns></returns>
         Task<IWorldState> GetWorldStateAsync(IHash chain);
 
-<<<<<<< HEAD
-        /// <summary>
-        /// Get current AccountDataProvider of an account in a chain.
-        /// </summary>
-        /// <param name="chain"></param>
-        /// <param name="account"></param>
-        /// <returns></returns>
-        IAccountDataProvider GetAccountDataProvider(IChain chain, IAccount account);
-=======
         IAccountDataProvider GetAccountDataProvider(IHash chain, IHash account);
->>>>>>> 44b99368
     }
 }