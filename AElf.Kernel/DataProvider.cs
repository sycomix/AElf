--- conflicted
+++ resolved
@@ -8,9 +8,6 @@
 {
     public class DataProvider : IDataProvider
     {
-<<<<<<< HEAD
-        public IDataProvider GetDataProvider(string name)
-=======
         private readonly IHash _accountAddress;
         private readonly BinaryMerkleTree _dataMerkleTree = new BinaryMerkleTree();
         private readonly Dictionary<string, IDataProvider> _dataProviders = new Dictionary<string, IDataProvider>();
@@ -24,31 +21,11 @@
         /// <param name="accountAddress"></param>
         /// <param name="worldState"></param>
         public DataProvider(IWorldState worldState, IHash accountAddress)
->>>>>>> 44b99368
         {
-            throw new NotImplementedException();
+            _worldState = worldState;
+            _accountAddress = accountAddress;
         }
 
-<<<<<<< HEAD
-        public void SetDataProvider(string name)
-        {
-            throw new NotImplementedException();
-        }
-
-        public Task<ISerializable> GetAsync(IHash key)
-        {
-            throw new NotImplementedException();
-        }
-
-        public Task SetAsync(IHash key, ISerializable obj)
-        {
-            throw new NotImplementedException();
-        }
-
-        public Task<IHash<IMerkleTree<ISerializable>>> GetDataMerkleTreeRootAsync()
-        {
-            throw new NotImplementedException();
-=======
         /// <summary>
         /// Directly fetch a data from k-v database.
         /// We will use the key to calculate a hash to act as the address.
@@ -161,7 +138,6 @@
         public Task SetAsync(string key, byte[] obj)
         {
             return SetAsync(new Hash(_accountAddress.CalculateHashWith(key)), obj);
->>>>>>> 44b99368
         }
     }
 }