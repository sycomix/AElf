﻿using System;
using System.Collections.Generic;
using System.Linq;
using System.Threading.Tasks;
using AElf.Kernel.Concurrency.Metadata;
using AElf.Kernel.KernelAccount;
using AElf.Sdk.CSharp.Types;
using Google.Protobuf;
using Google.Protobuf.WellKnownTypes;
using Org.BouncyCastle.Crypto.Engines;
using SharpRepository.Repository.Configuration;
using Api = AElf.Sdk.CSharp.Api;
using CSharpSmartContract = AElf.Sdk.CSharp.CSharpSmartContract;

// ReSharper disable once CheckNamespace
namespace AElf.Kernel.Tests
{
    public class TestContractZero : CSharpSmartContract, ISmartContractZero
    {
<<<<<<< HEAD
        [SmartContractFieldData("${this}._lock", DataAccessMode.ReadWriteAccountSharing)]
        private object _lock;
=======
        [SmartContractFieldData("${this}._deployLock", DataAccessMode.ReadWriteAccountSharing)]
        private object _deployLock;        
        
        
        public override async Task InvokeAsync()
        {
            await Task.CompletedTask;
        }
>>>>>>> 11360e64

        [SmartContractFunction("${this}.DeploySmartContract", new string[]{}, new string[]{"${this}._deployLock"})]
        public async Task<Hash> DeploySmartContract(int category, byte[] contract)
        {
            SmartContractRegistration registration = new SmartContractRegistration
            {
                Category = category,
                ContractBytes = ByteString.CopyFrom(contract),
                ContractHash = contract.CalculateHash() // maybe no usage  
            };
            
            var tx = Api.GetTransaction();
            
            // calculate new account address
            var account = Path.CalculateAccountAddress(tx.From, tx.IncrementId).ToAccount();
            
            await Api.DeployContractAsync(account, registration);
            Console.WriteLine("Deployment success, {0}", account.Value.ToBase64());
            return account.Value;
        }

        public void Print(string name)
        {
            Console.WriteLine("Hello, " + name);
        }

        #region DPoS

        private const int MiningTime = 16000;

        private const int WaitFirstRoundTime = 16000;

        private const int CheckTime = 5000;

        [SmartContractFieldData("${this}._roundsCount", DataAccessMode.ReadWriteAccountSharing)]
        private readonly UInt64Field _roundsCount = new UInt64Field("RoundsCount");
        
        [SmartContractFieldData("${this}._blockProducer", DataAccessMode.ReadWriteAccountSharing)]
        private readonly PbField<BlockProducer> _blockProducer = new PbField<BlockProducer>("BPs");
        
        [SmartContractFieldData("${this}._dPoSInfoMap", DataAccessMode.ReadWriteAccountSharing)]
        private readonly Map<UInt64Value, RoundInfo> _dPoSInfoMap = new Map<UInt64Value, RoundInfo>("DPoSInfo");
        
        // ReSharper disable once InconsistentNaming
        [SmartContractFieldData("${this}._eBPMap", DataAccessMode.ReadWriteAccountSharing)]
        private readonly Map<UInt64Value, StringValue> _eBPMap = new Map<UInt64Value, StringValue>("EBP");
        
        [SmartContractFieldData("${this}._timeForProducingExtraBlock", DataAccessMode.ReadWriteAccountSharing)]
        private readonly PbField<Timestamp> _timeForProducingExtraBlock  = new PbField<Timestamp>("EBTime");
        
        [SmartContractFieldData("${this}._firstPlaceMap", DataAccessMode.ReadWriteAccountSharing)]
        private readonly Map<UInt64Value, StringValue> _firstPlaceMap
            = new Map<UInt64Value, StringValue>("FirstPlaceOfEachRound");
 
        private UInt64Value RoundsCount => new UInt64Value {Value = _roundsCount.GetAsync().Result};
        
        #region Block Producers
        
        [SmartContractFunction("${this}.GetBlockProducers", new string[]{}, new []{"${this}._blockProducer"})]
        public async Task<BlockProducer> GetBlockProducers()
        {
            // Should be setted before
            var blockProducer = await _blockProducer.GetAsync();

            if (blockProducer.Nodes.Count < 1)
            {
                throw new ConfigurationErrorsException("No block producer.");
            }

            return blockProducer;
        }

        [SmartContractFunction("${this}.SetBlockProducers", new string[]{}, new []{"${this}._blockProducer"})]
        public async Task<BlockProducer> SetBlockProducers(BlockProducer blockProducers)
        {
            await _blockProducer.SetAsync(blockProducers);

            return blockProducers;
        }
        
        #endregion
        
        #region Genesis block methods
        
        [SmartContractFunction("${this}.GenerateInfoForFirstTwoRounds", new string[]{"${this}.GetTimestampOfUtcNow"}, new string[]{})]
        public async Task<DPoSInfo> GenerateInfoForFirstTwoRounds(BlockProducer blockProducers)
        {
            var dict = new Dictionary<string, int>();

            // First round
            foreach (var node in blockProducers.Nodes)
            {
                dict.Add(node, node[0]);
            }

            var sortedMiningNodes =
                from obj in dict
                orderby obj.Value descending
                select obj.Key;

            var enumerable = sortedMiningNodes.ToList();
            
            var infosOfRound1 = new RoundInfo();

            var selected = blockProducers.Nodes.Count / 2;
            for (var i = 0; i < enumerable.Count; i++)
            {
                var bpInfo = new BPInfo {IsEBP = false};
                
                if (i == selected)
                {
                    bpInfo.IsEBP = true;

                }

                bpInfo.Order = i + 1;
                bpInfo.Signature = Hash.Generate();
                bpInfo.TimeSlot = GetTimestampOfUtcNow(i * MiningTime + WaitFirstRoundTime);

                infosOfRound1.Info.Add(enumerable[i], bpInfo);
            }
            
            // Second round
            dict = new Dictionary<string, int>();
            
            foreach (var node in blockProducers.Nodes)
            {
                dict.Add(node, node[0]);
            }
            
            sortedMiningNodes =
                from obj in dict
                orderby obj.Value descending
                select obj.Key;
            
            enumerable = sortedMiningNodes.ToList();
            
            var infosOfRound2 = new RoundInfo();

            var addition = enumerable.Count * MiningTime + MiningTime;

            selected = blockProducers.Nodes.Count / 2;
            for (var i = 0; i < enumerable.Count; i++)
            {
                var bpInfo = new BPInfo {IsEBP = false};

                if (i == selected)
                {
                    bpInfo.IsEBP = true;
                }

                bpInfo.TimeSlot = GetTimestampOfUtcNow(i * MiningTime + addition + WaitFirstRoundTime);
                bpInfo.Order = i + 1;

                infosOfRound2.Info.Add(enumerable[i], bpInfo);
            }
            
            var dPoSInfo = new DPoSInfo
            {
                RoundInfo = {infosOfRound1, infosOfRound2}
            };
            
            return dPoSInfo;
        }

        [SmartContractFunction("${this}.SyncStateOfFirstTwoRounds", new string[]{"${this}.GetTimestamp", "${this}.CompareTimestamp"}, new string[]{"${this}._blockProducer", "${this}._roundsCount", "${this}._firstPlaceMap", "${this}._dPoSInfoMap", "${this}._eBPMap", "${this}._timeForProducingExtraBlock"})]
        public async Task SyncStateOfFirstTwoRounds(DPoSInfo dPoSInfo, BlockProducer blockProducer)
        {
            await _blockProducer.SetAsync(blockProducer);

            var firstRound = new UInt64Value {Value = 1};
            var secondRound = new UInt64Value {Value = 2};

            await _roundsCount.SetAsync(1);
            
            await _firstPlaceMap.SetValueAsync(firstRound,
                new StringValue {Value = dPoSInfo.RoundInfo[0].Info.First().Key});
            await _firstPlaceMap.SetValueAsync(secondRound,
                new StringValue {Value = dPoSInfo.RoundInfo[1].Info.First().Key});
            
            await _dPoSInfoMap.SetValueAsync(firstRound, dPoSInfo.RoundInfo[0]);
            await _dPoSInfoMap.SetValueAsync(secondRound, dPoSInfo.RoundInfo[1]);

            // ReSharper disable once InconsistentNaming
            var eBPOfRound1 = dPoSInfo.RoundInfo[0].Info.First(bp => bp.Value.IsEBP);
            // ReSharper disable once InconsistentNaming
            var eBPOfRound2 = dPoSInfo.RoundInfo[1].Info.First(bp => bp.Value.IsEBP);
            await _eBPMap.SetValueAsync(firstRound, new StringValue {Value = eBPOfRound1.Key});
            await _eBPMap.SetValueAsync(secondRound, new StringValue {Value = eBPOfRound2.Key});

            await _timeForProducingExtraBlock.SetAsync(
                GetTimestamp(dPoSInfo.RoundInfo[0].Info.Last().Value.TimeSlot, MiningTime));
        }
        
        #endregion

        #region EBP Methods

        [SmartContractFunction("${this}.GenerateNextRoundOrder", new string[]{"${this}.GetBlockProducerInfoOfCurrentRound", "${this}.RoundsCountAddOne","${this}.GetTimestamp",  "${this}.CompareTimestamp", "${this}.GetBlockProducers"}, new string[]{"${this}._dPoSInfoMap", "${this}._roundsCount"})]
        public async Task<RoundInfo> GenerateNextRoundOrder()
        {
            if (RoundsCount.Value == 1)
            {
                return await _dPoSInfoMap.GetValueAsync(RoundsCountAddOne(RoundsCount));
            }

            var infosOfNextRound = new RoundInfo();
            var signatureDict = new Dictionary<Hash, string>();
            var orderDict = new Dictionary<int, string>();

            var blockProducer = await GetBlockProducers();
            var blockProducerCount = blockProducer.Nodes.Count;

            foreach (var node in blockProducer.Nodes) 
                signatureDict[(await GetBlockProducerInfoOfCurrentRound(node)).Signature] = node;

            foreach (var sig in signatureDict.Keys)
            {
                var sigNum = BitConverter.ToUInt64(
                    BitConverter.IsLittleEndian ? sig.Value.Reverse().ToArray() : sig.Value.ToArray(), 0);
                var order = GetModulus(sigNum, blockProducerCount);

                if (order < 0)
                {
                    order = -order;
                }
 
                if (orderDict.ContainsKey(order))
                {
                    for (var i = 0; i < blockProducerCount; i++)
                    {
                        if (!orderDict.ContainsKey(i))
                        {
                            order = i;
                        }
                    }
                }

                orderDict.Add(order, signatureDict[sig]);
            }

            for (var i = 0; i < orderDict.Count; i++)
            {
                var bpInfoNew = new BPInfo();

                var timeForExtraBlockOfLastRound = await _timeForProducingExtraBlock.GetAsync();
                bpInfoNew.TimeSlot = GetTimestamp(timeForExtraBlockOfLastRound, i * MiningTime + MiningTime);
                bpInfoNew.Order = i + 1;

                infosOfNextRound.Info[orderDict[i]] = bpInfoNew;
            }

            return infosOfNextRound;
        }
        
        [SmartContractFunction("${this}.SetNextExtraBlockProducer", new string[]{"${this}.GetBlockProducerInfoOfCurrentRound", "${this}.RoundsCountAddOne", "${this}.GetBlockProducers"}, new string[]{"${this}._firstPlaceMap", "${this}._roundsCount"})]
        public async Task<StringValue> SetNextExtraBlockProducer()
        {
            var firstPlace = await _firstPlaceMap.GetValueAsync(RoundsCount);
            var firstPlaceInfo = await GetBlockProducerInfoOfCurrentRound(firstPlace.Value);
            var sig = firstPlaceInfo.Signature;
            var sigNum = BitConverter.ToUInt64(
                BitConverter.IsLittleEndian ? sig.Value.Reverse().ToArray() : sig.Value.ToArray(), 0);
            var blockProducer = await GetBlockProducers();
            var blockProducerCount = blockProducer.Nodes.Count;
            var order = GetModulus(sigNum, blockProducerCount);
            
            if (RoundsCount.Value == 1)
            {
                var round = await _dPoSInfoMap.GetValueAsync(RoundsCountAddOne(RoundsCount));
                // ReSharper disable once InconsistentNaming
                var eBPOfRound2 = round.Info.FirstOrDefault(i => i.Value.IsEBP).Key;
                //Set extra block timeslot for next round
                return new StringValue { Value = eBPOfRound2};
            }
            
            // ReSharper disable once InconsistentNaming
            var nextEBP = blockProducer.Nodes[order];
            
            return new StringValue {Value = nextEBP};
        }
        
        [SmartContractFunction("${this}.SetRoundsCount", new string[]{"${this}.RoundsCountAddOne"}, new string[]{"${this}._roundsCount"})]
        public async Task<UInt64Value> SetRoundsCount()
        {
            var newRoundsCount = RoundsCountAddOne(RoundsCount);
            await _roundsCount.SetAsync(newRoundsCount.Value);

            return newRoundsCount;
        }
        
        [SmartContractFunction("${this}.GetRoundsCount", new string[]{}, new string[]{"${this}._roundsCount"})]
        public async Task<UInt64Value> GetRoundsCount()
        {
            return new UInt64Value {Value = await _roundsCount.GetAsync()};
        }

        // ReSharper disable once InconsistentNaming
        [SmartContractFunction("${this}.SyncStateOfNextRound", new string[]{"${this}.GetTimestamp", "${this}.RoundsCountAddOne", "${this}.CompareTimestamp"}, new string[]{"${this}._roundsCount", "${this}._eBPMap", "${this}._dPoSInfoMap", "${this}._firstPlaceMap",   "${this}._timeForProducingExtraBlock" })]
        public async Task SyncStateOfNextRound(RoundInfo suppliedPreviousRoundInfo, RoundInfo nextRoundInfo, StringValue nextEBP)
        {
            if (RoundsCount.Value != 1)
            {
                await _eBPMap.SetValueAsync(RoundsCountAddOne(RoundsCount), nextEBP);
                nextRoundInfo.Info.First(info => info.Key == nextEBP.Value).Value.IsEBP = true;
            }

            var currentRoundInfo = await _dPoSInfoMap.GetValueAsync(RoundsCount);

            foreach (var infoPair in currentRoundInfo.Info)
            {
                if (infoPair.Value.InValue != null) 
                    continue;
                
                var supplyValue = suppliedPreviousRoundInfo.Info.First(info => info.Key == infoPair.Key)
                    .Value;
                infoPair.Value.InValue = supplyValue.InValue;
                infoPair.Value.OutValue = supplyValue.OutValue;
                infoPair.Value.Signature = supplyValue.Signature;
            }
            await _dPoSInfoMap.SetValueAsync(RoundsCount, currentRoundInfo);
            
            await _dPoSInfoMap.SetValueAsync(RoundsCountAddOne(RoundsCount), nextRoundInfo);

            await _firstPlaceMap.SetValueAsync(RoundsCountAddOne(RoundsCount), new StringValue {Value = nextRoundInfo.Info.First().Key});

            await _timeForProducingExtraBlock.SetAsync(GetTimestamp(nextRoundInfo.Info.Last().Value.TimeSlot,
                MiningTime + CheckTime));

            //Update the rounds count at last
            await _roundsCount.SetAsync(RoundsCountAddOne(RoundsCount).Value);
        }

        #endregion

        [SmartContractFunction("${this}.ReadyForHelpingProducingExtraBlock", new string[]{"${this}.GetBlockProducerInfoOfCurrentRound","${this}.GetTimestamp",  "${this}.CompareTimestamp", "${this}.GetTimestampOfUtcNow", "${this}.GetBlockProducers"}, new string[]{"${this}._roundsCount", "${this}._timeForProducingExtraBlock" })]
        public async Task<BoolValue> ReadyForHelpingProducingExtraBlock()
        {
            var me = Api.GetTransaction().From;
            var meOrder = (await GetBlockProducerInfoOfCurrentRound(AddressHashToString(me))).Order;
            // ReSharper disable once InconsistentNaming
            var currentEBP = await _eBPMap.GetValueAsync(RoundsCount);
            // ReSharper disable once InconsistentNaming
            var currentEBPOrder = (await GetBlockProducerInfoOfCurrentRound(currentEBP.Value)).Order;
            var blockProducerCount = (await GetBlockProducers()).Nodes.Count;
            var orderDiff = meOrder - currentEBPOrder;
            if (orderDiff < 0)
            {
                orderDiff = blockProducerCount + orderDiff;
            }

            var assignedExtraBlockProducingTime = await _timeForProducingExtraBlock.GetAsync();
            var assigendExtraBlockProducingTimeEnd =
                GetTimestamp(assignedExtraBlockProducingTime, CheckTime + MiningTime);

            var now = GetTimestampOfUtcNow();

            var offset = MiningTime * orderDiff - MiningTime;
            var assigendExtraBlockProducingTimeEndWithOffset = GetTimestamp(assigendExtraBlockProducingTimeEnd, offset);

            if (orderDiff == blockProducerCount - 1)
            {
                return new BoolValue
                {
                    Value = CompareTimestamp(now, assigendExtraBlockProducingTimeEndWithOffset)
                };
            }
            
            return new BoolValue
            {
                Value = CompareTimestamp(now, assigendExtraBlockProducingTimeEndWithOffset)
                        && CompareTimestamp(GetTimestamp(assigendExtraBlockProducingTimeEndWithOffset, MiningTime), now)
            };
        }

        #region BP Methods

        [SmartContractFunction("${this}.PublishOutValueAndSignature", new string[]{"${this}.GetBlockProducerInfoOfSpecificRound"}, new string[]{"${this}._dPoSInfoMap" })]
        public async Task<BPInfo> PublishOutValueAndSignature(Hash outValue, Hash signature, UInt64Value roundsCount)
        {
            var accountAddress = AddressHashToString(Api.GetTransaction().From);
            
            Console.WriteLine("For round:" + roundsCount.Value + " of " + accountAddress);

            var info = await GetBlockProducerInfoOfSpecificRound(accountAddress, roundsCount);
            
            info.OutValue = outValue;
            if (roundsCount.Value > 1)
                info.Signature = signature;
            
            var roundInfo = await _dPoSInfoMap.GetValueAsync(roundsCount);
            roundInfo.Info[accountAddress] = info;
            
            await _dPoSInfoMap.SetValueAsync(roundsCount, roundInfo);

            return info;
        }

        [SmartContractFunction("${this}.TryToPublishInValue", new string[]{"${this}.GetBlockProducerInfoOfSpecificRound"}, new string[]{"${this}._dPoSInfoMap" })]
        public async Task<Hash> TryToPublishInValue(Hash inValue, UInt64Value roundsCount)
        {
            var accountAddress = AddressHashToString(Api.GetTransaction().From);
            
            var info = await GetBlockProducerInfoOfSpecificRound(accountAddress, roundsCount);
            info.InValue = inValue;

            var roundInfo = await _dPoSInfoMap.GetValueAsync(roundsCount);
            roundInfo.Info[accountAddress] = info;

            await _dPoSInfoMap.SetValueAsync(roundsCount, roundInfo);

            return inValue;
        }

        /// <summary>
        /// Supplement of Round info.
        /// </summary>
        /// <returns></returns>
        [SmartContractFunction("${this}.SupplyPreviousRoundInfo", new string[]{"${this}.CalculateSignature"}, new string[]{"${this}._dPoSInfoMap", "${this}._roundsCount" })]
        public async Task<RoundInfo> SupplyPreviousRoundInfo()
        {
            var roundInfo = await _dPoSInfoMap.GetValueAsync(RoundsCount);

            foreach (var info in roundInfo.Info)
            {
                if (info.Value.InValue == null)
                {
                    var inValue = Hash.Generate();
                    var outValue = inValue.CalculateHash();
                    
                    info.Value.OutValue = outValue;
                    info.Value.InValue = inValue;
                    
                    //For the first round, the sig value is auto generated
                    if (info.Value.Signature == null || info.Value.Signature.Value.Length == 0)
                    {
                        var signature = await CalculateSignature(inValue);
                        info.Value.Signature = signature;
                    }

                    roundInfo.Info[info.Key] = info.Value;
                }
            }

            await _dPoSInfoMap.SetValueAsync(RoundsCount, roundInfo);

            return roundInfo;
        }
        
        #endregion
        
        [SmartContractFunction("${this}.GetTimeSlot", new string[]{"${this}.GetBlockProducerInfoOfCurrentRound"}, new string[]{ })]
        public async Task<Timestamp> GetTimeSlot(string accountAddress)
        {
            return (await GetBlockProducerInfoOfCurrentRound(accountAddress)).TimeSlot;
        }

        [SmartContractFunction("${this}.GetInValueOf", new string[]{"${this}.GetBlockProducerInfoOfSpecificRound"}, new string[]{ "${this}._roundsCount" })]
        public async Task<Hash> GetInValueOf(string accountAddress, ulong roundsCount)
        {
            roundsCount = roundsCount == 0 ? RoundsCount.Value : roundsCount;
            return (await GetBlockProducerInfoOfSpecificRound(accountAddress,
                new UInt64Value {Value = roundsCount}))?.InValue;
        }
        
        [SmartContractFunction("${this}.GetOutValueOf", new string[]{"${this}.GetBlockProducerInfoOfSpecificRound"}, new string[]{ "${this}._roundsCount" })]
        public async Task<Hash> GetOutValueOf(string accountAddress, ulong roundsCount)
        {
            var count = roundsCount == 0 ? RoundsCount : new UInt64Value {Value = roundsCount};
            return (await GetBlockProducerInfoOfSpecificRound(accountAddress, count))?.OutValue;
        }
        
        [SmartContractFunction("${this}.GetSignatureOf", new string[]{"${this}.GetBlockProducerInfoOfSpecificRound"}, new string[]{ "${this}._roundsCount" })]
        public async Task<Hash> GetSignatureOf(string accountAddress, ulong roundsCount)
        {
            var count = roundsCount == 0 ? RoundsCount : new UInt64Value {Value = roundsCount};
            return (await GetBlockProducerInfoOfSpecificRound(accountAddress, count))?.Signature;
        }
        
        [SmartContractFunction("${this}.GetOrderOf", new string[]{"${this}.GetBlockProducerInfoOfSpecificRound"}, new string[]{ "${this}._roundsCount" })]
        public async Task<int?> GetOrderOf(string accountAddress, ulong roundsCount)
        {
            var count = roundsCount == 0 ? RoundsCount : new UInt64Value {Value = roundsCount};
            return (await GetBlockProducerInfoOfSpecificRound(accountAddress, count))?.Order;
        }
        
        [SmartContractFunction("${this}.CalculateSignature", new string[]{"${this}.GetBlockProducerInfoOfSpecificRound", "${this}.RoundsCountMinusOne", "${this}.GetBlockProducers"}, new string[]{ "${this}._roundsCount" })]
        public async Task<Hash> CalculateSignature(Hash inValue)
        {
            var add = Hash.Default;
            var blockProducer = await GetBlockProducers();
            foreach (var node in blockProducer.Nodes)
            {
                var bpInfo = await GetBlockProducerInfoOfSpecificRound(node, RoundsCountMinusOne(RoundsCount));
                var lastSignature = bpInfo.Signature;
                add = add.CalculateHashWith(lastSignature);
            }

            Hash sig = inValue.CalculateHashWith(add);
            return sig;
        }
        
        [SmartContractFunction("${this}.AbleToMine", new string[]{"${this}.GetTimestamp", "${this}.CompareTimestamp", "${this}.GetTimestampOfUtcNow", "${this}.IsBP", "${this}.GetTimeSlot"}, new string[]{})]
        public async Task<bool> AbleToMine()
        {
            var accountHash = Api.GetTransaction().From;
            var accountAddress = AddressHashToString(accountHash);
            var now = GetTimestampOfUtcNow();

            if (!await IsBP(accountAddress))
            {
                return false;
            }
            
            var assignedTimeSlot = await GetTimeSlot(accountAddress);
            var timeSlotEnd = GetTimestamp(assignedTimeSlot, MiningTime);
            
            return CompareTimestamp(now, assignedTimeSlot) && CompareTimestamp(timeSlotEnd, now);
        }

        // ReSharper disable once InconsistentNaming
        [SmartContractFunction("${this}.GetEBPOf", new string[]{}, new string[]{"${this}._eBPMap"})]
        public async Task<StringValue> GetEBPOf(UInt64Value roundsCount)
        {
            return await _eBPMap.GetValueAsync(roundsCount);
        }
        
        // ReSharper disable once InconsistentNaming
        [SmartContractFunction("${this}.GetCurrentEBP", new string[]{}, new string[]{"${this}._eBPMap", "${this}._roundsCount"})]
        public async Task<StringValue> GetCurrentEBP()
        {
            return await _eBPMap.GetValueAsync(RoundsCount);
        }
        
        // ReSharper disable once InconsistentNaming
        [SmartContractFunction("${this}.IsBP", new string[]{"${this}.GetBlockProducers"}, new string[]{})]
        private async Task<bool> IsBP(string accountAddress)
        {
            var blockProducer = await GetBlockProducers();
            return blockProducer.Nodes.Contains(accountAddress);
        }
        
        // ReSharper disable once InconsistentNaming
        [SmartContractFunction("${this}.IsEBP", new string[]{"${this}.GetBlockProducerInfoOfCurrentRound"}, new string[]{})]
        private async Task<bool> IsEBP(string accountAddress)
        {
            var info = await GetBlockProducerInfoOfCurrentRound(accountAddress);
            return info.IsEBP;
        }
        
        [SmartContractFunction("${this}.IsTimeToProduceExtraBlock", new string[]{"${this}.GetTimestamp", "${this}.CompareTimestamp", "${this}.GetTimestampOfUtcNow"}, new string[]{"${this}._timeForProducingExtraBlock"})]
        public async Task<bool> IsTimeToProduceExtraBlock()
        {
            var expectedTime = await _timeForProducingExtraBlock.GetAsync();
            var now = GetTimestampOfUtcNow();
            return CompareTimestamp(now, expectedTime)
                   && CompareTimestamp(GetTimestamp(expectedTime, MiningTime), now);
        }
        
        [SmartContractFunction("${this}.AbleToProduceExtraBlock", new string[]{}, new string[]{"${this}._eBPMap", "${this}._roundsCount"})]
        public async Task<bool> AbleToProduceExtraBlock()
        {
            var accountHash = Api.GetTransaction().From;
            
            // ReSharper disable once InconsistentNaming
            var eBP = await _eBPMap.GetValueAsync(RoundsCount);
            
            return AddressHashToString(accountHash) == eBP.Value;
        }

        // ReSharper disable once InconsistentNaming
        [SmartContractFunction("${this}.GetDPoSInfoToString", new string[]{"${this}.GetRoundInfoToString"}, new string[]{"${this}._timeForProducingExtraBlock", "${this}._roundsCount"})]
        public async Task<StringValue> GetDPoSInfoToString()
        {
            ulong count = 1;

            if (RoundsCount != null)
            {
                count = RoundsCount.Value;
            }
            var result = "";

            ulong i = 1;
            while (i <= count)
            {
                var roundInfoStr = await GetRoundInfoToString(new UInt64Value {Value = i});
                result += $"\n[Round {i}]\n" + roundInfoStr;
                i++;
            }

            // ReSharper disable once InconsistentNaming
            var eBPTimeslot = await _timeForProducingExtraBlock.GetAsync();

            var res = new StringValue
            {
                Value
                    = result + $"EBP Timeslot of current round: {eBPTimeslot.ToDateTime():u}\n"
                             + "Current Round : " + RoundsCount?.Value
            };
            
            return res;
        }

        [SmartContractFunction("${this}.GetRoundInfoToString", new string[]{}, new string[]{"${this}._dPoSInfoMap"})]
        public async Task<string> GetRoundInfoToString(UInt64Value roundsCount)
        {
            var info = await _dPoSInfoMap.GetValueAsync(roundsCount);
            var result = "";

            foreach (var bpInfo in info.Info)
            {
                result += bpInfo.Key + ":\n";
                result += "IsEBP:\t\t" + bpInfo.Value.IsEBP + "\n";
                result += "Order:\t\t" + bpInfo.Value.Order + "\n";
                result += "Timeslot:\t" + bpInfo.Value.TimeSlot.ToDateTime().ToString("u") + "\n";
                result += "Signature:\t" + bpInfo.Value.Signature + "\n";
                result += "Out Value:\t" + bpInfo.Value.OutValue + "\n";
                result += "In Value:\t" + bpInfo.Value.InValue + "\n";
            }

            return result + "\n";
        }

        #region Private Methods

        /// <summary>
        /// Get local time
        /// </summary>
        /// <param name="offset">minutes</param>
        /// <returns></returns>
        // ReSharper disable once MemberCanBeMadeStatic.Local
        [SmartContractFunction("${this}.GetTimestampOfUtcNow", new string[]{}, new string[]{})]
        private Timestamp GetTimestampOfUtcNow(int offset = 0)
        {
            return Timestamp.FromDateTime(DateTime.UtcNow.AddMilliseconds(offset));
        }

        [SmartContractFunction("${this}.GetTimestamp", new string[]{}, new string[]{})]
        private Timestamp GetTimestamp(Timestamp origin, int offset)
        {
            return Timestamp.FromDateTime(origin.ToDateTime().AddMilliseconds(offset));
        }

        /// <summary>
        /// Return true if ts1 >= ts2
        /// </summary>
        /// <param name="ts1"></param>
        /// <param name="ts2"></param>
        /// <returns></returns>
        // ReSharper disable once MemberCanBeMadeStatic.Local
        [SmartContractFunction("${this}.CompareTimestamp", new string[]{}, new string[]{})]
        private bool CompareTimestamp(Timestamp ts1, Timestamp ts2)
        {
            return ts1.ToDateTime() >= ts2.ToDateTime();
        }
        
        // ReSharper disable once MemberCanBeMadeStatic.Local
        [SmartContractFunction("${this}.RoundsCountAddOne", new string[]{}, new string[]{})]
        private UInt64Value RoundsCountAddOne(UInt64Value currentCount)
        {
            var current = currentCount.Value;
            current++;
            return new UInt64Value {Value = current};
        }
        
        // ReSharper disable once MemberCanBeMadeStatic.Local
        [SmartContractFunction("${this}.RoundsCountMinusOne", new string[]{}, new string[]{})]
        private UInt64Value RoundsCountMinusOne(UInt64Value currentCount)
        {
            var current = currentCount.Value;
            current--;
            return new UInt64Value {Value = current};
        }

        [SmartContractFunction("${this}.GetBlockProducerInfoOfSpecificRound", new string[]{}, new string[]{"${this}._dPoSInfoMap"})]
        private async Task<BPInfo> GetBlockProducerInfoOfSpecificRound(string accountAddress, UInt64Value roundsCount)
        {
            return (await _dPoSInfoMap.GetValueAsync(roundsCount)).Info[accountAddress];
        }
        
        [SmartContractFunction("${this}.GetBlockProducerInfoOfCurrentRound", new string[]{}, new string[]{"${this}._dPoSInfoMap", "${this}._roundsCount"})]
        private async Task<BPInfo> GetBlockProducerInfoOfCurrentRound(string accountAddress)
        {
            return (await _dPoSInfoMap.GetValueAsync(RoundsCount)).Info[accountAddress];
        }

        
        private string AddressHashToString(Hash accountHash)
        {
            return accountHash.ToAccount().Value.ToByteArray().ToHex();
        }

        private Hash Base64StringToHash(string accountAddress)
        {
            return Convert.FromBase64String(accountAddress);
        }

        /// <summary>
        /// In case of forgetting to check negtive value
        /// </summary>
        /// <param name="uLongVal"></param>
        /// <param name="intVal"></param>
        /// <returns></returns>
        // ReSharper disable once MemberCanBeMadeStatic.Local
        private int GetModulus(ulong uLongVal, int intVal)
        {
            var m = (int) uLongVal % intVal;
            if (m < 0)
            {
                m = -m;
            }

            return m;
        }

        #endregion

        #endregion
    }
}<|MERGE_RESOLUTION|>--- conflicted
+++ resolved
@@ -17,19 +17,9 @@
 {
     public class TestContractZero : CSharpSmartContract, ISmartContractZero
     {
-<<<<<<< HEAD
-        [SmartContractFieldData("${this}._lock", DataAccessMode.ReadWriteAccountSharing)]
-        private object _lock;
-=======
+
         [SmartContractFieldData("${this}._deployLock", DataAccessMode.ReadWriteAccountSharing)]
         private object _deployLock;        
-        
-        
-        public override async Task InvokeAsync()
-        {
-            await Task.CompletedTask;
-        }
->>>>>>> 11360e64
 
         [SmartContractFunction("${this}.DeploySmartContract", new string[]{}, new string[]{"${this}._deployLock"})]
         public async Task<Hash> DeploySmartContract(int category, byte[] contract)
