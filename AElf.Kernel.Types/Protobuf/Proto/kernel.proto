syntax = "proto3";

option csharp_namespace = "AElf.Kernel";

import "google/protobuf/any.proto";
import "google/protobuf/timestamp.proto";
import "hash.proto";

message Transaction
{
    Hash From = 1;
    Hash To = 2;
    uint64 IncrementId = 3;
    string MethodName = 4;
    bytes Params = 5;
    uint64 Fee = 6;
    bytes R = 7;
    bytes S = 8;
    bytes P = 9;
<<<<<<< HEAD
    TransactionType type = 10;
}

enum TransactionType{
    DposTransaction = 0;
    ContractTransaction = 1;
=======
    TxType type = 10;
}

enum TxType{
    NormalTransaction = 0;
>>>>>>> d74815cc
}

enum Status {
    NotExisted = 0;
    Pending = 1;
    Failed = 2;
    Mined = 3;
}

message TransactionResult{
    Hash TransactionId = 1;
    Status status = 2;
    repeated LogEvent Logs = 3;
    bytes Bloom = 4;
    bytes RetVal = 5;
}

message StateValueChange{
    Hash Path = 1;
    bytes BeforeValue = 2;
    bytes AfterValue = 3;
}

message LogEvent
{
    Hash Address = 1;
    repeated bytes Topics = 2;
    bytes Data = 3;
}

message RetVal {
    RetType Type = 1;
    bytes Data = 2;
    enum RetType {
        Void = 0;
        Bool = 1;
        Int32 = 2;
        UInt32 = 3;
        Int64 = 4;
        UInt64 = 5;
        String = 6;
        Bytes = 7;
        PbMessage = 8;
        UserType = 9;
    }
}

message BlockHeader{
    int32 Version = 1;
    Hash PreviousBlockHash = 2;
    Hash MerkleTreeRootOfTransactions = 3;
    Hash MerkleTreeRootOfWorldState = 4;
    bytes Bloom = 5;
    uint64 Index = 6;
    bytes R = 7;
    bytes S = 8;
    bytes P = 9;
    google.protobuf.Timestamp Time = 10;
    Hash ChainId = 11;
}

message BlockBody{
    Hash BlockHeader = 1;
    repeated Hash Transactions = 2;
}

message Block{
    BlockHeader Header = 1;
    BlockBody Body = 2;
    repeated Transaction fullTransactions = 3;
}

message SmartContractRegistration{
    int32 Category = 1;
    Hash ContractHash = 2;
    bytes ContractBytes = 3;
    int32 Type = 4;
}

message SmartContractDeployment{
    Hash ContractHash = 1;
    Hash Caller = 2;
    bytes ConstructParams = 3;
    uint64 IncrementId = 4;
}

message Parameters{
    repeated Param Params = 1;
}

message Param {
    oneof data{
        int32 intVal = 1;
        uint32 uintVal = 2;
        int64 longVal = 3;
        uint64 ulongVal = 4;
        bool boolVal = 5;
        bytes bytesVal = 6;
        string strVal = 7;
        double dVal = 8; // Maybe don't allow floating point
        Hash hashVal = 9;
        SmartContractRegistration registerVal = 10;
        SmartContractDeployment deploymentVal = 11;
    }
}

message SmartContractInvokeContext{
    Hash Caller = 1;
    uint64 IncrementId = 2;
    string MethodName = 3;
    bytes Params = 4;
}

message Change{
    repeated Hash Befores = 1;
    Hash After = 2;
    Hash TransactionIds = 3;
    Hash LatestChangedBlockHash = 4;
}

message PairHashChange{
    Hash Key = 1;
    Change Value = 2;
}

message ChangesDict{
    repeated PairHashChange Dict = 1;
}

message Chain{
    Hash Id = 1;
    Hash GenesisBlockHash = 2;
}


message BlockProducer {
    repeated string Nodes = 1;
}

message BPInfo {
    int32 Order = 1;
    bool IsEBP = 2; //EBP = Extra Block Producer
    Hash InValue = 3;
    Hash OutValue = 4;
    Hash Signature = 5;
    google.protobuf.Timestamp TimeSlot = 6;
}

message RoundInfo {
    map<string, BPInfo> Info = 1;
}

message DPoSInfo {
    repeated RoundInfo RoundInfo = 1;
}

enum DataAccessMode {
    ReadOnlyAccountSharing = 0;
    ReadWriteAccountSharing = 1;
    AccountSpecific = 2;
}

message Key{
    bytes Value = 1;
    uint32 type = 2;
}
<|MERGE_RESOLUTION|>--- conflicted
+++ resolved
@@ -17,20 +17,12 @@
     bytes R = 7;
     bytes S = 8;
     bytes P = 9;
-<<<<<<< HEAD
     TransactionType type = 10;
 }
 
 enum TransactionType{
     DposTransaction = 0;
     ContractTransaction = 1;
-=======
-    TxType type = 10;
-}
-
-enum TxType{
-    NormalTransaction = 0;
->>>>>>> d74815cc
 }
 
 enum Status {
@@ -52,6 +44,12 @@
     Hash Path = 1;
     bytes BeforeValue = 2;
     bytes AfterValue = 3;
+}
+
+message EventField
+{
+    string Name = 1;
+    google.protobuf.Any Value = 2;
 }
 
 message LogEvent
