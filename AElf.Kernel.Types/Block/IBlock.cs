﻿using System.Collections.Generic;
using AElf.Cryptography.ECDSA;
using AElf.Common;

namespace AElf.Kernel
{
    public interface IBlock : IHashProvider, ISerializable
    {
        bool AddTransaction(Transaction tx);
        BlockHeader Header { get; set; }
        BlockBody Body { get; set; }
        void FillTxsMerkleTreeRootInHeader();
        Block Complete();
        bool AddTransactions(IEnumerable<Transaction> txHashes);
        void Sign(ECKeyPair keyPair);
<<<<<<< HEAD
        byte[] GetHashBytes();
=======
        ParentChainBlockInfo ParentChainBlockInfo { get; set; }
>>>>>>> f2e0c458
    }
}<|MERGE_RESOLUTION|>--- conflicted
+++ resolved
@@ -13,10 +13,7 @@
         Block Complete();
         bool AddTransactions(IEnumerable<Transaction> txHashes);
         void Sign(ECKeyPair keyPair);
-<<<<<<< HEAD
         byte[] GetHashBytes();
-=======
         ParentChainBlockInfo ParentChainBlockInfo { get; set; }
->>>>>>> f2e0c458
     }
 }