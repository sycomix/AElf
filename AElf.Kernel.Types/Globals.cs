﻿using AElf.Kernel.Types;

namespace AElf.Kernel
{
    public static class Globals
    {
        public static readonly string GenesisSmartContractZeroAssemblyName = "AElf.Contracts.Genesis";
        public static readonly string GenesisSmartContractLastName = ".ContractZeroWithAElfDPoS";
        public static readonly string SmartContractZeroIdString = "__SmartContractZero__";
        
        public static readonly ConsensusType ConsensusType = ConsensusType.AElfDPoS;
        public static int BlockProducerNumber = 3;

        #region AElf DPoS

<<<<<<< HEAD
        // ReSharper disable once InconsistentNaming
        public const int DPoSLogRoundsCount = 3;
        public const int AElfMiningTime = 4000;
=======
        public const int AElfMiningTime = 8000;
>>>>>>> 28d233c7
        public const int AElfCheckTime = 1000;
        public const int AElfWaitFirstRoundTime = 1000;
        // ReSharper disable once InconsistentNaming
        public const string AElfDPoSCurrentRoundNumber = "AElfCurrentRoundNumber";
        // ReSharper disable once InconsistentNaming
        public const string AElfDPoSBlockProducerString = "AElfBlockProducer";
        // ReSharper disable once InconsistentNaming
        public const string AElfDPoSInformationString = "AElfDPoSInformation";
        // ReSharper disable once InconsistentNaming
        public const string AElfDPoSExtraBlockProducerString = "AElfExtraBlockProducer";
        // ReSharper disable once InconsistentNaming
        public const string AElfDPoSExtraBlockTimeslotString = "AElfExtraBlockTimeslot";
        // ReSharper disable once InconsistentNaming
        public const string AElfDPoSFirstPlaceOfEachRoundString = "AElfFirstPlaceOfEachRound";

        #endregion
    }
}<|MERGE_RESOLUTION|>--- conflicted
+++ resolved
@@ -1,4 +1,4 @@
-﻿using AElf.Kernel.Types;
+﻿﻿using AElf.Kernel.Types;
 
 namespace AElf.Kernel
 {
@@ -13,13 +13,9 @@
 
         #region AElf DPoS
 
-<<<<<<< HEAD
         // ReSharper disable once InconsistentNaming
         public const int DPoSLogRoundsCount = 3;
         public const int AElfMiningTime = 4000;
-=======
-        public const int AElfMiningTime = 8000;
->>>>>>> 28d233c7
         public const int AElfCheckTime = 1000;
         public const int AElfWaitFirstRoundTime = 1000;
         // ReSharper disable once InconsistentNaming
