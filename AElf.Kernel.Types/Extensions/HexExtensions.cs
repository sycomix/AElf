--- conflicted
+++ resolved
@@ -24,29 +24,5 @@
 
             return new string(c);
         }
-<<<<<<< HEAD
-
-        public static byte[] HexToBytes(this string str)
-        {
-            if (str.Length == 2 || (str.Length-2) % 2 != 0)
-                return new byte[0];
-
-            byte[] buffer = new byte[str.Length / 2];
-            char c;
-            for (int bx = 0, sx = 0; bx < buffer.Length; ++bx, ++sx)
-            {
-                // Convert first half of byte
-                c = str[sx];
-                buffer[bx] = (byte) ((c > '9' ? (c > 'Z' ? (c - 'a' + 10) : (c - 'A' + 10)) : (c - '0')) << 4);
-
-                // Convert second half of byte
-                c = str[++sx];
-                buffer[bx] |= (byte) (c > '9' ? (c > 'Z' ? (c - 'a' + 10) : (c - 'A' + 10)) : (c - '0'));
-            }
-
-            return buffer;
-        }
-=======
->>>>>>> a4e3b3d1
     }
 }