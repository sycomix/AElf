﻿using System;
using System.Collections.Concurrent;
using System.Collections.Generic;
using System.Linq;
using System.Threading;
using System.Threading.Tasks;
using AElf.ChainController.TxMemPool;
using AElf.Kernel;
using AElf.Kernel.Managers;
using NLog;

namespace AElf.ChainController.TxMemPoolBM
{
    public class TxPoolServiceBM : ITxPoolService
    {
        private readonly ILogger _logger;
        private readonly ITxValidator _txValidator;
        private readonly ITransactionManager _transactionManager;
        private int Least { get; set; }
        private int Limit { get; set; }

        public TxPoolServiceBM(ILogger logger, ITxValidator txValidator, TxHub txHub,
            ITransactionManager transactionManager)
        {
            _logger = logger;
            _txValidator = txValidator;
            _txHub = txHub;
            _transactionManager = transactionManager;
        }

        public void Start()
        {
        }

        public Task Stop()
        {
            return Task.CompletedTask;
        }

//        private readonly ConcurrentDictionary<Hash, Transaction> _contractTxs =
//            new ConcurrentDictionary<Hash, Transaction>();

        private TxHub _txHub;

        private readonly ConcurrentDictionary<Hash, Transaction> _systemTxs =
            new ConcurrentDictionary<Hash, Transaction>();

        /// <inheritdoc/>
        public async Task<TxValidation.TxInsertionAndBroadcastingError> AddTxAsync(Transaction tx)
        {
            var txv = _txHub.GetTxHolderView(tx.GetHash());
            if (txv != null)
            {
                return TxValidation.TxInsertionAndBroadcastingError.KnownTx;
            }
//            var txExecuted = await _transactionManager.GetTransaction(tx.GetHash());
//            if (txExecuted != null)
//            {
//                return TxValidation.TxInsertionAndBroadcastingError.AlreadyExecuted;
//            }

            var res = await AddTransaction(tx);

            return res;
        }

        /// <summary>
        /// enqueue tx in pool
        /// </summary>
        /// <param name="tx"></param>
        /// <returns></returns>
        private async Task<TxValidation.TxInsertionAndBroadcastingError> AddTransaction(Transaction tx)
        {
            var txid = tx.GetHash();
            
            _txHub.AddNewTransaction(tx);

            _txHub.ValidatingTx(txid);
            var res = _txValidator.ValidateTx(tx);
            if (res != TxValidation.TxInsertionAndBroadcastingError.Valid)
            {
                _txHub.InvalidatedTx(txid);
                return res;
            }

            res = await _txValidator.ValidateReferenceBlockAsync(tx);
            if (res != TxValidation.TxInsertionAndBroadcastingError.Valid)
            {
                _txHub.InvalidatedTx(txid);
                return res;
            }

<<<<<<< HEAD
            _txHub.ValidatedTx(txid);
            
            if (tx.Type == TransactionType.DposTransaction)
=======
            if (tx.Type != TransactionType.ContractTransaction)
>>>>>>> 54f2bf2c
            {
                return await Task.FromResult(AddSystemTransaction(tx));
            }

            return await Task.FromResult(AddContractTransaction(tx));
        }

        /// <summary>
        /// enqueue system tx
        /// </summary>
        /// <param name="tx"></param>
        /// <returns></returns>
        private TxValidation.TxInsertionAndBroadcastingError AddSystemTransaction(Transaction tx)
        {
            if (tx.Type == TransactionType.ContractTransaction) 
                return TxValidation.TxInsertionAndBroadcastingError.Failed;
            if (_systemTxs.ContainsKey(tx.GetHash()))
                return TxValidation.TxInsertionAndBroadcastingError.AlreadyInserted;

            return _systemTxs.TryAdd(tx.GetHash(), tx)
                ? TxValidation.TxInsertionAndBroadcastingError.Success
                : TxValidation.TxInsertionAndBroadcastingError.Failed;
        }

        /// <summary>
        /// enqueue contract tx
        /// </summary>
        /// <param name="tx"></param>
        /// <returns></returns>
        private TxValidation.TxInsertionAndBroadcastingError AddContractTransaction(Transaction tx)
        {
            if (tx.Type != TransactionType.ContractTransaction)
                return TxValidation.TxInsertionAndBroadcastingError.Failed;

<<<<<<< HEAD
            try
            {
                _txHub.AddNewTransaction(tx);
            }
            catch (Exception)
            {
                return TxValidation.TxInsertionAndBroadcastingError.AlreadyInserted;
            }
//            
//            if (_contractTxs.ContainsKey(tx.GetHash()))
//                return TxValidation.TxInsertionAndBroadcastingError.AlreadyInserted;
//
//            if (_contractTxs.TryAdd(tx.GetHash(), tx))
//            {
                return TxValidation.TxInsertionAndBroadcastingError.Success;
//            }

            return TxValidation.TxInsertionAndBroadcastingError.Failed;
=======
            return _contractTxs.TryAdd(tx.GetHash(), tx)
                ? TxValidation.TxInsertionAndBroadcastingError.Success
                : TxValidation.TxInsertionAndBroadcastingError.Failed;
>>>>>>> 54f2bf2c
        }

        /// <inheritdoc/>
        public async Task Revert(List<Transaction> txsOut)
        {
            foreach (var tx in txsOut)
            {
                if (tx.Type == TransactionType.ContractTransaction)
                {
                    AddContractTransaction(tx);
                    
                }
                else
                {
<<<<<<< HEAD
                    _txHub.RevertExecutingTx(tx.GetHash());
//                    AddContractTransaction(tx);
=======
                    AddSystemTransaction(tx);
>>>>>>> 54f2bf2c
                }
                tx.Unclaim();
            }

            await Task.CompletedTask;
        }

        /// <inheritdoc/>
        public bool TryGetTx(Hash txHash, out Transaction tx)
        {
<<<<<<< HEAD
            tx = _txHub.GetTxHolderView(txHash)?.Transaction;
            return tx != null;
=======
            return _contractTxs.TryGetValue(txHash, out tx) || _systemTxs.TryGetValue(txHash, out tx);
>>>>>>> 54f2bf2c
        }

        public List<Hash> GetMissingTransactions(IBlock block)
        {
            var res = new List<Hash>();
            var txs = block.Body.Transactions;
            foreach (var id in txs)
            {
                if (!TryGetTx(id, out _))
                {
                    res.Add(id);
                }
            }

            return res;
        }

        /// <inheritdoc/>
        public void RemoveAsync(Hash txHash)
        {
            if (_systemTxs.TryRemove(txHash, out _))
                return;
            _txHub.ExecutedTx(txHash);
//            _contractTxs.TryRemove(txHash, out _);
        }

        /// <inheritdoc/>
        public async Task<List<Transaction>> GetReadyTxsAsync(Hash blockProducerAddress, double intervals = 150)
        {
            // TODO: Improve performance
            var txs = _systemTxs.Values.ToList();

            RemoveDirtySystemTxs(txs, blockProducerAddress);
            
<<<<<<< HEAD
            _logger.Debug($"Got {txs.Count} DPoS tx");
            var count = _txHub.ValidatedCount;
            if (count < Least)
=======
            _logger.Debug($"Got {txs.Count} System tx");
            if ((ulong) _contractTxs.Count < Least)
>>>>>>> 54f2bf2c
            {
                _logger.Debug($"Regular txs {Least} required, but we only have {count}");
                return txs;
            }

            txs.AddRange(_txHub.GetTxsForExecution(Limit));
            
//            var invalid = new List<Hash>();
//            foreach (var kv in _contractTxs)
//            {
//                if (Limit != 0 && (ulong) txs.Count > Limit)
//                {
//                    continue;
//                }
//
//                if (!kv.Value.Claim())
//                {
//                    continue;
//                }
//
//                var res = await _txValidator.ValidateReferenceBlockAsync(kv.Value);
//                if (res != TxValidation.TxInsertionAndBroadcastingError.Valid)
//                {
//                    invalid.Add(kv.Key);
//                }
//                else
//                {
//                    txs.Add(kv.Value);
//                }
//            }
//
//            foreach (var hash in invalid)
//            {
//                _contractTxs.TryRemove(hash, out _);
//            }

            _logger.Debug($"Got {txs.Count} total tx");
            return txs;
        }
        
        private void RemoveDirtySystemTxs(List<Transaction> readyTxs, Hash blockProducerAddress)
        {
            const string inValueTxName = "PublishInValue";
            var toRemove = new List<Transaction>();
            foreach (var transaction in readyTxs)
            {
                if (transaction.From == blockProducerAddress)
                    continue;
                
                if (transaction.Type == TransactionType.CrossChainBlockInfoTransaction || 
                    transaction.Type == TransactionType.DposTransaction && transaction.MethodName != inValueTxName)
                {
                    toRemove.Add(transaction);
                }
            }

            // No one will publish in value if I won't do this in current block.
            if (!readyTxs.Any(tx => tx.MethodName == inValueTxName && tx.From == blockProducerAddress))
            {
                toRemove.AddRange(readyTxs.FindAll(tx => tx.MethodName == inValueTxName));
            }
            else
            {
                // One BP can only publish in value once in one block.
                toRemove.AddRange(readyTxs.FindAll(tx => tx.MethodName == inValueTxName).GroupBy(tx => tx.From)
                    .Where(g => g.Count() > 1).SelectMany(g => g));
            }
            
            foreach (var transaction in toRemove)
            {
                readyTxs.Remove(transaction);
            }
        }
        
        public List<Transaction> GetSystemTxs()
        {
            return _systemTxs.Values.ToList();
        }

        /// <inheritdoc/>
        public Task UpdateAccountContext(HashSet<Hash> addrs)
        {
            // todo remove
            return Task.CompletedTask;
        }

        public void SetBlockVolume(int minimal, int maximal)
        {
            Least = minimal;
            Limit = maximal;
        }

        /// <inheritdoc/>
        public Task RemoveTxWithWorstFeeAsync()
        {
            throw new NotImplementedException();
        }

        public Task<ulong> GetPoolSize()
        {
            return Task.FromResult((ulong) _txHub.ValidatedCount);
        }
    }
}<|MERGE_RESOLUTION|>--- conflicted
+++ resolved
@@ -90,13 +90,9 @@
                 return res;
             }
 
-<<<<<<< HEAD
             _txHub.ValidatedTx(txid);
             
-            if (tx.Type == TransactionType.DposTransaction)
-=======
             if (tx.Type != TransactionType.ContractTransaction)
->>>>>>> 54f2bf2c
             {
                 return await Task.FromResult(AddSystemTransaction(tx));
             }
@@ -131,7 +127,6 @@
             if (tx.Type != TransactionType.ContractTransaction)
                 return TxValidation.TxInsertionAndBroadcastingError.Failed;
 
-<<<<<<< HEAD
             try
             {
                 _txHub.AddNewTransaction(tx);
@@ -150,11 +145,6 @@
 //            }
 
             return TxValidation.TxInsertionAndBroadcastingError.Failed;
-=======
-            return _contractTxs.TryAdd(tx.GetHash(), tx)
-                ? TxValidation.TxInsertionAndBroadcastingError.Success
-                : TxValidation.TxInsertionAndBroadcastingError.Failed;
->>>>>>> 54f2bf2c
         }
 
         /// <inheritdoc/>
@@ -164,17 +154,12 @@
             {
                 if (tx.Type == TransactionType.ContractTransaction)
                 {
-                    AddContractTransaction(tx);
-                    
+//                    AddContractTransaction(tx);
+                    _txHub.RevertExecutingTx(tx.GetHash());   
                 }
                 else
                 {
-<<<<<<< HEAD
-                    _txHub.RevertExecutingTx(tx.GetHash());
-//                    AddContractTransaction(tx);
-=======
                     AddSystemTransaction(tx);
->>>>>>> 54f2bf2c
                 }
                 tx.Unclaim();
             }
@@ -185,12 +170,12 @@
         /// <inheritdoc/>
         public bool TryGetTx(Hash txHash, out Transaction tx)
         {
-<<<<<<< HEAD
             tx = _txHub.GetTxHolderView(txHash)?.Transaction;
+            if (tx == null)
+            {
+                _systemTxs.TryGetValue(txHash, out tx);
+            }
             return tx != null;
-=======
-            return _contractTxs.TryGetValue(txHash, out tx) || _systemTxs.TryGetValue(txHash, out tx);
->>>>>>> 54f2bf2c
         }
 
         public List<Hash> GetMissingTransactions(IBlock block)
@@ -224,15 +209,9 @@
             var txs = _systemTxs.Values.ToList();
 
             RemoveDirtySystemTxs(txs, blockProducerAddress);
-            
-<<<<<<< HEAD
             _logger.Debug($"Got {txs.Count} DPoS tx");
             var count = _txHub.ValidatedCount;
             if (count < Least)
-=======
-            _logger.Debug($"Got {txs.Count} System tx");
-            if ((ulong) _contractTxs.Count < Least)
->>>>>>> 54f2bf2c
             {
                 _logger.Debug($"Regular txs {Least} required, but we only have {count}");
                 return txs;
