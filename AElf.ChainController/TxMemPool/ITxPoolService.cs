--- conflicted
+++ resolved
@@ -28,11 +28,7 @@
         /// return ready txs can be executed 
         /// </summary>
         /// <returns></returns>
-<<<<<<< HEAD
-        Task<List<Transaction>> GetReadyTxsAsync();
-=======
-        Task<List<ITransaction>> GetReadyTxsAsync(double intervals = 150);
->>>>>>> 5e5f8e1d
+        Task<List<Transaction>> GetReadyTxsAsync(double intervals = 150);
 
         /// <summary>
         /// return pool size
