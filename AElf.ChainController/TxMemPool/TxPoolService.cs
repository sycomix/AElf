--- conflicted
+++ resolved
@@ -215,17 +215,9 @@
                 
                 try
                 {
-<<<<<<< HEAD
-                    Thread.Sleep(TimeSpan.FromMilliseconds(intervals - 50));
-                    tokenSource.Cancel();
-                    t.Wait(TimeSpan.FromMilliseconds(intervals));
-                    
-=======
                     bool res = t.Wait(TimeSpan.FromMilliseconds(intervals));
                     if(!res)
                         tokenSource.Cancel();
-
->>>>>>> c438110d
                     // NOTE: be careful, some txs maybe lost here without this
                     if (available && !complete)
                     {
