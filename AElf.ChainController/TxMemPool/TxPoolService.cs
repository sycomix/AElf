--- conflicted
+++ resolved
@@ -4,7 +4,9 @@
 using System.Linq;
 using System.Threading;
 using System.Threading.Tasks;
+using AElf.ChainController;
 using AElf.ChainController.EventMessages;
+using AElf.ChainController.TxMemPool;
 using AElf.Common.Attributes;
 using AElf.Common.Synchronisation;
 using AElf.Kernel;
@@ -41,13 +43,8 @@
         private TxPoolSchedulerLock DPoSTxLock { get; } = new TxPoolSchedulerLock();
 
 
-<<<<<<< HEAD
-        private readonly ConcurrentDictionary<Hash, Transaction> _txs = new ConcurrentDictionary<Hash, Transaction>();
-        private readonly ConcurrentDictionary<Hash, Transaction> _dPoStxs = new ConcurrentDictionary<Hash, Transaction>();
-=======
-        private readonly ConcurrentDictionary<Hash, ITransaction> _contractTxs = new ConcurrentDictionary<Hash, ITransaction>();
-        private readonly ConcurrentDictionary<Hash, ITransaction> _dPoSTxs = new ConcurrentDictionary<Hash, ITransaction>();
->>>>>>> 5e5f8e1d
+        private readonly ConcurrentDictionary<Hash, Transaction> _contractTxs = new ConcurrentDictionary<Hash, Transaction>();
+        private readonly ConcurrentDictionary<Hash, Transaction> _dPoSTxs = new ConcurrentDictionary<Hash, Transaction>();
         private readonly ConcurrentBag<Hash> _bpAddrs = new ConcurrentBag<Hash>();
 
         /// <inheritdoc/>
@@ -60,25 +57,17 @@
             {
                 MessageHub.Instance.Publish(new TransactionAddedToPool(tx));
             }
-            
+
             return res;
         }
 
-<<<<<<< HEAD
-        private async Task<TxValidation.TxInsertionAndBroadcastingError> AddTransaction(Transaction tx)
-        {
-            IPool pool;
-            ILock @lock;
-            ConcurrentDictionary<Hash, Transaction> transactions;
-=======
         /// <summary>
         /// enqueue tx in pool
         /// </summary>
         /// <param name="tx"></param>
         /// <returns></returns>
-        private async Task<TxValidation.TxInsertionAndBroadcastingError> AddTransaction(ITransaction tx)
-        {
->>>>>>> 5e5f8e1d
+        private async Task<TxValidation.TxInsertionAndBroadcastingError> AddTransaction(Transaction tx)
+        {
             if (tx.Type == TransactionType.DposTransaction)
             {
                 await TrySetNonce(tx.From, TransactionType.DposTransaction);
@@ -95,7 +84,7 @@
         /// </summary>
         /// <param name="tx"></param>
         /// <returns></returns>
-        private TxValidation.TxInsertionAndBroadcastingError AddDPoSTransaction(ITransaction tx)
+        private TxValidation.TxInsertionAndBroadcastingError AddDPoSTransaction(Transaction tx)
         {
             if (tx.Type != TransactionType.DposTransaction) return TxValidation.TxInsertionAndBroadcastingError.Failed;
             if (_dPoSTxs.ContainsKey(tx.GetHash()))
@@ -108,10 +97,6 @@
                 _dPoSTxs.GetOrAdd(tx.GetHash(), tx);
                 _bpAddrs.Add(tx.From);
             }
-<<<<<<< HEAD
-
-            return await @lock.WriteLock(() =>
-=======
             return res;
         }
         
@@ -120,7 +105,7 @@
         /// </summary>
         /// <param name="tx"></param>
         /// <returns></returns>
-        private TxValidation.TxInsertionAndBroadcastingError AddContractTransaction(ITransaction tx)
+        private TxValidation.TxInsertionAndBroadcastingError AddContractTransaction(Transaction tx)
         {
             if (tx.Type != TransactionType.ContractTransaction)
                 return TxValidation.TxInsertionAndBroadcastingError.Failed;
@@ -128,7 +113,6 @@
                 return TxValidation.TxInsertionAndBroadcastingError.AlreadyInserted;
             var res = _contractTxPool.EnQueueTx(tx);
             if (res == TxValidation.TxInsertionAndBroadcastingError.Success)
->>>>>>> 5e5f8e1d
             {
                 // add tx
                 _contractTxs.GetOrAdd(tx.GetHash(), tx);
@@ -189,11 +173,7 @@
         }
 
         /// <inheritdoc/>
-<<<<<<< HEAD
-        public async Task<List<Transaction>> GetReadyTxsAsync()
-=======
-        public async Task<List<ITransaction>> GetReadyTxsAsync(double intervals = 150)
->>>>>>> 5e5f8e1d
+        public async Task<List<Transaction>> GetReadyTxsAsync(double intervals = 150)
         {
             // get dpos transanction
             var dpos = await DPoSTxLock.WriteLock(() =>
@@ -435,13 +415,8 @@
             {
                 var nonces = txsOut.Select(async p => await TrySetNonce(p.From, p.Type));
                 await Task.WhenAll(nonces);
-<<<<<<< HEAD
- 
+
                 var tmap = txsOut.Aggregate(new Dictionary<Hash, HashSet<Transaction>>(),  (current, p) =>
-=======
-
-                var tmap = txsOut.Aggregate(new Dictionary<Hash, HashSet<ITransaction>>(),  (current, p) =>
->>>>>>> 5e5f8e1d
                 {
                     if (!current.TryGetValue(p.From, out _))
                     {
@@ -453,16 +428,11 @@
                     return current;
                 });
                 
-
                 foreach (var kv in tmap)
                 {
                     
                     ILock @lock;
                     IPool pool;
-<<<<<<< HEAD
-                    ConcurrentDictionary<Hash, Transaction> transactions;
-=======
->>>>>>> 5e5f8e1d
                     if (!_bpAddrs.Contains(kv.Key))
                     {
                         @lock = ContractTxLock;
