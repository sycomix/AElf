using AElf.Common;
using AElf.Kernel;

namespace AElf.ChainController.EventMessages
{
    public sealed class BlockAccepted
    {
<<<<<<< HEAD
        public BlockAccepted(BlockHeader blockHeader, BlockValidationResult blockValidationResult)
=======
        public BlockAccepted(Block block, BlockValidationResult blockValidationResult)
>>>>>>> 3fa808f6
        {
            BlockValidationResult = blockValidationResult;
            Block = block;
        }

        public BlockValidationResult BlockValidationResult { get; }
        public Block Block { get; set; }
    }
}<|MERGE_RESOLUTION|>--- conflicted
+++ resolved
@@ -5,11 +5,7 @@
 {
     public sealed class BlockAccepted
     {
-<<<<<<< HEAD
-        public BlockAccepted(BlockHeader blockHeader, BlockValidationResult blockValidationResult)
-=======
         public BlockAccepted(Block block, BlockValidationResult blockValidationResult)
->>>>>>> 3fa808f6
         {
             BlockValidationResult = blockValidationResult;
             Block = block;
