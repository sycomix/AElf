﻿namespace AElf.ChainController
{
    public enum ValidationError :int
    {
        Success = 1,
        OrphanBlock = 2,
        InvalidBlock = 3,
        AlreadyExecuted = 4,
        // Block height incontinuity, need other blocks
        Pending = 5,
        Mining = 6,
        InvalidTimeslot = 7,
        FailedToCheckConsensusInvalidation = 8,
        FailedToGetBlockByHeight = 9,
        FailedToCheckChainContextInvalidation = 10,
        DontKnowReason = 11,
        IncorrectTxMerkleTreeRoot = 12,
        IncorrectPreBlockHash = 13,
        LowerRound = 14,
        HeigherRound = 15,
<<<<<<< HEAD
        IncorrectSideChainInfo
=======
        AnotherBranch = 16
>>>>>>> 81b865ad
    }
}<|MERGE_RESOLUTION|>--- conflicted
+++ resolved
@@ -1,27 +1,24 @@
-﻿namespace AElf.ChainController
-{
-    public enum ValidationError :int
-    {
-        Success = 1,
-        OrphanBlock = 2,
-        InvalidBlock = 3,
-        AlreadyExecuted = 4,
-        // Block height incontinuity, need other blocks
-        Pending = 5,
-        Mining = 6,
-        InvalidTimeslot = 7,
-        FailedToCheckConsensusInvalidation = 8,
-        FailedToGetBlockByHeight = 9,
-        FailedToCheckChainContextInvalidation = 10,
-        DontKnowReason = 11,
-        IncorrectTxMerkleTreeRoot = 12,
-        IncorrectPreBlockHash = 13,
-        LowerRound = 14,
-        HeigherRound = 15,
-<<<<<<< HEAD
-        IncorrectSideChainInfo
-=======
-        AnotherBranch = 16
->>>>>>> 81b865ad
-    }
+﻿namespace AElf.ChainController
+{
+    public enum ValidationError :int
+    {
+        Success = 1,
+        OrphanBlock = 2,
+        InvalidBlock = 3,
+        AlreadyExecuted = 4,
+        // Block height incontinuity, need other blocks
+        Pending = 5,
+        Mining = 6,
+        InvalidTimeslot = 7,
+        FailedToCheckConsensusInvalidation = 8,
+        FailedToGetBlockByHeight = 9,
+        FailedToCheckChainContextInvalidation = 10,
+        DontKnowReason = 11,
+        IncorrectTxMerkleTreeRoot = 12,
+        IncorrectPreBlockHash = 13,
+        LowerRound = 14,
+        HeigherRound = 15,
+        IncorrectSideChainInfo =16,
+        AnotherBranch = 17
+    }
 }