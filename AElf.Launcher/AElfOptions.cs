﻿using System.Collections.Generic;
using CommandLine;

namespace AElf.Launcher
{
    public class AElfOptions
    {
        #region General
        
        [Option(HelpText = "The directory the node uses to store data.")]
        public string DataDir { get; set; }
        
        [Option(HelpText = "The key used by the node.")]
        public string NodeAccount { get; set; }
        
        [Option('n', Default = false, HelpText = "Create a new chain if true")]
        public bool NewChain { get; set; }
        
        [Option('m', Default = false, HelpText = "To be a miner verification needed ")]
        public bool IsMiner { get; set; }
        
        [Option("coinbase", HelpText = "Miner coinbase when a new chain created")]
        public string CoinBase { get; set; }
        
        [Option("debug.initfile", HelpText = "Debug: initial chain to load")]
        public string InitData { get; set; }
        
        [Option("tcl", Default = (ulong) 1024, HelpText  = "Transaction count limit in one block")]
        public ulong TxCountLimit { get; set; }
        
        /*[Option("ts", Default = (uint)1024, HelpText = "Transaction size limit")]
        public uint TxSizeLimit { get; set; }*/
        
        /*[Option("tx", Default = (ulong) 1024, HelpText = "Maximal transaction count in block")]
        public ulong TxCount { get; set; }*/
        
        /*[Option('m', Default = 'l', HelpText = "Full node mode for a new chain if mode is \'f\', otherwise light node mode for main chain.")]
         public char Mode { get; set; }*/
        
        #endregion
        
        #region Transaction Pool
        
        [Option("pc", Default = (ulong)4096, HelpText  = "Transaction pool capacity limit")]
        public ulong PoolCapacity { get; set; }
        
        [Option("fee", Default = (ulong)0, HelpText = "Minimal fee for entry into pool")]
        public ulong MinimalFee { get; set; }
        
        #endregion
        
        #region Network and RPC

        [Option('b', HelpText = "Replaces the bootnode list.")]
        public IEnumerable<string> Bootnodes { get; set; }
        
        [Option(HelpText = "Sets an initial list of peers. Format: IP:Port")]
        public IEnumerable<string> Peers { get; set; }
        
        [Option(HelpText = "The IP address this node is listening on.")]
        public string Host { get; set; }
        
        [Option(HelpText = "The port this node is listening on.")]
        public int? Port { get; set; }
        
        [Option(Default = false, HelpText = "Starts the node without exposing the RPC interface.")]
        public bool NoRpc { get; set; }
        
        [Option("rpc.port", Default = 5000, HelpText = "The port that the RPC server.")]
        public int RpcPort { get; set; }
        
        [Option(HelpText = "The absolute path where to store the peer database.")]
        public string PeersDbPath { get; set; }

        #endregion
        
        #region Database
        
        [Option('t', HelpText = "The type of database.")]
        public string DBType { get; set; }

        [Option('h', HelpText = "The IP address of database.")]
        public string DBHost { get; set; }

        [Option('p', HelpText = "The port of database.")]
        public int? DBPort { get; set; }
        
        #endregion
<<<<<<< HEAD
        
        #region Actor
        [Option("actor.iscluster", HelpText = "Actor is cluster or not.")]
        public bool? ActorIsCluster { get; set; }
        
        [Option("actor.host", HelpText = "The hostname of actor.")]
        public string ActorHostName { get; set; }
        
        [Option("actor.port", HelpText = "The port of actor.")]
        public int? ActorPort { get; set; }
        
        [Option("actor.isseed", HelpText = "The worker is seed node or not.")]
        public bool? ActorIsSeed { get; set; }
        
        [Option("actor.workerhost", HelpText = "The hostname of worker")]
        public string ActorWorkerHostName { get; set; }
        
        [Option("actor.workerport", HelpText = "The port of worker")]
        public int? ActorWorkerPort { get; set; }
=======

        #region Runner

        [Option("runner.config", HelpText = "The path to the runner config in json format.")]
        public string RunnerConfig { get; set; }
>>>>>>> 11360e64

        #endregion
    }
}<|MERGE_RESOLUTION|>--- conflicted
+++ resolved
@@ -86,7 +86,6 @@
         public int? DBPort { get; set; }
         
         #endregion
-<<<<<<< HEAD
         
         #region Actor
         [Option("actor.iscluster", HelpText = "Actor is cluster or not.")]
@@ -106,13 +105,13 @@
         
         [Option("actor.workerport", HelpText = "The port of worker")]
         public int? ActorWorkerPort { get; set; }
-=======
+
+        #endregion
 
         #region Runner
 
         [Option("runner.config", HelpText = "The path to the runner config in json format.")]
         public string RunnerConfig { get; set; }
->>>>>>> 11360e64
 
         #endregion
     }
