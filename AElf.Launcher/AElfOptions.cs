﻿using System.Collections.Generic;
using AElf.Kernel;
using CommandLine;

namespace AElf.Launcher
{
    public class AElfOptions
    {
        [Option('b', HelpText = "Replaces the bootnode list.")]
        public IEnumerable<string> Bootnodes { get; set; }
        
        [Option(HelpText = "Sets an initial list of peers. Format: IP:Port")]
        public IEnumerable<string> Peers { get; set; }
        
        [Option(HelpText = "The IP address this node is listening on.")]
        public string Host { get; set; }
        
        [Option(HelpText = "The port this node is listening on.")]
        public int? Port { get; set; }
        
        [Option(Default = false, HelpText = "Starts the node without exposing the RPC interface")]
        public bool NoRpc { get; set; }

        [Option('t',HelpText = "The type of database.")]
        public string DBType { get; set; }

        [Option('h',HelpText = "The IP address of database.")]
        public string DBHost { get; set; }

        [Option('p',HelpText = "The port of database.")]
        public int? DBPort { get; set; }
<<<<<<< HEAD
        
        /*[Option('m', Default = 'l', HelpText = "Full node mode for a new chain if mode is \'f\', otherwise light node mode for main chain.")]
        public char Mode { get; set; }*/
        
        [Option('n', Default = false, HelpText = "Create a new chain if true")]
        public bool NewChain { get; set; }
        
        [Option('m', Default = false, HelpText = "To be a miner verification needed ")]
        public bool IsMiner { get; set; }
        
        [Option("pc", Default = (ulong)4096, HelpText  = "Transaction pool capacity limit")]
        public ulong PoolCapacity { get; set; }
        
        [Option("ts", Default = (uint)1024, HelpText = "Transaction size limit")]
        public uint TxSizeLimit { get; set; }
        
        [Option("fee", Default = (ulong)0, HelpText = "Minimal fee for entry into pool")]
        public ulong MinimalFee { get; set; }
       
        [Option("coinbase", HelpText = "Miner coinbase when a new chain created")]
        public string CoinBase { get; set; }
        
        [Option("tx", Default = (ulong) 1024, HelpText = "Maximal transaction count in block")]
        public ulong TxCount { get; set; }
=======

        [Option(HelpText = "The absolute path where to store the peer database.")]
        public string PeersDbPath { get; set; }
>>>>>>> 51bd03a8
    }
}<|MERGE_RESOLUTION|>--- conflicted
+++ resolved
@@ -1,5 +1,4 @@
 ﻿using System.Collections.Generic;
-using AElf.Kernel;
 using CommandLine;
 
 namespace AElf.Launcher
@@ -29,7 +28,6 @@
 
         [Option('p',HelpText = "The port of database.")]
         public int? DBPort { get; set; }
-<<<<<<< HEAD
         
         /*[Option('m', Default = 'l', HelpText = "Full node mode for a new chain if mode is \'f\', otherwise light node mode for main chain.")]
         public char Mode { get; set; }*/
@@ -54,10 +52,8 @@
         
         [Option("tx", Default = (ulong) 1024, HelpText = "Maximal transaction count in block")]
         public ulong TxCount { get; set; }
-=======
 
         [Option(HelpText = "The absolute path where to store the peer database.")]
         public string PeersDbPath { get; set; }
->>>>>>> 51bd03a8
     }
 }