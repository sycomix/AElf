--- conflicted
+++ resolved
@@ -3,10 +3,7 @@
 using System.Diagnostics;
 using System.IO;
 using System.Linq;
-<<<<<<< HEAD
-=======
 using System.Text.RegularExpressions;
->>>>>>> 264e71c1
 using System.Threading;
 using System.Threading.Tasks;
 using AElf.Cryptography.ECDSA;
@@ -31,6 +28,7 @@
 using Google.Protobuf;
 using NLog;
 using ServiceStack;
+using ServiceStack.Text;
 
 namespace AElf.Benchmark
 {
@@ -39,20 +37,12 @@
         private readonly IChainCreationService _chainCreationService;
         private readonly IBlockManager _blockManager;
         private readonly ISmartContractService _smartContractService;
-        //private readonly IParallelTransactionExecutingService _parallelTransactionExecutingService;
         private readonly IWorldStateDictator _worldStateDictator;
         private readonly IAccountContextService _accountContextService;
         private readonly ILogger _logger;
-<<<<<<< HEAD
         private readonly BenchmarkOptions _options;
-=======
         private readonly IConcurrencyExecutingService _concurrencyExecutingService;
->>>>>>> 264e71c1
-        
-//        public ActorSystem Sys { get; } = ActorSystem.Create("benchmark");
-//        public IActorRef Router { get;  }
-//        public IActorRef[] Workers { get; }
-//        public IActorRef Requestor { get; }
+
 
         private readonly ServicePack _servicePack;
 
@@ -75,15 +65,10 @@
             }
         }
 
-<<<<<<< HEAD
         public Benchmarks(IChainCreationService chainCreationService, IBlockManager blockManager,
             IChainContextService chainContextService, ISmartContractService smartContractService,
             ILogger logger, IFunctionMetadataService functionMetadataService,
-            IAccountContextService accountContextService, ILogger logger1, IWorldStateDictator worldStateDictator, BenchmarkOptions options)
-=======
-        public Benchmarks(IChainCreationService chainCreationService, IBlockManager blockManager, IChainContextService chainContextService, int maxTxNum, ISmartContractService smartContractService, ILogger logger, IFunctionMetadataService functionMetadataService
-            , IAccountContextService accountContextService, ILogger logger1, IWorldStateDictator worldStateDictator,IConcurrencyExecutingService concurrencyExecutingService)
->>>>>>> 264e71c1
+            IAccountContextService accountContextService, IWorldStateDictator worldStateDictator, BenchmarkOptions options, IConcurrencyExecutingService concurrencyExecutingService)
         {
             ChainId = Hash.Generate();
             
@@ -94,12 +79,9 @@
             _blockManager = blockManager;
             _smartContractService = smartContractService;
             _accountContextService = accountContextService;
-            _logger = logger1;
-<<<<<<< HEAD
+            _logger = logger;
             _options = options;
-=======
             _concurrencyExecutingService = concurrencyExecutingService;
->>>>>>> 264e71c1
 
 
             _servicePack = new ServicePack()
@@ -111,80 +93,14 @@
                 AccountContextService = _accountContextService,
             };
 
-<<<<<<< HEAD
-            var workers = new[]
-            {
-                  "/user/worker1", "/user/worker2", 
-                  "/user/worker3", "/user/worker4",
-                  "/user/worker5", "/user/worker6",
-                  "/user/worker7", "/user/worker8",
-                  "/user/worker9", "/user/worker10",
-                  "/user/worker11", "/user/worker12"
-            };
-            Workers = new []
-            {
-                Sys.ActorOf(Props.Create<Worker>(), "worker1"), Sys.ActorOf(Props.Create<Worker>(), "worker2"),
-                Sys.ActorOf(Props.Create<Worker>(), "worker3"), Sys.ActorOf(Props.Create<Worker>(), "worker4"),
-                Sys.ActorOf(Props.Create<Worker>(), "worker5"), Sys.ActorOf(Props.Create<Worker>(), "worker6"),
-                Sys.ActorOf(Props.Create<Worker>(), "worker7"), Sys.ActorOf(Props.Create<Worker>(), "worker8"),
-                Sys.ActorOf(Props.Create<Worker>(), "worker9"), Sys.ActorOf(Props.Create<Worker>(), "worker10"),
-                Sys.ActorOf(Props.Create<Worker>(), "worker11"), Sys.ActorOf(Props.Create<Worker>(), "worker12")
-            };
-            Router = Sys.ActorOf(Props.Empty.WithRouter(new TrackedGroup(workers)), "router");
-            Workers.ForEach(worker => worker.Tell(new LocalSerivcePack(_servicePack)));
-            Requestor = Sys.ActorOf(AElf.Kernel.Concurrency.Execution.Requestor.Props(Router));
-            _parallelTransactionExecutingService = new ParallelTransactionExecutingService(Requestor, new Grouper(_servicePack.ResourceDetectionService, logger));
-            
-            //set time to maxvalue to run large truck of tx list
-            _parallelTransactionExecutingService.TimeoutMilliSeconds = int.MaxValue;
-=======
-//            var workers = new[]
-//            {
-//                  "/user/worker1", "/user/worker2", 
-//                  "/user/worker3", "/user/worker4",
-//                  "/user/worker5", "/user/worker6",
-//                  "/user/worker7", "/user/worker8",
-//                  "/user/worker9", "/user/worker10",
-////                  "/user/worker11", "/user/worker12"
-//            };
-//            Workers = new []
-//            {
-//                Sys.ActorOf(Props.Create<Worker>(), "worker1"), Sys.ActorOf(Props.Create<Worker>(), "worker2"),
-//                Sys.ActorOf(Props.Create<Worker>(), "worker3"), Sys.ActorOf(Props.Create<Worker>(), "worker4"),
-//                Sys.ActorOf(Props.Create<Worker>(), "worker5"), Sys.ActorOf(Props.Create<Worker>(), "worker6"),
-//                Sys.ActorOf(Props.Create<Worker>(), "worker7"), Sys.ActorOf(Props.Create<Worker>(), "worker8"),
-//                Sys.ActorOf(Props.Create<Worker>(), "worker9"), Sys.ActorOf(Props.Create<Worker>(), "worker10"),
-////                Sys.ActorOf(Props.Create<Worker>(), "worker11"), Sys.ActorOf(Props.Create<Worker>(), "worker12")
-//            };
-//            Router = Sys.ActorOf(Props.Empty.WithRouter(new TrackedGroup(workers)), "router");
-//            Workers.ForEach(worker => worker.Tell(new LocalSerivcePack(_servicePack)));
-//            Requestor = Sys.ActorOf(AElf.Kernel.Concurrency.Execution.Requestor.Props(Router));
-//            _parallelTransactionExecutingService = new ParallelTransactionExecutingService(Requestor, new Grouper(_servicePack.ResourceDetectionService, logger));
-//            
-//            //set time to maxvalue to run large truck of tx list
-//            _parallelTransactionExecutingService.TimeoutMilliSeconds = int.MaxValue;
->>>>>>> 264e71c1
+            //TODO: set timeout to int.max in order to run the large trunk of tx list
             
             _dataGenerater = new TransactionDataGenerator(options.TxNumber);
             byte[] code = null;
-<<<<<<< HEAD
             using (FileStream file = File.OpenRead(System.IO.Path.GetFullPath(options.DllDir + "/" + options.ContractDll)))
             {
                 code = file.ReadFully();
             }
-=======
-            #if DEBUG
-            using (FileStream file = File.OpenRead(System.IO.Path.GetFullPath("./bin/Debug/netcoreapp2.0/AElf.Benchmark.TestContract.dll")))
-            {
-                code = file.ReadFully();
-            }
-            #else
-            using (FileStream file = File.OpenRead(System.IO.Path.GetFullPath("./bin/Release/netcoreapp2.0/AElf.Benchmark.TestContract.dll")))
-            {
-                code = file.ReadFully();
-            }
-            #endif
->>>>>>> 264e71c1
             _contractHash = Prepare(code).Result;
             
             InitContract(_contractHash, _dataGenerater.KeyDict.Keys).GetResult();
@@ -202,7 +118,11 @@
                 resDict.Add(res.Key, res.Value);
             }
 
-            _logger.Info("Benchmark result: \n" + string.Join("\n", resDict.Select(kv=> kv.Key + ": " + kv.Value)));
+            _logger.Info("Benchmark report \n \t Configuration: \n" + 
+                         string.Join("\n", _options.ToStringDictionary().Select(option => string.Format("\t {0} - {1}", option.Key, option.Value))) + 
+                         "\n\n\n\t Benchmark result:\n" + string.Join("\n", resDict.Select(kv=> "\t" + kv.Key + ": " + kv.Value)));
+
+            // + string.Join("\n", resDict.Select(kv=> "\t" + kv.Key + ": " + kv.Value)))
         }
 
 
@@ -228,19 +148,6 @@
         
                 swExec.Stop();
                 timeused += swExec.ElapsedMilliseconds;
-<<<<<<< HEAD
-=======
-                long total = 0;
-                txResult.ForEach(result =>
-                {
-                    if (!result.StdErr.IsNullOrEmpty())
-                    {
-                        Console.WriteLine(result.StdErr);
-                    }
-                } );
-                string timeStr = string.Join(", ", txResult.Select(a => a.Elapsed.ToString()));
-                _logger.Info("Elapsed of every contract: " + timeStr);
->>>>>>> 264e71c1
                 txResult.ForEach(trace =>
                 {
                     if (!trace.StdErr.IsNullOrEmpty())
@@ -337,34 +244,7 @@
                 
                 initTxList.Add(txnBalInit);
             }
-<<<<<<< HEAD
-
-            var txTrace = await _parallelTransactionExecutingService.ExecuteAsync(initTxList, ChainId);
-=======
             var txTrace = await _concurrencyExecutingService.ExecuteAsync(initTxList, ChainId,new Grouper(_servicePack.ResourceDetectionService, _logger));
-            ;
-        }
-
-        public double BenchmarkGrouping(int txNumber, List<ITransaction> txList)
-        {
-            byte[] code = null;
-            using (FileStream file = File.OpenRead(System.IO.Path.GetFullPath("../AElf.Benchmark.TestContract/bin/Debug/netcoreapp2.0/AElf.Benchmark.TestContract.dll")))
-            {
-                code = file.ReadFully();
-            }
-
-            var contractHash = Prepare(code).Result;
-            
-            Grouper grouper = new Grouper(_servicePack.ResourceDetectionService);
-            
-            Stopwatch sw = new Stopwatch();
-            sw.Start();
-
-            grouper.Process(ChainId, txList);
-            
-            sw.Stop();
-            return txNumber / (sw.ElapsedMilliseconds / 1000.0);
->>>>>>> 264e71c1
         }
         
     }
