--- conflicted
+++ resolved
@@ -22,22 +22,12 @@
             builder.RegisterModule(new MainModule());
             builder.RegisterModule(new MetadataModule());
 
-            var dataConfig = new DatabaseConfig
-            {
-                Type = DatabaseType.Redis,
-                Host = "127.0.0.1",
-                Port = 6379
-            };
             DatabaseConfig.Instance.Type = DatabaseType.Ssdb;
             builder.RegisterModule(new WorldStateDictatorModule());
             builder.RegisterModule(new DatabaseModule());
             builder.RegisterModule(new LoggerModule());
-<<<<<<< HEAD
             builder.RegisterType(typeof(ConcurrencyExecutingService)).As<IConcurrencyExecutingService>().SingleInstance();
             builder.RegisterType<Benchmarks>().WithParameter("chainId", chainId).WithParameter("maxTxNum", 20);
-=======
-            builder.RegisterType<Benchmarks>().WithParameter("chainId", chainId).WithParameter("maxTxNum", 3000);
->>>>>>> 11360e64
             #if DEBUG
             var runner = new SmartContractRunner("../AElf.SDK.CSharp/bin/Debug/netstandard2.0/");
             #else
@@ -64,33 +54,20 @@
             
             using(var scope = container.BeginLifetimeScope())
             {
-<<<<<<< HEAD
                 var concurrencySercice = scope.Resolve<IConcurrencyExecutingService>();
                 concurrencySercice.InitActorSystem();
                 
                 var benchmarkTps = scope.Resolve<Benchmarks>();
                 var resDict = new Dictionary<string, double>();
-                int groupCount = 4;
+                int groupCount = 2;
                 for (int i = 1; i <= groupCount; i++)
                 {
-                    var res = await benchmarkTps.MultipleGroupBenchmark(8, i);
-=======
-                var benchmarkTps = scope.Resolve<Benchmarks>();
-                var resDict = new Dictionary<string, double>();
-                int groupCount = 8;
-                for (int i = 1; i <= groupCount; i++)
-                {
-                    var res = await benchmarkTps.MultipleGroupBenchmark(2400, i);
->>>>>>> 11360e64
+                    var res = await benchmarkTps.MultipleGroupBenchmark(4, i);
                     resDict.Add(res.Key, res.Value);
                 }
 
                 resDict.ForEach((info, time) => Console.WriteLine(info + ": " + time));
-<<<<<<< HEAD
-                
-                Console.ReadLine();
-=======
->>>>>>> 11360e64
+                Console.ReadKey();
             }
         }
         
