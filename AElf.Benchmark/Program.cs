﻿using System;
using System.IO;
using System.Threading.Tasks;
using AElf.Database;
using AElf.Database.Config;
using AElf.Kernel;
using AElf.Kernel.KernelAccount;
using AElf.Kernel.Modules.AutofacModule;
using AElf.Kernel.Node;
using AElf.Kernel.Services;
using AElf.Runtime.CSharp;
using Autofac;
using Autofac.Core;

namespace AElf.Benchmark
{
    public class Program
    {
        
        public static async Task Main()
        {
            Hash chainId = Hash.Generate();
            var builder = new ContainerBuilder();
            builder.RegisterModule(new MainModule());
<<<<<<< HEAD
            builder.RegisterModule(new MetadataModule());
            var dataConfig = new DatabaseConfig();
            dataConfig.Type = DatabaseType.KeyValue;
            dataConfig.Host = "192.168.197.28";
            dataConfig.Port = 8888;
=======
            var dataConfig = new DatabaseConfig
            {
                Type = DatabaseType.Redis,
                Host = "192.168.9.9",
                Port = 6379
            };
>>>>>>> 98f655b2
            builder.RegisterModule(new DatabaseModule(dataConfig));
            builder.RegisterModule(new LoggerModule());
            builder.RegisterType<Benchmarks>().WithParameter("chainId", chainId).WithParameter("maxTxNum", 100);
            #if DEBUG
            var runner = new SmartContractRunner("../AElf.SDK.CSharp/bin/Debug/netstandard2.0/");
            #else
            var runner = new SmartContractRunner("../AElf.SDK.CSharp/bin/Release/netstandard2.0/");
            #endif
            SmartContractRunnerFactory smartContractRunnerFactory = new SmartContractRunnerFactory();
            smartContractRunnerFactory.AddRunner(0, runner);
            smartContractRunnerFactory.AddRunner(1, runner);
            builder.RegisterInstance(smartContractRunnerFactory).As<ISmartContractRunnerFactory>().SingleInstance();

            var container = builder.Build();
            
            if (container == null)
            {
                Console.WriteLine("IoC setup failed");
                return;
            }

            if (!CheckDBConnect(container))
            {
                Console.WriteLine("Database connection failed");
                return;
            }
            
            using(var scope = container.BeginLifetimeScope())
            {
                var benchmarkTps = scope.Resolve<Benchmarks>();

                
                /*
                 var baseline = benchmarkTps.SingleGroupBenchmark(2000, 1).Result;
                Console.WriteLine("Base line");
                foreach (var kv in baseline)
                {
                    Console.WriteLine(kv.Key + ": " + kv.Value);
                }
                var baseline = benchmarkTps.SingleGroupBenchmark(3000, 1).Result;
                Console.WriteLine("Base line");
                foreach (var kv in baseline)
                {
                    Console.WriteLine(kv.Key + ": " + kv.Value);
                }
                Console.WriteLine("Base line");
                foreach (var kv in baseline)
                {
                    Console.WriteLine(kv.Key + ": " + kv.Value);
                }

                for (double i = 0; i < 1; i+= 0.2)
                {
                    var resDict = benchmarkTps.SingleGroupBenchmark(3000, 0).Result;

                    Console.WriteLine("--------------------\n" + "Tx count: " + 3000 + "| Conflict rate: " + i);
                    foreach (var kv in resDict)
                    {
                        Console.WriteLine(kv.Key + ": " + kv.Value);
                    }
                }
                */
                var multiGroupRes = await benchmarkTps.MultipleGroupBenchmark(100, 1);
                foreach (var kv in multiGroupRes)
                {
                    Console.WriteLine(kv.Key + kv.Value);
                }
            }
        }
        
        private static bool CheckDBConnect(IContainer container)
        {
            var db = container.Resolve<IKeyValueDatabase>();
            return db.IsConnected();
        }
    }
}<|MERGE_RESOLUTION|>--- conflicted
+++ resolved
@@ -22,20 +22,14 @@
             Hash chainId = Hash.Generate();
             var builder = new ContainerBuilder();
             builder.RegisterModule(new MainModule());
-<<<<<<< HEAD
             builder.RegisterModule(new MetadataModule());
-            var dataConfig = new DatabaseConfig();
-            dataConfig.Type = DatabaseType.KeyValue;
-            dataConfig.Host = "192.168.197.28";
-            dataConfig.Port = 8888;
-=======
+
             var dataConfig = new DatabaseConfig
             {
                 Type = DatabaseType.Redis,
                 Host = "192.168.9.9",
                 Port = 6379
             };
->>>>>>> 98f655b2
             builder.RegisterModule(new DatabaseModule(dataConfig));
             builder.RegisterModule(new LoggerModule());
             builder.RegisterType<Benchmarks>().WithParameter("chainId", chainId).WithParameter("maxTxNum", 100);
