--- conflicted
+++ resolved
@@ -29,11 +29,7 @@
 
         private readonly List<OpenAccount> _openAccounts;
         
-<<<<<<< HEAD
         private TimeSpan _defaultAccountTimeout = TimeSpan.FromMinutes(2);
-=======
-        private readonly TimeSpan _defaultAccountTimeout = TimeSpan.FromSeconds(10);
->>>>>>> c4668dac
         
         public AElfKeyStore(string dataDirectory)
         {
@@ -47,27 +43,16 @@
             
             OpenAccount acc = new OpenAccount();
             acc.KeyPair = kp;
-<<<<<<< HEAD
-            
-            Timer t = new Timer(RemoveAccount, acc, _defaultAccountTimeout, _defaultAccountTimeout);
-            acc.Timer = t;
-=======
 
             if (timeout.HasValue)
             {
                 Timer t = new Timer(RemoveAccount, acc, timeout.Value, timeout.Value);
                 acc.Timer = t;
             }
->>>>>>> c4668dac
             
             _openAccounts.Add(acc);
         }
 
-<<<<<<< HEAD
-        public ECKeyPair GetAccountKeyPair(string address)
-        {
-            return _openAccounts.FirstOrDefault(oa => oa.Address.Equals(address))?.KeyPair;
-=======
         public void OpenAsync(string address, string password, bool withTimeout = true)
         {
             if (withTimeout)
@@ -78,7 +63,6 @@
             {
                 OpenAsync(address, password, null);
             }
->>>>>>> c4668dac
         }
 
         private void RemoveAccount(object accObj)
