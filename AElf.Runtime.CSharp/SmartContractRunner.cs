--- conflicted
+++ resolved
@@ -79,19 +79,19 @@
 
             return await Task.FromResult(executive);
         }
-
-<<<<<<< HEAD
+        
         private Module GetAbiModule(SmartContractRegistration reg)
         {
             var code = reg.ContractBytes.ToByteArray();
             var abiModule = Generator.GetABIModule(code);
             return abiModule;
         }
-        
+
         public IMessage GetAbi(SmartContractRegistration reg)
         {
             return GetAbiModule(reg);
-=======
+        }
+
         public System.Type GetContractType(SmartContractRegistration reg)
         {
             // TODO: Maybe input arguments can be simplified
@@ -120,7 +120,6 @@
             }
 
             return type;
->>>>>>> acda9412
         }
     }
 }