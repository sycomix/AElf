--- conflicted
+++ resolved
@@ -49,9 +49,6 @@
         private ISmartContract _smartContract;
         private ITransactionContext _currentTransactionContext;
 
-<<<<<<< HEAD
-        // ReSharper disable once InconsistentNaming
-=======
         public Executive(Module abiModule)
         {
             foreach (var m in abiModule.Methods)
@@ -60,7 +57,6 @@
             }
         }
 
->>>>>>> c66b5980
         public Executive SetApi(Type ApiType)
         {
             var scc = ApiType.GetMethod("SetSmartContractContext", BindingFlags.Public | BindingFlags.Static);
