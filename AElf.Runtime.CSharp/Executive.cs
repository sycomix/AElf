﻿using System;
using System.Collections.Generic;
using System.Linq;
using System.Reflection;
using System.Threading.Tasks;
using AElf.Kernel;
using AElf.Kernel.Managers;
using AElf.Types.CSharp;
using Google.Protobuf;
using Type = System.Type;
using Module = AElf.ABI.CSharp.Module;
using Method = AElf.ABI.CSharp.Method;


namespace AElf.Runtime.CSharp
{
    public class Executive : IExecutive
    {
        private readonly Dictionary<string, Func<MethodInfo, object, object[], Task<IMessage>>> _asyncApplyHanders =
            new Dictionary<string, Func<MethodInfo, object, object[], Task<IMessage>>>()
            {
                {"void", InvokeAsyncHandlers.ForVoidReturnType},
                {"bool", InvokeAsyncHandlers.ForBoolReturnType},
                {"int", InvokeAsyncHandlers.ForInt32ReturnType},
                {"uint", InvokeAsyncHandlers.ForUInt32ReturnType},
                {"long", InvokeAsyncHandlers.ForInt64ReturnType},
                {"ulong", InvokeAsyncHandlers.ForUInt64ReturnType},
                {"string", InvokeAsyncHandlers.ForStringReturnType},
                {"byte[]", InvokeAsyncHandlers.ForBytesReturnType}
            };

        private readonly Dictionary<string, Func<MethodInfo, object, object[], IMessage>> _applyHanders =
            new Dictionary<string, Func<MethodInfo, object, object[], IMessage>>()
            {
                {"void", InvokeHandlers.ForVoidReturnType},
                {"bool", InvokeHandlers.ForBoolReturnType},
                {"int", InvokeHandlers.ForInt32ReturnType},
                {"uint", InvokeHandlers.ForUInt32ReturnType},
                {"long", InvokeHandlers.ForInt64ReturnType},
                {"ulong", InvokeHandlers.ForUInt64ReturnType},
                {"string", InvokeHandlers.ForStringReturnType},
                {"byte[]", InvokeHandlers.ForBytesReturnType}
            };

        private readonly Dictionary<string, Method> _methodMap = new Dictionary<string, Method>();

        private delegate void SetSmartContractContextHandler(ISmartContractContext contractContext);

        private delegate void SetTransactionContextHandler(ITransactionContext transactionContext);

        private SetSmartContractContextHandler _setSmartContractContextHandler;
        private SetTransactionContextHandler _setTransactionContextHandler;
        private ISmartContract _smartContract;
        private ITransactionContext _currentTransactionContext;
        private ISmartContractContext _currentSmartContractContext;
        private IWorldStateDictator _worldStateDictator;

        public Executive(Module abiModule)
        {
            foreach (var m in abiModule.Methods)
            {
                _methodMap.Add(m.Name, m);
            }
        }

        public IExecutive SetWorldStateManager(IWorldStateDictator worldStateDictator)
        {
            _worldStateDictator = worldStateDictator;
            return this;
        }

        public Executive SetApi(Type ApiType)
        {
            var scc = ApiType.GetMethod("SetSmartContractContext", BindingFlags.Public | BindingFlags.Static);
            var stc = ApiType.GetMethod("SetTransactionContext", BindingFlags.Public | BindingFlags.Static);
            var scch = Delegate.CreateDelegate(typeof(SetSmartContractContextHandler), scc);
            var stch = Delegate.CreateDelegate(typeof(SetTransactionContextHandler), stc);

            if (scch == null || stch == null)
            {
                throw new InvalidOperationException("Input is not a valid Api type");
            }

            _setSmartContractContextHandler = (SetSmartContractContextHandler) scch;
            _setTransactionContextHandler = (SetTransactionContextHandler) stch;

            return this;
        }

        public Executive SetSmartContract(ISmartContract smartContract)
        {
            _smartContract = smartContract;
            _asyncHandlersCache.Clear();
            _handlersCache.Clear();
            return this;
        }

        public IExecutive SetSmartContractContext(ISmartContractContext smartContractContext)
        {
            if (_setSmartContractContextHandler == null)
            {
                throw new InvalidOperationException("Api type is not set yet.");
            }

            _setSmartContractContextHandler(smartContractContext);
            _currentSmartContractContext = smartContractContext;
            return this;
        }

        public IExecutive SetTransactionContext(ITransactionContext transactionContext)
        {
            if (_setTransactionContextHandler == null)
            {
                throw new InvalidOperationException("Api type is not set yet.");
            }

            _setTransactionContextHandler(transactionContext);
            _currentTransactionContext = transactionContext;
            return this;
        }

        public async Task Apply(bool autoCommit)
        {
            var s = _currentTransactionContext.Trace.StartTime = DateTime.UtcNow;
            var methodName = _currentTransactionContext.Transaction.MethodName;

            try
            {
                if (!_methodMap.TryGetValue(methodName, out var methodAbi))
                {
                    throw new InvalidMethodNameException($"Method name {methodName} not found.");
                }

                var tx = _currentTransactionContext.Transaction;
                if (methodAbi.IsAsync)
                {
                    var handler = GetAsyncHandler(methodAbi);

                    if (handler == null)
                    {
                        throw new RuntimeException($"Failed to find handler for {methodName}.");
                    }

                    try
                    {
                        _currentSmartContractContext.DataProvider.ClearCache();
                        var retMsg = await handler(tx.Params.ToByteArray());
                        _currentTransactionContext.Trace.RetVal = ByteString.CopyFrom(retMsg.ToByteArray());
                    }
                    catch (Exception ex)
                    {
                        _currentTransactionContext.Trace.StdErr += "\n" + ex;
                    }
                }
                else
                {
                    var handler = GetHandler(methodAbi);

                    if (handler == null)
                    {
                        throw new RuntimeException($"Failed to find handler for {methodName}.");
                    }

                    try
                    {
                        _currentSmartContractContext.DataProvider.ClearCache();
                        var retMsg = handler(tx.Params.ToByteArray());
                        _currentTransactionContext.Trace.RetVal = ByteString.CopyFrom(retMsg.ToByteArray());
                    }
                    catch (Exception ex)
                    {
<<<<<<< HEAD
                        _currentTransactionContext.Trace.StdErr += "\n" + ex;
                    }
                }

                if (_currentTransactionContext.Trace.IsSuccessful())
                {
                    _currentTransactionContext.Trace.ValueChanges.AddRange(_currentSmartContractContext.DataProvider
                        .GetValueChanges());
                    if (autoCommit)
                    {
                        await _currentTransactionContext.Trace.CommitChangesAsync(_worldStateManager,
                            _currentSmartContractContext.ChainId);
=======
                        _currentTransactionContext.Trace.ValueChanges.AddRange(_currentSmartContractContext.DataProvider
                            .GetValueChanges());
                        if (autoCommit)
                        {
                            await _currentTransactionContext.Trace.CommitChangesAsync(_worldStateDictator,
                                _currentSmartContractContext.ChainId);                            
                        }
>>>>>>> 6713647c
                    }
                }
            }
            catch (Exception ex)
            {
                _currentTransactionContext.Trace.StdErr += ex + "\n";
            }

            var e = _currentTransactionContext.Trace.EndTime = DateTime.UtcNow;
            _currentTransactionContext.Trace.Elapsed = (e - s).Ticks;
        }

        #region Cached handlers for this contract

        private readonly Dictionary<Method, Func<byte[], Task<IMessage>>> _asyncHandlersCache =
            new Dictionary<Method, Func<byte[], Task<IMessage>>>();

        private readonly Dictionary<Method, Func<byte[], IMessage>> _handlersCache =
            new Dictionary<Method, Func<byte[], IMessage>>();

        /// <summary>
        /// Get async handler from cache or by reflection.
        /// </summary>
        /// <param name="methodAbi">The abi definition of the method.</param>
        /// <returns>An async handler that takes serialized parameters and returns a IMessage.</returns>
        private Func<byte[], Task<IMessage>> GetAsyncHandler(Method methodAbi)
        {
            if (_asyncHandlersCache.TryGetValue(methodAbi, out var handler))
            {
                return handler;
            }

            var methodInfo = _smartContract.GetType().GetMethod(methodAbi.Name);
            if (!_asyncApplyHanders.TryGetValue(methodAbi.ReturnType, out var applyHandler))
            {
                if (methodInfo.ReturnType.GenericTypeArguments[0].IsPbMessageType())
                {
                    applyHandler = InvokeAsyncHandlers.ForPbMessageReturnType;
                }
                else if (methodInfo.ReturnType.GenericTypeArguments[0].IsUserType())
                {
                    applyHandler = InvokeAsyncHandlers.ForUserTypeReturnType;
                }
            }

            if (applyHandler == null)
            {
                return null;
            }

            var contract = _smartContract;
            handler = async (paramsBytes) =>
            {
                var parameters = ParamsPacker.Unpack(paramsBytes,
                    methodInfo.GetParameters().Select(y => y.ParameterType).ToArray());
                return await applyHandler(methodInfo, contract, parameters);
            };

            return handler;
        }

        /// <summary>
        /// Get handler from cache or by reflection.
        /// </summary>
        /// <param name="methodAbi">The name of the method.</param>
        /// <returns>A handler that takes serialized parameters and returns a IMessage.</returns>
        private Func<byte[], IMessage> GetHandler(Method methodAbi)
        {
            if (_handlersCache.TryGetValue(methodAbi, out var handler))
            {
                return handler;
            }

            var methodInfo = _smartContract.GetType().GetMethod(methodAbi.Name);
            if (_applyHanders.TryGetValue(methodAbi.ReturnType, out var applyHandler))
            {
                if (methodInfo.ReturnType.IsPbMessageType())
                {
                    applyHandler = InvokeHandlers.ForPbMessageReturnType;
                }
                else if (methodInfo.ReturnType.IsUserType())
                {
                    applyHandler = InvokeHandlers.ForUserTypeReturnType;
                }
            }


            if (applyHandler == null)
            {
                return null;
            }

            var contract = _smartContract;
            handler = (paramsBytes) =>
            {
                var parameters = ParamsPacker.Unpack(paramsBytes,
                    methodInfo.GetParameters().Select(y => y.ParameterType).ToArray());
                return applyHandler(methodInfo, contract, parameters);
            };

            return handler;
        }

        #endregion
    }
}<|MERGE_RESOLUTION|>--- conflicted
+++ resolved
@@ -169,7 +169,6 @@
                     }
                     catch (Exception ex)
                     {
-<<<<<<< HEAD
                         _currentTransactionContext.Trace.StdErr += "\n" + ex;
                     }
                 }
@@ -180,17 +179,8 @@
                         .GetValueChanges());
                     if (autoCommit)
                     {
-                        await _currentTransactionContext.Trace.CommitChangesAsync(_worldStateManager,
+                        await _currentTransactionContext.Trace.CommitChangesAsync(_worldStateDictator,
                             _currentSmartContractContext.ChainId);
-=======
-                        _currentTransactionContext.Trace.ValueChanges.AddRange(_currentSmartContractContext.DataProvider
-                            .GetValueChanges());
-                        if (autoCommit)
-                        {
-                            await _currentTransactionContext.Trace.CommitChangesAsync(_worldStateDictator,
-                                _currentSmartContractContext.ChainId);                            
-                        }
->>>>>>> 6713647c
                     }
                 }
             }
