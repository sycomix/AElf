﻿﻿using System;
using System.Collections.Generic;
using System.Linq;
using System.Threading;
using System.Threading.Tasks;
using AElf.Common.Attributes;
using AElf.Cryptography.ECDSA;
using AElf.Kernel.Managers;
using Google.Protobuf;
using Google.Protobuf.WellKnownTypes;
using ReaderWriterLock = AElf.Common.Synchronisation.ReaderWriterLock;
using AElf.SmartContract;
using AElf.Execution;
using AElf.Kernel;
using AElf.ChainController.Execution;
 using NLog;

namespace AElf.ChainController
{
    [LoggerName("Miner")]
    public class Miner : IMiner
    {
        private readonly ITxPoolService _txPoolService;
        private ECKeyPair _keyPair;
        private readonly IChainService _chainService;
        private readonly IWorldStateDictator _worldStateDictator;
        private readonly ISmartContractService _smartContractService;
        private readonly IConcurrencyExecutingService _concurrencyExecutingService;
        private readonly ITransactionManager _transactionManager;
        private readonly ITransactionResultManager _transactionResultManager;

        private readonly Dictionary<ulong, IBlock> waiting = new Dictionary<ulong, IBlock>();

        private MinerLock Lock { get; } = new MinerLock();
        private readonly ILogger _logger;
        
        /// <summary>
        /// Signals to a CancellationToken that mining should be canceled
        /// </summary>
        public CancellationTokenSource Cts { get; private set; }

        private IGrouper _grouper;
        
        public IMinerConfig Config { get; }

        public Hash Coinbase => Config.CoinBase;

        public Miner(IMinerConfig config, ITxPoolService txPoolService, 
<<<<<<< HEAD
                IChainManager chainManager, IBlockManager blockManager, IWorldStateDictator worldStateDictator, 
            ISmartContractService smartContractService, IConcurrencyExecutingService concurrencyExecutingService, 
            ITransactionManager transactionManager, ITransactionResultManager transactionResultManager, ILogger logger)
=======
                IChainService chainService, IWorldStateDictator worldStateDictator, 
            ISmartContractService smartContractService, IConcurrencyExecutingService concurrencyExecutingService, ITransactionManager transactionManager, ITransactionResultManager transactionResultManager)
>>>>>>> a27c5aea
        {
            Config = config;
            _txPoolService = txPoolService;
            _chainService = chainService;
            _worldStateDictator = worldStateDictator;
            _smartContractService = smartContractService;
            _concurrencyExecutingService = concurrencyExecutingService;
            _transactionManager = transactionManager;
            _transactionResultManager = transactionResultManager;
            _logger = logger;
        }

        
        public async Task<IBlock> Mine()
        {
            try
            {
                if (Cts == null || Cts.IsCancellationRequested)
                    return null;            

                var readyTxs = await _txPoolService.GetReadyTxsAsync();
                // TODO：dispatch txs with ISParallel, return list of tx results

                // reset Promotable and update account context
                
                _logger?.Log(LogLevel.Debug, "Executing Transactions..");
                List<TransactionTrace> traces = null;
                if(Config.IsParallel)
                {  
                    traces = readyTxs.Count == 0
                    ? new List<TransactionTrace>()
                    : await _concurrencyExecutingService.ExecuteAsync(readyTxs, Config.ChainId, _grouper);
                }
                else
                {
                    foreach (var transaction in readyTxs)
                    {
                        var executive = await _smartContractService.GetExecutiveAsync(transaction.To, Config.ChainId);
                        try
                        {
                            var txnInitCtxt = new TransactionContext()
                            {
                                Transaction = transaction
                            };
                            await executive.SetTransactionContext(txnInitCtxt).Apply(true);
                        }
                        finally
                        {
                            await _smartContractService.PutExecutiveAsync(transaction.To, executive);    
                        }

                    }
                }
                _logger?.Log(LogLevel.Debug, "End Executing Transactions..");
                var results = new List<TransactionResult>();
                foreach (var trace in traces)
                {
                    var res = new TransactionResult()
                    {
                        TransactionId = trace.TransactionId
                    };
                    if (string.IsNullOrEmpty(trace.StdErr))
                    {
                        res.Logs.AddRange(trace.FlattenedLogs);
                        res.Status = Status.Mined;
                        res.RetVal = ByteString.CopyFrom(trace.RetVal.ToFriendlyBytes());
                    }
                    else
                    {
                        res.Status = Status.Failed;
                        res.RetVal = ByteString.CopyFromUtf8(trace.StdErr);
                        Console.WriteLine("Failed to execute tx:\n" + trace.StdErr);
                    }
                    results.Add(res);
                }
                
                // insert txs to db
                // update tx pool state
                var addrs = await InsertTxs(readyTxs, results);
                await _txPoolService.UpdateAccountContext(addrs);
            
                _logger?.Log(LogLevel.Debug, "Generating block..");
                // generate block
                var block = await GenerateBlockAsync(Config.ChainId, results);
                _logger?.Log(LogLevel.Debug, "Generating block End..");

                // sign block
                ECSigner signer = new ECSigner();
                var hash = block.GetHash();
                var bytes = hash.GetHashBytes();
                ECSignature signature = signer.Sign(_keyPair, bytes);

                block.Header.P = ByteString.CopyFrom(_keyPair.PublicKey.Q.GetEncoded());
                block.Header.R = ByteString.CopyFrom(signature.R);
                block.Header.S = ByteString.CopyFrom(signature.S);

                // append block
                var blockChain = _chainService.GetBlockChain(Config.ChainId);
                await blockChain.AddBlocksAsync(new List<IBlock>(){ block });
  
                return block;
            }
            catch (Exception e)
            {
                Console.WriteLine(e);
                return null;
            }
        }
        
        /// <summary>
        /// update database
        /// </summary>
        /// <param name="executedTxs"></param>
        /// <param name="txResults"></param>
        private async Task<HashSet<Hash>> InsertTxs(List<ITransaction> executedTxs, List<TransactionResult> txResults)
        {
            var addrs = new HashSet<Hash>();
            foreach (var t in executedTxs)
            {
                addrs.Add(t.From);
                await _transactionManager.AddTransactionAsync(t);
            }
            
            txResults.ForEach(async r =>
            {
                await _transactionResultManager.AddTransactionResultAsync(r);
            });
            return addrs;
        }
        
        /// <summary>
        /// generate block
        /// </summary>
        /// <param name="chainId"></param>
        /// <param name="results"></param>
        /// <returns></returns>
        public async Task<IBlock> GenerateBlockAsync(Hash chainId, IEnumerable<TransactionResult> results)
        {
            var blockChain = _chainService.GetBlockChain(chainId);
            
            var currentBlockHash = await blockChain.GetCurrentBlockHashAsync();
            // TODO: Generic IBlockHeader
            var header = (BlockHeader) await blockChain.GetHeaderByHashAsync(currentBlockHash);
            var index = header.Index + 1;
            var block = new Block(currentBlockHash)
            {
                Header =
                {
                    Index = index,
                    ChainId = chainId
                }
            };

            // add tx hash
            foreach (var r in results)
            {
                block.AddTransaction(r.TransactionId);
            }
        
            _logger?.Log(LogLevel.Debug, "Calculating MK Tree Root..");
            // calculate and set tx merkle tree root
            block.FillTxsMerkleTreeRootInHeader();
            _logger?.Log(LogLevel.Debug, "Calculating MK Tree Root End..");

            
            // set ws merkle tree root
<<<<<<< HEAD
            
            await _worldStateDictator.SetWorldStateAsync(lastBlockHash);
            _logger?.Log(LogLevel.Debug, "End Set WS..");
            var ws = await _worldStateDictator.GetWorldStateAsync(lastBlockHash);
            _logger?.Log(LogLevel.Debug, "End Get Ws");
=======
            await _worldStateDictator.SetWorldStateAsync(currentBlockHash);
            var ws = await _worldStateDictator.GetWorldStateAsync(currentBlockHash);
>>>>>>> a27c5aea
            block.Header.Time = Timestamp.FromDateTime(DateTime.UtcNow);


            if (ws != null)
            {
                block.Header.MerkleTreeRootOfWorldState = await ws.GetWorldStateMerkleTreeRootAsync();
                _logger?.Log(LogLevel.Debug, "End GetWorldStateMerkleTreeRootAsync");
            }
               
            block.Body.BlockHeader = block.Header.GetHash();
            return block;
        }
        
        
        /// <summary>
        /// generate block header
        /// </summary>
        /// <param name="chainId"></param>
        /// <param name="merkleTreeRootForTransaction"></param>
        /// <returns></returns>
        public async Task<IBlockHeader> GenerateBlockHeaderAsync(Hash chainId, Hash merkleTreeRootForTransaction)
        {
            // get ws merkle tree root
            var blockChain = _chainService.GetBlockChain(chainId);
            
            var lastBlockHash = await blockChain.GetCurrentBlockHashAsync();
            // TODO: Generic IBlockHeader
            var lastHeader = (BlockHeader) await blockChain.GetHeaderByHashAsync(lastBlockHash);
            var index = lastHeader.Index;
            var block = new Block(lastBlockHash);
            block.Header.Index = index + 1;
            block.Header.ChainId = chainId;
            
            
            var ws = await _worldStateDictator.GetWorldStateAsync(lastBlockHash);
            var state = await ws.GetWorldStateMerkleTreeRootAsync();
            
            var header = new BlockHeader
            {
                Version = 0,
                PreviousBlockHash = lastBlockHash,
                MerkleTreeRootOfWorldState = state,
                MerkleTreeRootOfTransactions = merkleTreeRootForTransaction
            };

            return header;

        }
        

        
        /// <summary>
        /// start mining  
        /// </summary>
        public void Start(ECKeyPair nodeKeyPair, IGrouper grouper)
        {
            Cts = new CancellationTokenSource();
            _keyPair = nodeKeyPair;
            _grouper = grouper;
            //MiningResetEvent = new AutoResetEvent(false);
        }

        /// <summary>
        /// stop mining
        /// </summary>
        public void Stop()
        {
            Lock.WriteLock(() =>
            {
                Cts.Cancel();
                Cts.Dispose();
                _keyPair = null;
                //MiningResetEvent.Dispose();
            });
            
        }

    }
    
    /// <inheritdoc />
    /// <summary>
    /// A lock for managing asynchronous access to memory pool.
    /// </summary>
    public class MinerLock : ReaderWriterLock
    {
    }
}<|MERGE_RESOLUTION|>--- conflicted
+++ resolved
@@ -45,15 +45,10 @@
 
         public Hash Coinbase => Config.CoinBase;
 
-        public Miner(IMinerConfig config, ITxPoolService txPoolService, 
-<<<<<<< HEAD
-                IChainManager chainManager, IBlockManager blockManager, IWorldStateDictator worldStateDictator, 
-            ISmartContractService smartContractService, IConcurrencyExecutingService concurrencyExecutingService, 
-            ITransactionManager transactionManager, ITransactionResultManager transactionResultManager, ILogger logger)
-=======
-                IChainService chainService, IWorldStateDictator worldStateDictator, 
-            ISmartContractService smartContractService, IConcurrencyExecutingService concurrencyExecutingService, ITransactionManager transactionManager, ITransactionResultManager transactionResultManager)
->>>>>>> a27c5aea
+        public Miner(IMinerConfig config, ITxPoolService txPoolService,  IChainService chainService, 
+            IWorldStateDictator worldStateDictator,  ISmartContractService smartContractService, 
+            IConcurrencyExecutingService concurrencyExecutingService, ITransactionManager transactionManager, 
+            ITransactionResultManager transactionResultManager, ILogger logger)
         {
             Config = config;
             _txPoolService = txPoolService;
@@ -220,16 +215,10 @@
 
             
             // set ws merkle tree root
-<<<<<<< HEAD
-            
-            await _worldStateDictator.SetWorldStateAsync(lastBlockHash);
+            await _worldStateDictator.SetWorldStateAsync(currentBlockHash);
             _logger?.Log(LogLevel.Debug, "End Set WS..");
-            var ws = await _worldStateDictator.GetWorldStateAsync(lastBlockHash);
+            var ws = await _worldStateDictator.GetWorldStateAsync(currentBlockHash);
             _logger?.Log(LogLevel.Debug, "End Get Ws");
-=======
-            await _worldStateDictator.SetWorldStateAsync(currentBlockHash);
-            var ws = await _worldStateDictator.GetWorldStateAsync(currentBlockHash);
->>>>>>> a27c5aea
             block.Header.Time = Timestamp.FromDateTime(DateTime.UtcNow);
 
 
