--- conflicted
+++ resolved
@@ -1,205 +1,199 @@
-﻿using AElf.Kernel;
-using AElf.Sdk.CSharp;
-using AElf.Sdk.CSharp.Types;
-<<<<<<< HEAD
-using AElf.Types.CSharp.MetadataAttribute;
-using Google.Protobuf.WellKnownTypes;
-using NLog.Conditions;
-using NServiceKit.Common.Extensions;
-=======
->>>>>>> 8f227179
-using Api = AElf.Sdk.CSharp.Api;
-
-namespace AElf.Contracts.Token
-{
-    #region Events
-
-    public class Transfered : Event
-    {
-        [Indexed] public Hash From { get; set; }
-        [Indexed] public Hash To { get; set; }
-        [Indexed] public ulong Amount { get; set; }
-    }
-
-    public class Approved : Event
-    {
-        [Indexed] public Hash Owner { get; set; }
-        [Indexed] public Hash Spender { get; set; }
-        [Indexed] public ulong Amount { get; set; }
-    }
-
-
-    public class UnApproved : Event
-    {
-        [Indexed] public Hash Owner { get; set; }
-        [Indexed] public Hash Spender { get; set; }
-        [Indexed] public ulong Amount { get; set; }
-    }
-
-    #endregion Events
-
-    public class SimpleToken : CSharpSmartContract
-    {
-        private readonly BoolField _initialized = new BoolField("_Initialized_");
-        private readonly StringField _symbol = new StringField("_Symbol_");
-        private readonly StringField _tokenName = new StringField("_TokenName_");
-        private readonly UInt64Field _totalSupply = new UInt64Field("_TotalSupply_");
-        private readonly UInt32Field _decimals = new UInt32Field("_Decimals_");
-        private readonly MapToUInt64<Hash> _balances = new MapToUInt64<Hash>("_Balances_");
-        
-        [SmartContractFieldData("${this}._lock", DataAccessMode.ReadWriteAccountSharing)]
-        private readonly object _lock;
-
-        #region ABI (Public) Methods
-
-        #region View Only Methods
-
-        [SmartContractFunction("${this}.Symbol", new string[]{}, new []{"${this}._lock"})]
-        public string Symbol()
-        {
-            return _symbol.GetValue();
-        }
-
-        [SmartContractFunction("${this}.TokenName", new string[]{}, new []{"${this}._lock"})]
-        public string TokenName()
-        {
-            return _tokenName.GetValue();
-        }
-
-        [SmartContractFunction("${this}.TotalSupply", new string[]{}, new []{"${this}._lock"})]
-        public ulong TotalSupply()
-        {
-            return _totalSupply.GetValue();
-        }
-
-        [SmartContractFunction("${this}.Decimals", new string[]{}, new []{"${this}._lock"})]
-        public uint Decimals()
-        {
-            return _decimals.GetValue();
-        }
-
-        [SmartContractFunction("${this}.BalanceOf", new string[]{}, new []{"${this}._lock"})]
-        public ulong BalanceOf(Hash owner)
-        {
-            return _balances[owner];
-        }
-
-        [SmartContractFunction("${this}.Allowance", new string[]{}, new []{"${this}._lock"})]
-        public ulong Allowance(Hash owner, Hash spender)
-        {
-            return Allowances.GetAllowance(owner, spender);
-        }
-
-        #endregion View Only Methods
-
-
-        #region Actions
-
-        [SmartContractFunction("${this}.Allowance", new string[]{}, new []{"${this}._lock"})]
-        public void Initialize(string symbol, string tokenName, ulong totalSupply, uint decimals)
-        {
-            Api.Assert(!_initialized.GetValue(), "Already initialized.");
-            Api.Assert(Api.GetContractOwner().Equals(Api.GetTransaction().From),
-                "Only owner can initialize the contract state.");
-            _symbol.SetValue(symbol);
-            _tokenName.SetValue(tokenName);
-            _totalSupply.SetValue(totalSupply);
-            _decimals.SetValue(decimals);
-            _balances[Api.GetTransaction().From] = totalSupply;
-            _initialized.SetValue(true);
-        }
-
-        [SmartContractFunction("${this}.Transfer", new string[]{}, new []{"${this}._lock"})]
-        public void Transfer(Hash to, ulong amount)
-        {
-            var from = Api.GetTransaction().From;
-            DoTransfer(from, to, amount);
-        }
-
-        [SmartContractFunction("${this}.TransferFrom", new string[]{}, new []{"${this}._lock"})]
-        public void TransferFrom(Hash from, Hash to, ulong amount)
-        {
-            var allowance = Allowances.GetAllowance(from, Api.GetTransaction().From);
-            Api.Assert(allowance > amount, "Insufficient allowance.");
-
-            DoTransfer(from, to, amount);
-            Allowances.Reduce(from, amount);
-        }
-
-        [SmartContractFunction("${this}.Approve", new string[]{}, new []{"${this}._lock"})]
-        public void Approve(Hash spender, ulong amount)
-        {
-            Allowances.Approve(spender, amount);
-            new Approved()
-            {
-                Owner = Api.GetTransaction().From,
-                Spender = spender,
-                Amount = amount
-            }.Fire();
-        }
-
-        [SmartContractFunction("${this}.UnApprove", new string[]{}, new []{"${this}._lock"})]
-        public void UnApprove(Hash spender, ulong amount)
-        {
-            Allowances.Reduce(spender, amount);
-            new UnApproved()
-            {
-                Owner = Api.GetTransaction().From,
-                Spender = spender,
-                Amount = amount
-            }.Fire();
-        }
-
-        #endregion Actions
-
-        #endregion ABI (Public) Methods
-
-
-        #region Private Methods
-
-        private void DoTransfer(Hash from, Hash to, ulong amount)
-        {
-            var balSender = _balances[from];
-            Api.Assert(balSender > amount, "Insufficient balance.");
-            var balReceiver = _balances[to];
-            balSender = balSender.Sub(amount);
-            balReceiver = balReceiver.Add(amount);
-            _balances[from] = balSender;
-            _balances[to] = balReceiver;
-            new Transfered()
-            {
-                From = from,
-                To = to,
-                Amount = amount
-            }.Fire();
-        }
-
-        #endregion Private Methods
-    }
-
-    #region Helper Type
-
-    internal class Allowances
-    {
-        private static MapToUInt64<HashPair> _allowances = new MapToUInt64<HashPair>("_Allowances_");
-
-        public static ulong GetAllowance(Hash owner, Hash spender)
-        {
-            return _allowances.GetValue(new HashPair() {First = owner, Second = spender});
-        }
-
-        public static void Approve(Hash spender, ulong amount)
-        {
-            var pair = new HashPair() {First = Api.GetTransaction().From, Second = spender};
-            _allowances[pair] = _allowances[pair].Add(amount);
-        }
-
-        public static void Reduce(Hash owner, ulong amount)
-        {
-            var pair = new HashPair() {First = owner, Second = Api.GetTransaction().From};
-            _allowances[pair] = _allowances[pair].Sub(amount);
-        }
-    }
-
-    #endregion Helper Type
+﻿using AElf.Kernel;
+using AElf.Sdk.CSharp;
+using AElf.Sdk.CSharp.Types;
+using AElf.Types.CSharp.MetadataAttribute;
+using Api = AElf.Sdk.CSharp.Api;
+
+namespace AElf.Contracts.Token
+{
+    #region Events
+
+    public class Transfered : Event
+    {
+        [Indexed] public Hash From { get; set; }
+        [Indexed] public Hash To { get; set; }
+        [Indexed] public ulong Amount { get; set; }
+    }
+
+    public class Approved : Event
+    {
+        [Indexed] public Hash Owner { get; set; }
+        [Indexed] public Hash Spender { get; set; }
+        [Indexed] public ulong Amount { get; set; }
+    }
+
+
+    public class UnApproved : Event
+    {
+        [Indexed] public Hash Owner { get; set; }
+        [Indexed] public Hash Spender { get; set; }
+        [Indexed] public ulong Amount { get; set; }
+    }
+
+    #endregion Events
+
+    public class SimpleToken : CSharpSmartContract
+    {
+        private readonly BoolField _initialized = new BoolField("_Initialized_");
+        private readonly StringField _symbol = new StringField("_Symbol_");
+        private readonly StringField _tokenName = new StringField("_TokenName_");
+        private readonly UInt64Field _totalSupply = new UInt64Field("_TotalSupply_");
+        private readonly UInt32Field _decimals = new UInt32Field("_Decimals_");
+        private readonly MapToUInt64<Hash> _balances = new MapToUInt64<Hash>("_Balances_");
+        
+        [SmartContractFieldData("${this}._lock", DataAccessMode.ReadWriteAccountSharing)]
+        private readonly object _lock;
+
+        #region ABI (Public) Methods
+
+        #region View Only Methods
+
+        [SmartContractFunction("${this}.Symbol", new string[]{}, new []{"${this}._lock"})]
+        public string Symbol()
+        {
+            return _symbol.GetValue();
+        }
+
+        [SmartContractFunction("${this}.TokenName", new string[]{}, new []{"${this}._lock"})]
+        public string TokenName()
+        {
+            return _tokenName.GetValue();
+        }
+
+        [SmartContractFunction("${this}.TotalSupply", new string[]{}, new []{"${this}._lock"})]
+        public ulong TotalSupply()
+        {
+            return _totalSupply.GetValue();
+        }
+
+        [SmartContractFunction("${this}.Decimals", new string[]{}, new []{"${this}._lock"})]
+        public uint Decimals()
+        {
+            return _decimals.GetValue();
+        }
+
+        [SmartContractFunction("${this}.BalanceOf", new string[]{}, new []{"${this}._lock"})]
+        public ulong BalanceOf(Hash owner)
+        {
+            return _balances[owner];
+        }
+
+        [SmartContractFunction("${this}.Allowance", new string[]{}, new []{"${this}._lock"})]
+        public ulong Allowance(Hash owner, Hash spender)
+        {
+            return Allowances.GetAllowance(owner, spender);
+        }
+
+        #endregion View Only Methods
+
+
+        #region Actions
+
+        [SmartContractFunction("${this}.Allowance", new string[]{}, new []{"${this}._lock"})]
+        public void Initialize(string symbol, string tokenName, ulong totalSupply, uint decimals)
+        {
+            Api.Assert(!_initialized.GetValue(), "Already initialized.");
+            Api.Assert(Api.GetContractOwner().Equals(Api.GetTransaction().From),
+                "Only owner can initialize the contract state.");
+            _symbol.SetValue(symbol);
+            _tokenName.SetValue(tokenName);
+            _totalSupply.SetValue(totalSupply);
+            _decimals.SetValue(decimals);
+            _balances[Api.GetTransaction().From] = totalSupply;
+            _initialized.SetValue(true);
+        }
+
+        [SmartContractFunction("${this}.Transfer", new string[]{}, new []{"${this}._lock"})]
+        public void Transfer(Hash to, ulong amount)
+        {
+            var from = Api.GetTransaction().From;
+            DoTransfer(from, to, amount);
+        }
+
+        [SmartContractFunction("${this}.TransferFrom", new string[]{}, new []{"${this}._lock"})]
+        public void TransferFrom(Hash from, Hash to, ulong amount)
+        {
+            var allowance = Allowances.GetAllowance(from, Api.GetTransaction().From);
+            Api.Assert(allowance > amount, "Insufficient allowance.");
+
+            DoTransfer(from, to, amount);
+            Allowances.Reduce(from, amount);
+        }
+
+        [SmartContractFunction("${this}.Approve", new string[]{}, new []{"${this}._lock"})]
+        public void Approve(Hash spender, ulong amount)
+        {
+            Allowances.Approve(spender, amount);
+            new Approved()
+            {
+                Owner = Api.GetTransaction().From,
+                Spender = spender,
+                Amount = amount
+            }.Fire();
+        }
+
+        [SmartContractFunction("${this}.UnApprove", new string[]{}, new []{"${this}._lock"})]
+        public void UnApprove(Hash spender, ulong amount)
+        {
+            Allowances.Reduce(spender, amount);
+            new UnApproved()
+            {
+                Owner = Api.GetTransaction().From,
+                Spender = spender,
+                Amount = amount
+            }.Fire();
+        }
+
+        #endregion Actions
+
+        #endregion ABI (Public) Methods
+
+
+        #region Private Methods
+
+        private void DoTransfer(Hash from, Hash to, ulong amount)
+        {
+            var balSender = _balances[from];
+            Api.Assert(balSender > amount, "Insufficient balance.");
+            var balReceiver = _balances[to];
+            balSender = balSender.Sub(amount);
+            balReceiver = balReceiver.Add(amount);
+            _balances[from] = balSender;
+            _balances[to] = balReceiver;
+            new Transfered()
+            {
+                From = from,
+                To = to,
+                Amount = amount
+            }.Fire();
+        }
+
+        #endregion Private Methods
+    }
+
+    #region Helper Type
+
+    internal class Allowances
+    {
+        private static MapToUInt64<HashPair> _allowances = new MapToUInt64<HashPair>("_Allowances_");
+
+        public static ulong GetAllowance(Hash owner, Hash spender)
+        {
+            return _allowances.GetValue(new HashPair() {First = owner, Second = spender});
+        }
+
+        public static void Approve(Hash spender, ulong amount)
+        {
+            var pair = new HashPair() {First = Api.GetTransaction().From, Second = spender};
+            _allowances[pair] = _allowances[pair].Add(amount);
+        }
+
+        public static void Reduce(Hash owner, ulong amount)
+        {
+            var pair = new HashPair() {First = owner, Second = Api.GetTransaction().From};
+            _allowances[pair] = _allowances[pair].Sub(amount);
+        }
+    }
+
+    #endregion Helper Type
 }