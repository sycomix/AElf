--- conflicted
+++ resolved
@@ -1,329 +1,316 @@
-using System.Collections.Generic;
-using System.IO;
-using System.Threading.Tasks;
-using AElf.ChainController;
-using AElf.Configuration;
-using AElf.Configuration.Config.GRPC;
-using AElf.Cryptography.Certificate;
-using AElf.Kernel;
-using AElf.Kernel.Managers;
-using AElf.Kernel.Storages;
-using AElf.Miner.Miner;
-using AElf.Miner.Rpc.Server;
-using AElf.Runtime.CSharp;
-using AElf.SmartContract;
-using AElf.SmartContract.Metadata;
-using Google.Protobuf;
-using Moq;
-using NLog;
-using AElf.Common;
-using AElf.Execution.Execution;
-using AElf.Miner.TxMemPool;
-using AElf.Synchronization.BlockExecution;
-
-namespace AElf.Miner.Tests
-{
-    public class MockSetup
-    {
-        private List<IBlockHeader> _headers = new List<IBlockHeader>();
-        private List<IBlockHeader> _sideChainHeaders = new List<IBlockHeader>();
-        private List<IBlock> _blocks = new List<IBlock>();
-        private readonly ILogger _logger;
-        private ulong _i;
-        private IChainCreationService _chainCreationService;
-        private ISmartContractManager _smartContractManager;
-        private ISmartContractRunnerFactory _smartContractRunnerFactory;
-        private ITransactionManager _transactionManager;
-        private ITransactionResultManager _transactionResultManager;
-        private ITransactionTraceManager _transactionTraceManager;
-        private IExecutingService _concurrencyExecutingService;
-        private IFunctionMetadataService _functionMetadataService;
-        private IChainService _chainService;
-        private IBinaryMerkleTreeManager _binaryMerkleTreeManager;
-        private readonly IDataStore _dataStore;
-<<<<<<< HEAD
-        private TxHub _txHub;
-=======
-        private readonly IStateStore _stateStore;
->>>>>>> d26fd150
-        
-        public MockSetup(ILogger logger, IDataStore dataStore, IStateStore stateStore, IAccountContextService accountContextService)
-        {
-            _accountContextService = accountContextService;
-            _logger = logger;
-            _dataStore = dataStore;
-            _stateStore = stateStore;
-            Initialize();
-        }
-        
-        private void Initialize()
-        {
-            _transactionManager = new TransactionManager(_dataStore, _logger);
-            _smartContractManager = new SmartContractManager(_dataStore);
-            _transactionResultManager = new TransactionResultManager(_dataStore);
-            _transactionTraceManager = new TransactionTraceManager(_dataStore);
-            _functionMetadataService = new FunctionMetadataService(_dataStore, _logger);
-            _chainService = new ChainService(new ChainManagerBasic(_dataStore), new BlockManagerBasic(_dataStore, _logger),
-                _transactionManager, _dataStore);
-            _smartContractRunnerFactory = new SmartContractRunnerFactory();
-            /*var runner = new SmartContractRunner("../../../../AElf.SDK.CSharp/bin/Debug/netstandard2.0/");
-            _smartContractRunnerFactory.AddRunner(0, runner);*/
-            var runner = new SmartContractRunner(ContractCodes.TestContractFolder);
-            _smartContractRunnerFactory.AddRunner(0, runner);
-            _concurrencyExecutingService = new SimpleExecutingService(
-                new SmartContractService(_smartContractManager, _smartContractRunnerFactory, _stateStore,
-                    _functionMetadataService), _transactionTraceManager, _stateStore,
-                new ChainContextService(_chainService));
-            
-            _chainCreationService = new ChainCreationService(_chainService,
-                new SmartContractService(new SmartContractManager(_dataStore), _smartContractRunnerFactory,
-                    _stateStore, _functionMetadataService), _logger);
-
-            _binaryMerkleTreeManager = new BinaryMerkleTreeManager(_dataStore);
-            _txHub = new TxHub(_transactionManager);
-        }
-
-        private byte[] SmartContractZeroCode => ContractCodes.TestContractZeroCode;
-
-
-        public async Task<IChain> CreateChain()
-        {            
-            var chainId = Hash.Generate();
-            var reg = new SmartContractRegistration
-            {
-                Category = 0,
-                ContractBytes = ByteString.CopyFrom(SmartContractZeroCode),
-                ContractHash = Hash.FromRawBytes(SmartContractZeroCode)
-            };
-
-            var chain = await _chainCreationService.CreateNewChainAsync(chainId,
-                new List<SmartContractRegistration> {reg});
-            return chain;
-        }
-        
-        internal IMiner GetMiner(IMinerConfig config, ITxPool pool, ClientManager clientManager = null)
-        {
-<<<<<<< HEAD
-            var miner = new AElf.Miner.Miner.Miner(config, pool, _chainService, _stateDictator,
-=======
-            var miner = new AElf.Miner.Miner.Miner(config, poolService, _chainService,
->>>>>>> d26fd150
-                _concurrencyExecutingService, _transactionManager, _transactionResultManager, _logger,
-                clientManager, _binaryMerkleTreeManager, null);
-
-            return miner;
-        }
-        
-        internal IBlockExecutor GetBlockExecutor(ClientManager clientManager = null)
-        {
-<<<<<<< HEAD
-            var blockExecutor = new BlockExecutor(_chainService, _stateDictator,
-=======
-            var blockExecutor = new BlockExecutor(poolService, _chainService,
->>>>>>> d26fd150
-                _concurrencyExecutingService, _logger, _transactionManager, _transactionResultManager,
-                clientManager, _binaryMerkleTreeManager);
-
-            return blockExecutor;
-        }
-
-        internal IBlockChain GetBlockChain(Hash chainId)
-        {
-            return _chainService.GetBlockChain(chainId);
-        }
-        
-        internal ITxPool CreateTxPool()
-        {
-            var validator = new TxValidator(TxPoolConfig.Default, _chainService, _logger);
-            return new TxPool(_logger, validator, _txHub);
-        }
-
-        public IMinerConfig GetMinerConfig(Hash chainId, ulong txCountLimit, byte[] getAddress)
-        {
-            return new MinerConfig
-            {
-                ChainId = chainId,
-                CoinBase = Address.FromRawBytes(getAddress)
-            };
-        }
-
-        private Mock<ILightChain> MockLightChain()
-        {
-            Mock<ILightChain> mock = new Mock<ILightChain>();
-            mock.Setup(lc => lc.GetCurrentBlockHeightAsync()).Returns(Task.FromResult((ulong)_headers.Count - 1 - GlobalConfig.GenesisBlockHeight));
-            mock.Setup(lc => lc.GetHeaderByHeightAsync(It.IsAny<ulong>()))
-                .Returns<ulong>(p => Task.FromResult(_sideChainHeaders[(int) p]));
-
-            return mock;
-        }
-
-        private Mock<IBlockChain> MockBlockChain()
-        {
-            Mock<IBlockChain> mock = new Mock<IBlockChain>();
-            mock.Setup(bc => bc.GetBlockByHeightAsync(It.IsAny<ulong>()))
-                .Returns<ulong>(p => Task.FromResult(_blocks[(int) p]));
-            return mock;
-        }
-
-        private Mock<IChainService> MockChainService()
-        {
-            Mock<IChainService> mock = new Mock<IChainService>();
-            mock.Setup(cs => cs.GetLightChain(It.IsAny<Hash>())).Returns(MockLightChain().Object);
-            mock.Setup(cs => cs.GetBlockChain(It.IsAny<Hash>())).Returns(MockBlockChain().Object);
-            return mock;
-        }
-
-        private IBlockHeader MockBlockHeader()
-        {
-            return new BlockHeader
-            {
-                MerkleTreeRootOfTransactions = Hash.Generate(),
-                SideChainTransactionsRoot = Hash.Generate(),
-                SideChainBlockHeadersRoot = Hash.Generate(),
-                ChainId = Hash.Generate(),
-                PreviousBlockHash = Hash.Generate(),
-                MerkleTreeRootOfWorldState = Hash.Generate()
-            };
-        }
-
-        private IBlockBody MockBlockBody(ulong height, Hash chainId = null)
-        {
-            return new BlockBody
-            {
-                IndexedInfo = { MockSideChainBlockInfo(height, chainId)}
-            };
-        }
-
-        private SideChainBlockInfo MockSideChainBlockInfo(ulong height, Hash chainId = null)
-        {
-            return new SideChainBlockInfo
-            {
-                Height = height,
-                ChainId = chainId ?? Hash.Generate(),
-                TransactionMKRoot = Hash.Generate(),
-                BlockHeaderHash = Hash.Generate()
-            };
-        }
-        
-        public Mock<IBlock> MockBlock(IBlockHeader header, IBlockBody body)
-        {
-            Mock<IBlock> mock = new Mock<IBlock>();
-            mock.Setup(b => b.Header).Returns((BlockHeader)header);
-            mock.Setup(b => b.Body).Returns((BlockBody)body);
-            return mock;
-        }
-
-        private Mock<IBinaryMerkleTreeManager> MockBinaryMerkleTreeManager()
-        {
-            Mock<IBinaryMerkleTreeManager> mock = new Mock<IBinaryMerkleTreeManager>();
-            mock.Setup(b => b.GetSideChainTransactionRootsMerkleTreeByHeightAsync(It.IsAny<Hash>(), It.IsAny<ulong>()))
-                .Returns<Hash, ulong>((_, u) =>
-                {
-                    _blocks[(int) u].Body.CalculateMerkleTreeRoots();
-                    return Task.FromResult(_blocks[(int) u].Body.BinaryMerkleTreeForSideChainTransactionRoots);
-                });
-            return mock;
-        }
-        
-        public ParentChainBlockInfoRpcServerImpl MockParentChainBlockInfoRpcServerImpl()
-        {
-            return new ParentChainBlockInfoRpcServerImpl(MockChainService().Object, _logger, MockBinaryMerkleTreeManager().Object);
-        }
-
-        public SideChainBlockInfoRpcServerImpl MockSideChainBlockInfoRpcServerImpl()
-        {
-            return new SideChainBlockInfoRpcServerImpl(MockChainService().Object, _logger);
-        }
-        
-        public ServerManager ServerManager(ParentChainBlockInfoRpcServerImpl impl1, SideChainBlockInfoRpcServerImpl impl2)
-        {
-            return new ServerManager(impl1, impl2, _logger);
-        }
-        
-        public Mock<IChainManagerBasic> MockChainManager()
-        {
-            var mock = new Mock<IChainManagerBasic>();
-            mock.Setup(cm => cm.GetCurrentBlockHeightAsync(It.IsAny<Hash>())).Returns(() =>
-            {
-                var k = _i;
-                return Task.FromResult(k);
-            });
-            mock.Setup(cm => cm.UpdateCurrentBlockHeightAsync(It.IsAny<Hash>(), It.IsAny<ulong>()))
-                .Returns<Hash, ulong>((h, u) =>
-                {
-                    _i = u;
-                    return Task.CompletedTask;
-                });
-            return mock;
-        }
-
-        public ClientManager MinerClientManager()
-        {
-            return new ClientManager(_logger, MockChainManager().Object);
-        }
-
-        public void MockKeyPair(Hash chainId, string dir)
-        {
-            
-            var certificateStore = new CertificateStore(dir);
-            var name = chainId.DumpHex();
-            var keyPair = certificateStore.WriteKeyAndCertificate(name, "127.0.0.1");
-        }
-        
-        public Hash MockSideChainServer(int port, string address, string dir)
-        {
-            _sideChainHeaders = new List<IBlockHeader>
-            {
-                MockBlockHeader(),
-                MockBlockHeader(),
-                MockBlockHeader()
-            };
-            
-            var sideChainId = Hash.Generate();
-            NodeConfig.Instance.ChainId = sideChainId.DumpHex();
-            
-            MockKeyPair(sideChainId, dir);
-            GrpcLocalConfig.Instance.LocalSideChainServerPort = port;
-            GrpcLocalConfig.Instance.LocalServerIP = address;
-            GrpcLocalConfig.Instance.SideChainServer = true;
-            //start server, sidechain is server-side
-            
-            return sideChainId;
-        }
-
-        public Hash MockParentChainServer(int port, string address, string dir, Hash chainId = null)
-        {
-            
-            chainId = chainId??Hash.Generate();
-            
-            _headers = new List<IBlockHeader>
-            {
-                MockBlockHeader(),
-                MockBlockHeader(),
-                MockBlockHeader()
-            };
-            //IBlockHeader blockHeader = Headers[0];
-            _blocks = new List<IBlock>
-            {
-                MockBlock(_headers[0], MockBlockBody(GlobalConfig.GenesisBlockHeight, chainId)).Object,
-                MockBlock(_headers[1], MockBlockBody(GlobalConfig.GenesisBlockHeight + 1, chainId)).Object,
-                MockBlock(_headers[2], MockBlockBody(GlobalConfig.GenesisBlockHeight + 2, chainId)).Object
-            };
-
-            MockKeyPair(chainId, dir);
-            GrpcLocalConfig.Instance.LocalParentChainServerPort = port;
-            GrpcLocalConfig.Instance.LocalServerIP = address;
-            GrpcLocalConfig.Instance.ParentChainServer = true;
-            NodeConfig.Instance.ChainId = chainId.DumpHex();
-            
-            return chainId;
-        }
-        
-        
-        public void ClearDirectory(string dir)
-        {
-            if(Directory.Exists(Path.Combine(dir, "certs")))
-                Directory.Delete(Path.Combine(dir, "certs"), true);
-        }
-    }
+using System.Collections.Generic;
+using System.IO;
+using System.Threading.Tasks;
+using AElf.ChainController;
+using AElf.Configuration;
+using AElf.Configuration.Config.GRPC;
+using AElf.Cryptography.Certificate;
+using AElf.Kernel;
+using AElf.Kernel.Managers;
+using AElf.Kernel.Storages;
+using AElf.Miner.Miner;
+using AElf.Miner.Rpc.Server;
+using AElf.Runtime.CSharp;
+using AElf.SmartContract;
+using AElf.SmartContract.Metadata;
+using Google.Protobuf;
+using Moq;
+using NLog;
+using AElf.Common;
+using AElf.Execution.Execution;
+using AElf.Miner.TxMemPool;
+using AElf.Synchronization.BlockExecution;
+
+namespace AElf.Miner.Tests
+{
+    public class MockSetup
+    {
+        private List<IBlockHeader> _headers = new List<IBlockHeader>();
+        private List<IBlockHeader> _sideChainHeaders = new List<IBlockHeader>();
+        private List<IBlock> _blocks = new List<IBlock>();
+        private readonly ILogger _logger;
+        private ulong _i;
+        private IChainCreationService _chainCreationService;
+        private ISmartContractManager _smartContractManager;
+        private ISmartContractRunnerFactory _smartContractRunnerFactory;
+        private ITransactionManager _transactionManager;
+        private ITransactionResultManager _transactionResultManager;
+        private ITransactionTraceManager _transactionTraceManager;
+        private IExecutingService _concurrencyExecutingService;
+        private IFunctionMetadataService _functionMetadataService;
+        private IChainService _chainService;
+        private IBinaryMerkleTreeManager _binaryMerkleTreeManager;
+        private readonly IDataStore _dataStore;
+        private readonly IStateStore _stateStore;
+        private TxHub _txHub;
+
+        public MockSetup(ILogger logger, IDataStore dataStore, IStateStore stateStore)
+        {
+            _logger = logger;
+            _dataStore = dataStore;
+            _stateStore = stateStore;
+            Initialize();
+        }
+        
+        private void Initialize()
+        {
+            _transactionManager = new TransactionManager(_dataStore, _logger);
+            _smartContractManager = new SmartContractManager(_dataStore);
+            _transactionResultManager = new TransactionResultManager(_dataStore);
+            _transactionTraceManager = new TransactionTraceManager(_dataStore);
+            _functionMetadataService = new FunctionMetadataService(_dataStore, _logger);
+            _chainService = new ChainService(new ChainManagerBasic(_dataStore), new BlockManagerBasic(_dataStore, _logger),
+                _transactionManager, _dataStore);
+            _smartContractRunnerFactory = new SmartContractRunnerFactory();
+            /*var runner = new SmartContractRunner("../../../../AElf.SDK.CSharp/bin/Debug/netstandard2.0/");
+            _smartContractRunnerFactory.AddRunner(0, runner);*/
+            var runner = new SmartContractRunner(ContractCodes.TestContractFolder);
+            _smartContractRunnerFactory.AddRunner(0, runner);
+            _concurrencyExecutingService = new SimpleExecutingService(
+                new SmartContractService(_smartContractManager, _smartContractRunnerFactory, _stateStore,
+                    _functionMetadataService), _transactionTraceManager, _stateStore,
+                new ChainContextService(_chainService));
+            
+            _chainCreationService = new ChainCreationService(_chainService,
+                new SmartContractService(new SmartContractManager(_dataStore), _smartContractRunnerFactory,
+                    _stateStore, _functionMetadataService), _logger);
+
+            _binaryMerkleTreeManager = new BinaryMerkleTreeManager(_dataStore);
+            _txHub = new TxHub(_transactionManager);
+        }
+
+        private byte[] SmartContractZeroCode => ContractCodes.TestContractZeroCode;
+
+
+        public async Task<IChain> CreateChain()
+        {            
+            var chainId = Hash.Generate();
+            var reg = new SmartContractRegistration
+            {
+                Category = 0,
+                ContractBytes = ByteString.CopyFrom(SmartContractZeroCode),
+                ContractHash = Hash.FromRawBytes(SmartContractZeroCode)
+            };
+
+            var chain = await _chainCreationService.CreateNewChainAsync(chainId,
+                new List<SmartContractRegistration> {reg});
+            return chain;
+        }
+        
+        internal IMiner GetMiner(IMinerConfig config, ITxPool pool, ClientManager clientManager = null)
+        {
+            var miner = new AElf.Miner.Miner.Miner(config, pool, _chainService,  _concurrencyExecutingService, 
+                _transactionManager, _transactionResultManager, _logger, clientManager, _binaryMerkleTreeManager, null);
+
+            return miner;
+        }
+        
+        internal IBlockExecutor GetBlockExecutor(ClientManager clientManager = null)
+        {
+            var blockExecutor = new BlockExecutor(_chainService, _concurrencyExecutingService, _logger, 
+                _transactionManager, _transactionResultManager,
+                clientManager, _binaryMerkleTreeManager);
+
+            return blockExecutor;
+        }
+
+        internal IBlockChain GetBlockChain(Hash chainId)
+        {
+            return _chainService.GetBlockChain(chainId);
+        }
+        
+        internal ITxPool CreateTxPool()
+        {
+            var validator = new TxValidator(TxPoolConfig.Default, _chainService, _logger);
+            return new TxPool(_logger, validator, _txHub);
+        }
+
+        public IMinerConfig GetMinerConfig(Hash chainId, ulong txCountLimit, byte[] getAddress)
+        {
+            return new MinerConfig
+            {
+                ChainId = chainId,
+                CoinBase = Address.FromRawBytes(getAddress)
+            };
+        }
+
+        private Mock<ILightChain> MockLightChain()
+        {
+            Mock<ILightChain> mock = new Mock<ILightChain>();
+            mock.Setup(lc => lc.GetCurrentBlockHeightAsync()).Returns(Task.FromResult((ulong)_headers.Count - 1 - GlobalConfig.GenesisBlockHeight));
+            mock.Setup(lc => lc.GetHeaderByHeightAsync(It.IsAny<ulong>()))
+                .Returns<ulong>(p => Task.FromResult(_sideChainHeaders[(int) p]));
+
+            return mock;
+        }
+
+        private Mock<IBlockChain> MockBlockChain()
+        {
+            Mock<IBlockChain> mock = new Mock<IBlockChain>();
+            mock.Setup(bc => bc.GetBlockByHeightAsync(It.IsAny<ulong>()))
+                .Returns<ulong>(p => Task.FromResult(_blocks[(int) p]));
+            return mock;
+        }
+
+        private Mock<IChainService> MockChainService()
+        {
+            Mock<IChainService> mock = new Mock<IChainService>();
+            mock.Setup(cs => cs.GetLightChain(It.IsAny<Hash>())).Returns(MockLightChain().Object);
+            mock.Setup(cs => cs.GetBlockChain(It.IsAny<Hash>())).Returns(MockBlockChain().Object);
+            return mock;
+        }
+
+        private IBlockHeader MockBlockHeader()
+        {
+            return new BlockHeader
+            {
+                MerkleTreeRootOfTransactions = Hash.Generate(),
+                SideChainTransactionsRoot = Hash.Generate(),
+                SideChainBlockHeadersRoot = Hash.Generate(),
+                ChainId = Hash.Generate(),
+                PreviousBlockHash = Hash.Generate(),
+                MerkleTreeRootOfWorldState = Hash.Generate()
+            };
+        }
+
+        private IBlockBody MockBlockBody(ulong height, Hash chainId = null)
+        {
+            return new BlockBody
+            {
+                IndexedInfo = { MockSideChainBlockInfo(height, chainId)}
+            };
+        }
+
+        private SideChainBlockInfo MockSideChainBlockInfo(ulong height, Hash chainId = null)
+        {
+            return new SideChainBlockInfo
+            {
+                Height = height,
+                ChainId = chainId ?? Hash.Generate(),
+                TransactionMKRoot = Hash.Generate(),
+                BlockHeaderHash = Hash.Generate()
+            };
+        }
+        
+        public Mock<IBlock> MockBlock(IBlockHeader header, IBlockBody body)
+        {
+            Mock<IBlock> mock = new Mock<IBlock>();
+            mock.Setup(b => b.Header).Returns((BlockHeader)header);
+            mock.Setup(b => b.Body).Returns((BlockBody)body);
+            return mock;
+        }
+
+        private Mock<IBinaryMerkleTreeManager> MockBinaryMerkleTreeManager()
+        {
+            Mock<IBinaryMerkleTreeManager> mock = new Mock<IBinaryMerkleTreeManager>();
+            mock.Setup(b => b.GetSideChainTransactionRootsMerkleTreeByHeightAsync(It.IsAny<Hash>(), It.IsAny<ulong>()))
+                .Returns<Hash, ulong>((_, u) =>
+                {
+                    _blocks[(int) u].Body.CalculateMerkleTreeRoots();
+                    return Task.FromResult(_blocks[(int) u].Body.BinaryMerkleTreeForSideChainTransactionRoots);
+                });
+            return mock;
+        }
+        
+        public ParentChainBlockInfoRpcServerImpl MockParentChainBlockInfoRpcServerImpl()
+        {
+            return new ParentChainBlockInfoRpcServerImpl(MockChainService().Object, _logger, MockBinaryMerkleTreeManager().Object);
+        }
+
+        public SideChainBlockInfoRpcServerImpl MockSideChainBlockInfoRpcServerImpl()
+        {
+            return new SideChainBlockInfoRpcServerImpl(MockChainService().Object, _logger);
+        }
+        
+        public ServerManager ServerManager(ParentChainBlockInfoRpcServerImpl impl1, SideChainBlockInfoRpcServerImpl impl2)
+        {
+            return new ServerManager(impl1, impl2, _logger);
+        }
+        
+        public Mock<IChainManagerBasic> MockChainManager()
+        {
+            var mock = new Mock<IChainManagerBasic>();
+            mock.Setup(cm => cm.GetCurrentBlockHeightAsync(It.IsAny<Hash>())).Returns(() =>
+            {
+                var k = _i;
+                return Task.FromResult(k);
+            });
+            mock.Setup(cm => cm.UpdateCurrentBlockHeightAsync(It.IsAny<Hash>(), It.IsAny<ulong>()))
+                .Returns<Hash, ulong>((h, u) =>
+                {
+                    _i = u;
+                    return Task.CompletedTask;
+                });
+            return mock;
+        }
+
+        public ClientManager MinerClientManager()
+        {
+            return new ClientManager(_logger, MockChainManager().Object);
+        }
+
+        public void MockKeyPair(Hash chainId, string dir)
+        {
+            
+            var certificateStore = new CertificateStore(dir);
+            var name = chainId.DumpHex();
+            var keyPair = certificateStore.WriteKeyAndCertificate(name, "127.0.0.1");
+        }
+        
+        public Hash MockSideChainServer(int port, string address, string dir)
+        {
+            _sideChainHeaders = new List<IBlockHeader>
+            {
+                MockBlockHeader(),
+                MockBlockHeader(),
+                MockBlockHeader()
+            };
+            
+            var sideChainId = Hash.Generate();
+            NodeConfig.Instance.ChainId = sideChainId.DumpHex();
+            
+            MockKeyPair(sideChainId, dir);
+            GrpcLocalConfig.Instance.LocalSideChainServerPort = port;
+            GrpcLocalConfig.Instance.LocalServerIP = address;
+            GrpcLocalConfig.Instance.SideChainServer = true;
+            //start server, sidechain is server-side
+            
+            return sideChainId;
+        }
+
+        public Hash MockParentChainServer(int port, string address, string dir, Hash chainId = null)
+        {
+            
+            chainId = chainId??Hash.Generate();
+            
+            _headers = new List<IBlockHeader>
+            {
+                MockBlockHeader(),
+                MockBlockHeader(),
+                MockBlockHeader()
+            };
+            //IBlockHeader blockHeader = Headers[0];
+            _blocks = new List<IBlock>
+            {
+                MockBlock(_headers[0], MockBlockBody(GlobalConfig.GenesisBlockHeight, chainId)).Object,
+                MockBlock(_headers[1], MockBlockBody(GlobalConfig.GenesisBlockHeight + 1, chainId)).Object,
+                MockBlock(_headers[2], MockBlockBody(GlobalConfig.GenesisBlockHeight + 2, chainId)).Object
+            };
+
+            MockKeyPair(chainId, dir);
+            GrpcLocalConfig.Instance.LocalParentChainServerPort = port;
+            GrpcLocalConfig.Instance.LocalServerIP = address;
+            GrpcLocalConfig.Instance.ParentChainServer = true;
+            NodeConfig.Instance.ChainId = chainId.DumpHex();
+            
+            return chainId;
+        }
+        
+        
+        public void ClearDirectory(string dir)
+        {
+            if(Directory.Exists(Path.Combine(dir, "certs")))
+                Directory.Delete(Path.Combine(dir, "certs"), true);
+        }
+    }
 }