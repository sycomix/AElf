--- conflicted
+++ resolved
@@ -20,6 +20,7 @@
 using AElf.Execution.Execution;
 using AElf.Miner.TxMemPool;
 using AElf.Synchronization.BlockExecution;
+using AElf.Synchronization.BlockSynchronization;
 
 namespace AElf.Miner.Tests
 {
@@ -41,26 +42,18 @@
         private IChainService _chainService;
         private IBinaryMerkleTreeManager _binaryMerkleTreeManager;
         private readonly IDataStore _dataStore;
-<<<<<<< HEAD
+        private readonly IStateStore _stateStore;
+        private TxHub _txHub;
         private readonly IBlockValidationService _blockValidationService;
         private readonly IChainContextService _chainContextService;
         
-        public MockSetup(ILogger logger, IDataStore dataStore, IBlockValidationService blockValidationService, IChainContextService chainContextService)
+        public MockSetup(ILogger logger, IDataStore dataStore, IStateStore stateStore, IBlockValidationService blockValidationService, IChainContextService chainContextService)
         {
             _logger = logger;
             _dataStore = dataStore;
             _blockValidationService = blockValidationService;
             _chainContextService = chainContextService;
-=======
-        private readonly IStateStore _stateStore;
-        private TxHub _txHub;
-
-        public MockSetup(ILogger logger, IDataStore dataStore, IStateStore stateStore)
-        {
-            _logger = logger;
-            _dataStore = dataStore;
             _stateStore = stateStore;
->>>>>>> 9be22994
             Initialize();
         }
         
@@ -71,14 +64,11 @@
             _transactionResultManager = new TransactionResultManager(_dataStore);
             _transactionTraceManager = new TransactionTraceManager(_dataStore);
             _functionMetadataService = new FunctionMetadataService(_dataStore, _logger);
-<<<<<<< HEAD
+            _chainService = new ChainService(new ChainManagerBasic(_dataStore), new BlockManagerBasic(_dataStore),
+                _transactionManager, _dataStore);
             _chainService = new ChainService(new ChainManagerBasic(_dataStore),
                 new BlockManagerBasic(_dataStore),
-                _transactionManager, _dataStore, new BlockSet());
-=======
-            _chainService = new ChainService(new ChainManagerBasic(_dataStore), new BlockManagerBasic(_dataStore, _logger),
                 _transactionManager, _dataStore);
->>>>>>> 9be22994
             _smartContractRunnerFactory = new SmartContractRunnerFactory();
             /*var runner = new SmartContractRunner("../../../../AElf.SDK.CSharp/bin/Debug/netstandard2.0/");
             _smartContractRunnerFactory.AddRunner(0, runner);*/
@@ -117,14 +107,8 @@
         
         internal IMiner GetMiner(IMinerConfig config, ITxPool pool, ClientManager clientManager = null)
         {
-<<<<<<< HEAD
-            var miner = new AElf.Miner.Miner.Miner(config, poolService, _chainService, _stateDictator,
-                _concurrencyExecutingService, _transactionManager, _transactionResultManager, _logger,
-                clientManager, _binaryMerkleTreeManager, null, _blockValidationService, _chainContextService);
-=======
             var miner = new AElf.Miner.Miner.Miner(config, pool, _chainService,  _concurrencyExecutingService, 
-                _transactionManager, _transactionResultManager, _logger, clientManager, _binaryMerkleTreeManager, null);
->>>>>>> 9be22994
+                _transactionManager, _transactionResultManager, _logger, clientManager, _binaryMerkleTreeManager, null, _blockValidationService, _chainContextService);
 
             return miner;
         }
